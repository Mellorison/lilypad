--- conflicted
+++ resolved
@@ -61,16 +61,13 @@
 openai = ["openai>=1.57.0"]
 anthropic = ["anthropic>=0.36.0"]
 gemini = ["google-generativeai>=0.4.0,<1", "pillow>=10.4.0,<11"]
-<<<<<<< HEAD
 bedrock = [
     "aioboto3>=13.2.0",
     "boto3>=1.35.36",
     "boto3-stubs[bedrock-runtime]>=1.35.82",
     "types-aioboto3[bedrock-runtime]>=13.2.0.post3",
-=======
 mistral = [
     "mistralai>=1.0.0,<2",
->>>>>>> c68e95a5
 ]
 outlines = ["outlines>=0.1.11"]
 vertex = [
