[project]
name = "python-lilypad"
version = "0.0.7"
description = "An open-source prompt engineering framework."
readme = "README.md"
license = { file = "LICENSE" }
requires-python = ">=3.10"
authors = [
    { name = "William Bakst", email = "william@mirascope.io" },
    { name = "Brendan Kao", email = "brendan@mirascope.io" },
]
maintainers = [{ name = "William Bakst", email = "william@mirascope.io" }]
keywords = [
    "prompt engineering",
    "evaluation",
    "llm",
    "llm tools",
    "developer tools",
    "artificial intelligence",
]
classifiers = [
    "Development Status :: 3 - Alpha",
    "Framework :: OpenTelemetry",
    "Intended Audience :: Developers",
    "License :: OSI Approved :: MIT License",
    "Programming Language :: Python :: 3",
    "Programming Language :: Python :: 3.10",
    "Programming Language :: Python :: 3.11",
    "Programming Language :: Python :: 3.12",
    "Topic :: Scientific/Engineering :: Artificial Intelligence",
    "Topic :: Software Development :: Libraries",
]
dependencies = [
    "mirascope>=1.9.2",
    "sqlmodel>=0.0.22",
    "psycopg2-binary>=2.9.9",
    "fastapi[standard]>=0.114.0",
    "opentelemetry-api>=1.27.0",
    "opentelemetry-sdk>=1.27.0",
    "opentelemetry-instrumentation>=0.49b1",
    "typer>=0.12.5",
<<<<<<< HEAD
    "workos>=5.7.0",
    "itsdangerous>=2.2.0",
    "python-jose[cryptography]>=3.3.0",
    "pydantic-settings>=2.6.1",
=======
    "cryptography>=43.0.3",
>>>>>>> c6a58aa0
]

[project.urls]
Homepage = "https://www.lilypad.so"
Documentation = "https://www.lilypad.so/docs"
Repository = "https://github.com/Mirascope/lilypad"
Issues = "https://github.com/Mirascope/lilypad/issues"
Changelog = "https://github.com/Mirascope/lilypad/releases"

[project.optional-dependencies]
openai = ["openai>=1.43.0"]
anthropic = ["anthropic>=0.36.0"]
gemini = ["google-generativeai>=0.4.0,<1", "pillow>=10.4.0,<11"]

[tool.uv]
dev-dependencies = [
    "ruff>=0.6.1",
    "pytest>=8.3.2",
    "pyright>=1.1.389",
    "pytest-asyncio>=0.23.8",
    "pytest-cov>=5.0.0",
    "pre-commit>=3.8.0",
    "mike>=2.1.3",
    "mkdocs>=1.6.0",
    "mkdocs-material>=9.5.32",
    "mkdocs-macros-plugin>=1.2.0",
    "mkdocstrings>=0.25.2",
    "mkdocstrings-python>=1.10.8",
    "black>=24.8.0",
]

[tool.uv.sources]


[project.scripts]
lilypad = "lilypad.cli.main:app"

[tool.pytest.ini_options]
filterwarnings = ["ignore::DeprecationWarning"]

[tool.ruff]
exclude = [
    ".bzr",
    ".direnv",
    ".eggs",
    ".git",
    ".git-rewrite",
    ".hg",
    ".mypy_cache",
    ".nox",
    ".pants.d",
    ".pytype",
    ".ruff_cache",
    ".svn",
    ".tox",
    ".venv",
    "__pypackages__",
    "_build",
    "buck-out",
    "build",
    "dist",
    "node_modules",
    "venv",
]
line-length = 88
target-version = "py310"

[tool.ruff.lint.per-file-ignores]
"__init__.py" = ["F401"]
"tests/*.py" = ["S101", "ANN"]
"examples/*.py" = ["T201", "ANN"]
"docs/*.py" = ["ANN401"]

[tool.ruff.lint]
select = [
    "D",
    "E",
    "F",
    "I",
    "UP",
    "YTT",
    "B",
    "T10",
    "T20",
    "C4",
    "PYI006",
    "SIM",
    "ANN",
]
ignore = [
    'D105',
    'D107',
    'D205',
    'D415',
    'E501',
    'B011',
    'B028',
    'B904',
    'ANN101',
    'ANN102',
    'ANN401',
]
fixable = ["ALL"]
isort = { known-first-party = ['lilypad', 'tests', 'examples'] }
pydocstyle = { convention = 'google' }
unfixable = []
dummy-variable-rgx = "^(_+|(_+[a-zA-Z0-9_]*[a-zA-Z0-9]+?))$"

[tool.ruff.format]
quote-style = "double"
indent-style = "space"
skip-magic-trailing-comma = false
line-ending = "auto"

[tool.pyright]
exclude = ["examples"]
venvPath = "."
venv = ".venv"

[tool.codespell]
skip = [".git", "*.lock", "./client/pnpm-lock.yaml"]

[tool.coverage.report]
exclude_also = ["@overload", "@abstractmethod", "if TYPE_CHECKING:"]

[build-system]
requires = ["hatchling"]
build-backend = "hatchling.build"

[tool.hatch.build.targets.wheel]
packages = ["lilypad"]

[tool.hatch.build.targets.sdist]
include = ["/lilypad"]

[tool.hatch.build.force-include]
"lilypad/server/static" = "lilypad/server/static"<|MERGE_RESOLUTION|>--- conflicted
+++ resolved
@@ -39,14 +39,11 @@
     "opentelemetry-sdk>=1.27.0",
     "opentelemetry-instrumentation>=0.49b1",
     "typer>=0.12.5",
-<<<<<<< HEAD
     "workos>=5.7.0",
     "itsdangerous>=2.2.0",
     "python-jose[cryptography]>=3.3.0",
     "pydantic-settings>=2.6.1",
-=======
     "cryptography>=43.0.3",
->>>>>>> c6a58aa0
 ]
 
 [project.urls]
