[project]
name = "python-lilypad"
version = "0.0.13"
description = "An open-source prompt engineering framework."
readme = "README.md"
license = { file = "LICENSE" }
requires-python = ">=3.10"
authors = [
    { name = "William Bakst", email = "william@mirascope.io" },
    { name = "Brendan Kao", email = "brendan@mirascope.io" },
]
maintainers = [{ name = "William Bakst", email = "william@mirascope.io" }]
keywords = [
    "prompt engineering",
    "evaluation",
    "llm",
    "llm tools",
    "developer tools",
    "artificial intelligence",
]
classifiers = [
    "Development Status :: 3 - Alpha",
    "Framework :: OpenTelemetry",
    "Intended Audience :: Developers",
    "License :: OSI Approved :: MIT License",
    "Programming Language :: Python :: 3",
    "Programming Language :: Python :: 3.10",
    "Programming Language :: Python :: 3.11",
    "Programming Language :: Python :: 3.12",
    "Topic :: Scientific/Engineering :: Artificial Intelligence",
    "Topic :: Software Development :: Libraries",
]
dependencies = [
    "mirascope>=1.9.5",
    "sqlmodel>=0.0.22",
    "psycopg2-binary>=2.9.9",
    "fastapi[standard]>=0.114.0",
    "opentelemetry-api>=1.29.0",
    "opentelemetry-sdk>=1.29.0",
    "opentelemetry-instrumentation>=0.49b1",
    "typer>=0.12.5",
    "itsdangerous>=2.2.0",
    "python-jose[cryptography]>=3.3.0",
    "pydantic-settings>=2.6.1",
    "cryptography>=43.0.3",
    "ruff>=0.8.1",
    "requests>=2.32.3",
    "pillow>=10.4.0",
    "alembic>=1.14.0",
    "posthog>=3.8.3",
    "libcst>=1.6.0",
]

[project.urls]
Homepage = "https://lilypad.so"
Documentation = "https://lilypad.so/docs"
Repository = "https://github.com/Mirascope/lilypad"
Issues = "https://github.com/Mirascope/lilypad/issues"
Changelog = "https://github.com/Mirascope/lilypad/releases"

[project.optional-dependencies]
openai = ["openai>=1.57.0"]
anthropic = ["anthropic>=0.36.0"]
gemini = ["google-generativeai>=0.4.0,<1", "pillow>=10.4.0,<11"]
bedrock = [
    "aioboto3>=13.2.0",
    "boto3>=1.35.36",
    "boto3-stubs[bedrock-runtime]>=1.35.82",
    "types-aioboto3[bedrock-runtime]>=13.2.0.post3",
]
mistral = ["mistralai>=1.0.0,<2"]
outlines = ["outlines>=0.1.11"]
<<<<<<< HEAD
vertex = [
    "google-cloud-aiplatform>=1.74.0",
]
evals = [
    "oxenai>=0.19.0",
]
=======
vertex = ["google-cloud-aiplatform>=1.74.0"]
>>>>>>> 35aadbc0


[tool.uv]
dev-dependencies = [
    "pytest>=8.3.2",
    "pyright>=1.1.392",
    "pytest-asyncio>=0.23.8",
    "pytest-cov>=5.0.0",
    "pre-commit>=3.8.0",
]

[tool.uv.sources]


[project.scripts]
lilypad = "lilypad.cli.main:app"

[tool.pytest.ini_options]
filterwarnings = ["ignore::DeprecationWarning"]
asyncio_default_fixture_loop_scope = "function"

[tool.ruff]
exclude = [
    ".bzr",
    ".direnv",
    ".eggs",
    ".git",
    ".git-rewrite",
    ".hg",
    ".mypy_cache",
    ".nox",
    ".pants.d",
    ".pytype",
    ".ruff_cache",
    ".svn",
    ".tox",
    ".venv",
    "__pypackages__",
    "_build",
    "buck-out",
    "build",
    "dist",
    "node_modules",
    "venv",
]
line-length = 88
target-version = "py310"

[tool.ruff.lint.per-file-ignores]
"lilypad/server/migrations/versions/*.py" = ["D103"]
"__init__.py" = ["F401"]
"tests/*.py" = ["S101", "ANN"]
"tests/_utils/closure/closure_test_functions/main.py" = ["D212", "D402"]
"tests/_utils/closure/closure_test_functions/other.py" = [
    "D101",
    "D102",
    "D103",
]
"docs/*.py" = ["ANN401"]

[tool.ruff.lint]
select = [
    "D",
    "E",
    "F",
    "I",
    "UP",
    "YTT",
    "B",
    "T10",
    "T20",
    "C4",
    "PYI006",
    "SIM",
    "ANN",
]
ignore = [
    'D105',
    'D107',
    'D205',
    'D415',
    'E501',
    'B011',
    'B028',
    'B904',
    'ANN401',
]
fixable = ["ALL"]
isort = { known-first-party = ['lilypad', 'tests', 'examples'] }
pydocstyle = { convention = 'google' }
unfixable = []
dummy-variable-rgx = "^(_+|(_+[a-zA-Z0-9_]*[a-zA-Z0-9]+?))$"

[tool.ruff.format]
quote-style = "double"
indent-style = "space"
skip-magic-trailing-comma = false
line-ending = "auto"

[tool.pyright]
exclude = ["examples"]
venvPath = "."
venv = ".venv"

[tool.codespell]
skip = [".git", "*.lock", "./client/pnpm-lock.yaml", "./docs/pnpm-lock.yaml"]

[tool.coverage.report]
exclude_also = ["@overload", "@abstractmethod", "if TYPE_CHECKING:"]

[build-system]
requires = ["hatchling"]
build-backend = "hatchling.build"

[tool.hatch.build.targets.wheel]
packages = ["lilypad"]

[tool.hatch.build.targets.sdist]
include = ["/lilypad"]

[tool.hatch.build.force-include]
"lilypad/server/static" = "lilypad/server/static"<|MERGE_RESOLUTION|>--- conflicted
+++ resolved
@@ -68,18 +68,10 @@
     "boto3-stubs[bedrock-runtime]>=1.35.82",
     "types-aioboto3[bedrock-runtime]>=13.2.0.post3",
 ]
+evals = ["oxenai>=0.19.0"]
 mistral = ["mistralai>=1.0.0,<2"]
 outlines = ["outlines>=0.1.11"]
-<<<<<<< HEAD
-vertex = [
-    "google-cloud-aiplatform>=1.74.0",
-]
-evals = [
-    "oxenai>=0.19.0",
-]
-=======
 vertex = ["google-cloud-aiplatform>=1.74.0"]
->>>>>>> 35aadbc0
 
 
 [tool.uv]
