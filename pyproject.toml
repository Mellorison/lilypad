[project]
name = "python-lilypad"
version = "0.0.14"
description = "An open-source prompt engineering framework."
readme = "README.md"
license = { file = "LICENSE" }
requires-python = ">=3.10"
authors = [
    { name = "William Bakst", email = "william@mirascope.io" },
    { name = "Brendan Kao", email = "brendan@mirascope.io" },
]
maintainers = [{ name = "William Bakst", email = "william@mirascope.io" }]
keywords = [
    "prompt engineering",
    "evaluation",
    "llm",
    "llm tools",
    "developer tools",
    "artificial intelligence",
]
classifiers = [
    "Development Status :: 3 - Alpha",
    "Framework :: OpenTelemetry",
    "Intended Audience :: Developers",
    "License :: OSI Approved :: MIT License",
    "Programming Language :: Python :: 3",
    "Programming Language :: Python :: 3.10",
    "Programming Language :: Python :: 3.11",
    "Programming Language :: Python :: 3.12",
    "Topic :: Scientific/Engineering :: Artificial Intelligence",
    "Topic :: Software Development :: Libraries",
]
dependencies = [
    "mirascope>=1.9.5",
    "sqlmodel>=0.0.22",
    "psycopg2-binary>=2.9.9",
    "fastapi[standard]>=0.114.0",
    "opentelemetry-api>=1.29.0",
    "opentelemetry-sdk>=1.29.0",
    "opentelemetry-instrumentation>=0.49b1",
    "typer>=0.12.5",
    "itsdangerous>=2.2.0",
    "python-jose[cryptography]>=3.3.0",
    "pydantic-settings>=2.6.1",
    "cryptography>=43.0.3",
    "ruff>=0.8.1",
    "requests>=2.32.3",
    "pillow>=10.4.0",
    "alembic>=1.14.0",
    "posthog>=3.8.3",
<<<<<<< HEAD
    "oxenai>=0.19.0",
    "resend>=2.6.0",
=======
    "libcst>=1.6.0",
>>>>>>> 18e40ca8
]

[project.urls]
Homepage = "https://lilypad.so"
Documentation = "https://lilypad.so/docs"
Repository = "https://github.com/Mirascope/lilypad"
Issues = "https://github.com/Mirascope/lilypad/issues"
Changelog = "https://github.com/Mirascope/lilypad/releases"

[project.optional-dependencies]
openai = ["openai>=1.57.0"]
anthropic = ["anthropic>=0.36.0"]
gemini = ["google-generativeai>=0.4.0,<1", "pillow>=10.4.0,<11"]
bedrock = [
    "aioboto3>=13.2.0",
    "boto3>=1.35.36",
    "boto3-stubs[bedrock-runtime]>=1.35.82",
    "types-aioboto3[bedrock-runtime]>=13.2.0.post3",
]
evals = ["oxenai>=0.20.0"]
mistral = ["mistralai>=1.0.0,<2"]
outlines = ["outlines>=0.1.11"]
vertex = ["google-cloud-aiplatform>=1.74.0"]


[tool.uv]
dev-dependencies = [
    "pytest>=8.3.2",
    "pyright>=1.1.392",
    "pytest-asyncio>=0.23.8",
    "pytest-cov>=5.0.0",
    "pre-commit>=3.8.0",
]

[tool.uv.sources]


[project.scripts]
lilypad = "lilypad.cli.main:app"

[tool.pytest.ini_options]
filterwarnings = ["ignore::DeprecationWarning"]
asyncio_default_fixture_loop_scope = "function"

[tool.ruff]
exclude = [
    ".bzr",
    ".direnv",
    ".eggs",
    ".git",
    ".git-rewrite",
    ".hg",
    ".mypy_cache",
    ".nox",
    ".pants.d",
    ".pytype",
    ".ruff_cache",
    ".svn",
    ".tox",
    ".venv",
    "__pypackages__",
    "_build",
    "buck-out",
    "build",
    "dist",
    "node_modules",
    "venv",
]
line-length = 88
target-version = "py310"

[tool.ruff.lint.per-file-ignores]
"lilypad/server/migrations/versions/*.py" = ["D103"]
"__init__.py" = ["F401"]
"tests/*.py" = ["S101", "ANN"]
"lilypad/ee/tests/*.py" = ["S101", "ANN"]
"tests/_utils/closure/closure_test_functions/main.py" = ["D212", "D402"]
"tests/_utils/closure/closure_test_functions/other.py" = [
    "D101",
    "D102",
    "D103",
]
"docs/*.py" = ["ANN401"]

[tool.ruff.lint]
select = [
    "D",
    "E",
    "F",
    "I",
    "UP",
    "YTT",
    "B",
    "T10",
    "T20",
    "C4",
    "PYI006",
    "SIM",
    "ANN",
]
ignore = [
    'D105',
    'D107',
    'D205',
    'D415',
    'E501',
    'B011',
    'B028',
    'B904',
    'ANN401',
]
fixable = ["ALL"]
isort = { known-first-party = ['lilypad', 'tests', 'examples'] }
pydocstyle = { convention = 'google' }
unfixable = []
dummy-variable-rgx = "^(_+|(_+[a-zA-Z0-9_]*[a-zA-Z0-9]+?))$"

[tool.ruff.format]
quote-style = "double"
indent-style = "space"
skip-magic-trailing-comma = false
line-ending = "auto"

[tool.pyright]
exclude = ["examples"]
venvPath = "."
venv = ".venv"

[tool.codespell]
skip = [".git", "*.lock", "./client/pnpm-lock.yaml", "./docs/pnpm-lock.yaml"]

[tool.coverage.report]
exclude_also = ["@overload", "@abstractmethod", "if TYPE_CHECKING:"]

[build-system]
requires = ["hatchling"]
build-backend = "hatchling.build"

[tool.hatch.build.targets.wheel]
packages = ["lilypad"]

[tool.hatch.build.targets.sdist]
include = ["/lilypad"]

[tool.hatch.build.force-include]
"lilypad/server/static" = "lilypad/server/static"<|MERGE_RESOLUTION|>--- conflicted
+++ resolved
@@ -48,12 +48,9 @@
     "pillow>=10.4.0",
     "alembic>=1.14.0",
     "posthog>=3.8.3",
-<<<<<<< HEAD
     "oxenai>=0.19.0",
     "resend>=2.6.0",
-=======
     "libcst>=1.6.0",
->>>>>>> 18e40ca8
 ]
 
 [project.urls]
