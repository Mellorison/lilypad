--- conflicted
+++ resolved
@@ -60,13 +60,10 @@
 openai = ["openai>=1.57.0"]
 anthropic = ["anthropic>=0.36.0"]
 gemini = ["google-generativeai>=0.4.0,<1", "pillow>=10.4.0,<11"]
-<<<<<<< HEAD
+outlines = ["outlines>=0.1.11"]
 vertex = [
     "google-cloud-aiplatform>=1.74.0",
 ]
-=======
-outlines = ["outlines>=0.1.11"]
->>>>>>> 88cde1a8
 
 [tool.uv]
 dev-dependencies = [
