--- conflicted
+++ resolved
@@ -1303,11 +1303,7 @@
 
 [[package]]
 name = "python-lilypad"
-<<<<<<< HEAD
-version = "0.0.3"
-=======
 version = "0.0.5"
->>>>>>> 65fde2ab
 source = { editable = "." }
 dependencies = [
     { name = "fastapi", extra = ["standard"] },
