version = 1
requires-python = ">=3.10"
resolution-markers = [
    "python_full_version < '3.11'",
    "python_full_version == '3.11.*'",
    "python_full_version == '3.12.*'",
    "python_full_version >= '3.13'",
]

[[package]]
name = "airportsdata"
version = "20241001"
source = { registry = "https://pypi.org/simple" }
sdist = { url = "https://files.pythonhosted.org/packages/ff/75/0af9b73babfec14df1395ca60e2a174e887c5d515e823c39a60f27bbbb30/airportsdata-20241001.tar.gz", hash = "sha256:fa0bd143b4f4be3557cb892fa0612ef210fd91a92bd720b4d8221de576a4fa00", size = 903075 }
wheels = [
    { url = "https://files.pythonhosted.org/packages/af/57/57635b0af4a23723b2b43109aa4eae7395d346d1eed8a00691cf3acfc5bd/airportsdata-20241001-py3-none-any.whl", hash = "sha256:67d71cf2c5378cc17ff66b62b1e11aa2444043949c894543ac8fd8dafce192fd", size = 912677 },
]

[[package]]
name = "alembic"
version = "1.14.0"
source = { registry = "https://pypi.org/simple" }
dependencies = [
    { name = "mako" },
    { name = "sqlalchemy" },
    { name = "typing-extensions" },
]
sdist = { url = "https://files.pythonhosted.org/packages/00/1e/8cb8900ba1b6360431e46fb7a89922916d3a1b017a8908a7c0499cc7e5f6/alembic-1.14.0.tar.gz", hash = "sha256:b00892b53b3642d0b8dbedba234dbf1924b69be83a9a769d5a624b01094e304b", size = 1916172 }
wheels = [
    { url = "https://files.pythonhosted.org/packages/cb/06/8b505aea3d77021b18dcbd8133aa1418f1a1e37e432a465b14c46b2c0eaa/alembic-1.14.0-py3-none-any.whl", hash = "sha256:99bd884ca390466db5e27ffccff1d179ec5c05c965cfefc0607e69f9e411cb25", size = 233482 },
]

[[package]]
name = "annotated-types"
version = "0.7.0"
source = { registry = "https://pypi.org/simple" }
sdist = { url = "https://files.pythonhosted.org/packages/ee/67/531ea369ba64dcff5ec9c3402f9f51bf748cec26dde048a2f973a4eea7f5/annotated_types-0.7.0.tar.gz", hash = "sha256:aff07c09a53a08bc8cfccb9c85b05f1aa9a2a6f23728d790723543408344ce89", size = 16081 }
wheels = [
    { url = "https://files.pythonhosted.org/packages/78/b6/6307fbef88d9b5ee7421e68d78a9f162e0da4900bc5f5793f6d3d0e34fb8/annotated_types-0.7.0-py3-none-any.whl", hash = "sha256:1f02e8b43a8fbbc3f3e0d4f0f4bfc8131bcb4eebe8849b8e5c773f3a1c582a53", size = 13643 },
]

[[package]]
name = "anthropic"
version = "0.40.0"
source = { registry = "https://pypi.org/simple" }
dependencies = [
    { name = "anyio" },
    { name = "distro" },
    { name = "httpx" },
    { name = "jiter" },
    { name = "pydantic" },
    { name = "sniffio" },
    { name = "typing-extensions" },
]
sdist = { url = "https://files.pythonhosted.org/packages/4d/d9/c39005f04c602607d68d48d1c917b35af8d16b687b7ca427ca787c39d8b9/anthropic-0.40.0.tar.gz", hash = "sha256:3efeca6d9e97813f93ed34322c6c7ea2279bf0824cd0aa71b59ce222665e2b87", size = 190939 }
wheels = [
    { url = "https://files.pythonhosted.org/packages/cb/18/a68cfb9a11990377650c36c25b5dfb0baece900e9e505b68e1aa06ad0227/anthropic-0.40.0-py3-none-any.whl", hash = "sha256:442028ae8790ff9e3b6f8912043918755af1230d193904ae2ef78cc22995280c", size = 199484 },
]

[[package]]
name = "anyio"
version = "4.6.2.post1"
source = { registry = "https://pypi.org/simple" }
dependencies = [
    { name = "exceptiongroup", marker = "python_full_version < '3.11'" },
    { name = "idna" },
    { name = "sniffio" },
    { name = "typing-extensions", marker = "python_full_version < '3.11'" },
]
sdist = { url = "https://files.pythonhosted.org/packages/9f/09/45b9b7a6d4e45c6bcb5bf61d19e3ab87df68e0601fa8c5293de3542546cc/anyio-4.6.2.post1.tar.gz", hash = "sha256:4c8bc31ccdb51c7f7bd251f51c609e038d63e34219b44aa86e47576389880b4c", size = 173422 }
wheels = [
    { url = "https://files.pythonhosted.org/packages/e4/f5/f2b75d2fc6f1a260f340f0e7c6a060f4dd2961cc16884ed851b0d18da06a/anyio-4.6.2.post1-py3-none-any.whl", hash = "sha256:6d170c36fba3bdd840c73d3868c1e777e33676a69c3a72cf0a0d5d6d8009b61d", size = 90377 },
]

[[package]]
name = "attrs"
version = "24.2.0"
source = { registry = "https://pypi.org/simple" }
sdist = { url = "https://files.pythonhosted.org/packages/fc/0f/aafca9af9315aee06a89ffde799a10a582fe8de76c563ee80bbcdc08b3fb/attrs-24.2.0.tar.gz", hash = "sha256:5cfb1b9148b5b086569baec03f20d7b6bf3bcacc9a42bebf87ffaaca362f6346", size = 792678 }
wheels = [
    { url = "https://files.pythonhosted.org/packages/6a/21/5b6702a7f963e95456c0de2d495f67bf5fd62840ac655dc451586d23d39a/attrs-24.2.0-py3-none-any.whl", hash = "sha256:81921eb96de3191c8258c199618104dd27ac608d9366f5e35d011eae1867ede2", size = 63001 },
]

[[package]]
name = "babel"
version = "2.16.0"
source = { registry = "https://pypi.org/simple" }
sdist = { url = "https://files.pythonhosted.org/packages/2a/74/f1bc80f23eeba13393b7222b11d95ca3af2c1e28edca18af487137eefed9/babel-2.16.0.tar.gz", hash = "sha256:d1f3554ca26605fe173f3de0c65f750f5a42f924499bf134de6423582298e316", size = 9348104 }
wheels = [
    { url = "https://files.pythonhosted.org/packages/ed/20/bc79bc575ba2e2a7f70e8a1155618bb1301eaa5132a8271373a6903f73f8/babel-2.16.0-py3-none-any.whl", hash = "sha256:368b5b98b37c06b7daf6696391c3240c938b37767d4584413e8438c5c435fa8b", size = 9587599 },
]

[[package]]
name = "cachetools"
version = "5.5.0"
source = { registry = "https://pypi.org/simple" }
sdist = { url = "https://files.pythonhosted.org/packages/c3/38/a0f315319737ecf45b4319a8cd1f3a908e29d9277b46942263292115eee7/cachetools-5.5.0.tar.gz", hash = "sha256:2cc24fb4cbe39633fb7badd9db9ca6295d766d9c2995f245725a46715d050f2a", size = 27661 }
wheels = [
    { url = "https://files.pythonhosted.org/packages/a4/07/14f8ad37f2d12a5ce41206c21820d8cb6561b728e51fad4530dff0552a67/cachetools-5.5.0-py3-none-any.whl", hash = "sha256:02134e8439cdc2ffb62023ce1debca2944c3f289d66bb17ead3ab3dede74b292", size = 9524 },
]

[[package]]
name = "certifi"
version = "2024.8.30"
source = { registry = "https://pypi.org/simple" }
sdist = { url = "https://files.pythonhosted.org/packages/b0/ee/9b19140fe824b367c04c5e1b369942dd754c4c5462d5674002f75c4dedc1/certifi-2024.8.30.tar.gz", hash = "sha256:bec941d2aa8195e248a60b31ff9f0558284cf01a52591ceda73ea9afffd69fd9", size = 168507 }
wheels = [
    { url = "https://files.pythonhosted.org/packages/12/90/3c9ff0512038035f59d279fddeb79f5f1eccd8859f06d6163c58798b9487/certifi-2024.8.30-py3-none-any.whl", hash = "sha256:922820b53db7a7257ffbda3f597266d435245903d80737e34f8a45ff3e3230d8", size = 167321 },
]

[[package]]
name = "cffi"
version = "1.17.1"
source = { registry = "https://pypi.org/simple" }
dependencies = [
    { name = "pycparser" },
]
sdist = { url = "https://files.pythonhosted.org/packages/fc/97/c783634659c2920c3fc70419e3af40972dbaf758daa229a7d6ea6135c90d/cffi-1.17.1.tar.gz", hash = "sha256:1c39c6016c32bc48dd54561950ebd6836e1670f2ae46128f67cf49e789c52824", size = 516621 }
wheels = [
    { url = "https://files.pythonhosted.org/packages/90/07/f44ca684db4e4f08a3fdc6eeb9a0d15dc6883efc7b8c90357fdbf74e186c/cffi-1.17.1-cp310-cp310-macosx_10_9_x86_64.whl", hash = "sha256:df8b1c11f177bc2313ec4b2d46baec87a5f3e71fc8b45dab2ee7cae86d9aba14", size = 182191 },
    { url = "https://files.pythonhosted.org/packages/08/fd/cc2fedbd887223f9f5d170c96e57cbf655df9831a6546c1727ae13fa977a/cffi-1.17.1-cp310-cp310-macosx_11_0_arm64.whl", hash = "sha256:8f2cdc858323644ab277e9bb925ad72ae0e67f69e804f4898c070998d50b1a67", size = 178592 },
    { url = "https://files.pythonhosted.org/packages/de/cc/4635c320081c78d6ffc2cab0a76025b691a91204f4aa317d568ff9280a2d/cffi-1.17.1-cp310-cp310-manylinux_2_12_i686.manylinux2010_i686.manylinux_2_17_i686.manylinux2014_i686.whl", hash = "sha256:edae79245293e15384b51f88b00613ba9f7198016a5948b5dddf4917d4d26382", size = 426024 },
    { url = "https://files.pythonhosted.org/packages/b6/7b/3b2b250f3aab91abe5f8a51ada1b717935fdaec53f790ad4100fe2ec64d1/cffi-1.17.1-cp310-cp310-manylinux_2_17_aarch64.manylinux2014_aarch64.whl", hash = "sha256:45398b671ac6d70e67da8e4224a065cec6a93541bb7aebe1b198a61b58c7b702", size = 448188 },
    { url = "https://files.pythonhosted.org/packages/d3/48/1b9283ebbf0ec065148d8de05d647a986c5f22586b18120020452fff8f5d/cffi-1.17.1-cp310-cp310-manylinux_2_17_ppc64le.manylinux2014_ppc64le.whl", hash = "sha256:ad9413ccdeda48c5afdae7e4fa2192157e991ff761e7ab8fdd8926f40b160cc3", size = 455571 },
    { url = "https://files.pythonhosted.org/packages/40/87/3b8452525437b40f39ca7ff70276679772ee7e8b394934ff60e63b7b090c/cffi-1.17.1-cp310-cp310-manylinux_2_17_s390x.manylinux2014_s390x.whl", hash = "sha256:5da5719280082ac6bd9aa7becb3938dc9f9cbd57fac7d2871717b1feb0902ab6", size = 436687 },
    { url = "https://files.pythonhosted.org/packages/8d/fb/4da72871d177d63649ac449aec2e8a29efe0274035880c7af59101ca2232/cffi-1.17.1-cp310-cp310-manylinux_2_17_x86_64.manylinux2014_x86_64.whl", hash = "sha256:2bb1a08b8008b281856e5971307cc386a8e9c5b625ac297e853d36da6efe9c17", size = 446211 },
    { url = "https://files.pythonhosted.org/packages/ab/a0/62f00bcb411332106c02b663b26f3545a9ef136f80d5df746c05878f8c4b/cffi-1.17.1-cp310-cp310-musllinux_1_1_aarch64.whl", hash = "sha256:045d61c734659cc045141be4bae381a41d89b741f795af1dd018bfb532fd0df8", size = 461325 },
    { url = "https://files.pythonhosted.org/packages/36/83/76127035ed2e7e27b0787604d99da630ac3123bfb02d8e80c633f218a11d/cffi-1.17.1-cp310-cp310-musllinux_1_1_i686.whl", hash = "sha256:6883e737d7d9e4899a8a695e00ec36bd4e5e4f18fabe0aca0efe0a4b44cdb13e", size = 438784 },
    { url = "https://files.pythonhosted.org/packages/21/81/a6cd025db2f08ac88b901b745c163d884641909641f9b826e8cb87645942/cffi-1.17.1-cp310-cp310-musllinux_1_1_x86_64.whl", hash = "sha256:6b8b4a92e1c65048ff98cfe1f735ef8f1ceb72e3d5f0c25fdb12087a23da22be", size = 461564 },
    { url = "https://files.pythonhosted.org/packages/f8/fe/4d41c2f200c4a457933dbd98d3cf4e911870877bd94d9656cc0fcb390681/cffi-1.17.1-cp310-cp310-win32.whl", hash = "sha256:c9c3d058ebabb74db66e431095118094d06abf53284d9c81f27300d0e0d8bc7c", size = 171804 },
    { url = "https://files.pythonhosted.org/packages/d1/b6/0b0f5ab93b0df4acc49cae758c81fe4e5ef26c3ae2e10cc69249dfd8b3ab/cffi-1.17.1-cp310-cp310-win_amd64.whl", hash = "sha256:0f048dcf80db46f0098ccac01132761580d28e28bc0f78ae0d58048063317e15", size = 181299 },
    { url = "https://files.pythonhosted.org/packages/6b/f4/927e3a8899e52a27fa57a48607ff7dc91a9ebe97399b357b85a0c7892e00/cffi-1.17.1-cp311-cp311-macosx_10_9_x86_64.whl", hash = "sha256:a45e3c6913c5b87b3ff120dcdc03f6131fa0065027d0ed7ee6190736a74cd401", size = 182264 },
    { url = "https://files.pythonhosted.org/packages/6c/f5/6c3a8efe5f503175aaddcbea6ad0d2c96dad6f5abb205750d1b3df44ef29/cffi-1.17.1-cp311-cp311-macosx_11_0_arm64.whl", hash = "sha256:30c5e0cb5ae493c04c8b42916e52ca38079f1b235c2f8ae5f4527b963c401caf", size = 178651 },
    { url = "https://files.pythonhosted.org/packages/94/dd/a3f0118e688d1b1a57553da23b16bdade96d2f9bcda4d32e7d2838047ff7/cffi-1.17.1-cp311-cp311-manylinux_2_12_i686.manylinux2010_i686.manylinux_2_17_i686.manylinux2014_i686.whl", hash = "sha256:f75c7ab1f9e4aca5414ed4d8e5c0e303a34f4421f8a0d47a4d019ceff0ab6af4", size = 445259 },
    { url = "https://files.pythonhosted.org/packages/2e/ea/70ce63780f096e16ce8588efe039d3c4f91deb1dc01e9c73a287939c79a6/cffi-1.17.1-cp311-cp311-manylinux_2_17_aarch64.manylinux2014_aarch64.whl", hash = "sha256:a1ed2dd2972641495a3ec98445e09766f077aee98a1c896dcb4ad0d303628e41", size = 469200 },
    { url = "https://files.pythonhosted.org/packages/1c/a0/a4fa9f4f781bda074c3ddd57a572b060fa0df7655d2a4247bbe277200146/cffi-1.17.1-cp311-cp311-manylinux_2_17_ppc64le.manylinux2014_ppc64le.whl", hash = "sha256:46bf43160c1a35f7ec506d254e5c890f3c03648a4dbac12d624e4490a7046cd1", size = 477235 },
    { url = "https://files.pythonhosted.org/packages/62/12/ce8710b5b8affbcdd5c6e367217c242524ad17a02fe5beec3ee339f69f85/cffi-1.17.1-cp311-cp311-manylinux_2_17_s390x.manylinux2014_s390x.whl", hash = "sha256:a24ed04c8ffd54b0729c07cee15a81d964e6fee0e3d4d342a27b020d22959dc6", size = 459721 },
    { url = "https://files.pythonhosted.org/packages/ff/6b/d45873c5e0242196f042d555526f92aa9e0c32355a1be1ff8c27f077fd37/cffi-1.17.1-cp311-cp311-manylinux_2_17_x86_64.manylinux2014_x86_64.whl", hash = "sha256:610faea79c43e44c71e1ec53a554553fa22321b65fae24889706c0a84d4ad86d", size = 467242 },
    { url = "https://files.pythonhosted.org/packages/1a/52/d9a0e523a572fbccf2955f5abe883cfa8bcc570d7faeee06336fbd50c9fc/cffi-1.17.1-cp311-cp311-musllinux_1_1_aarch64.whl", hash = "sha256:a9b15d491f3ad5d692e11f6b71f7857e7835eb677955c00cc0aefcd0669adaf6", size = 477999 },
    { url = "https://files.pythonhosted.org/packages/44/74/f2a2460684a1a2d00ca799ad880d54652841a780c4c97b87754f660c7603/cffi-1.17.1-cp311-cp311-musllinux_1_1_i686.whl", hash = "sha256:de2ea4b5833625383e464549fec1bc395c1bdeeb5f25c4a3a82b5a8c756ec22f", size = 454242 },
    { url = "https://files.pythonhosted.org/packages/f8/4a/34599cac7dfcd888ff54e801afe06a19c17787dfd94495ab0c8d35fe99fb/cffi-1.17.1-cp311-cp311-musllinux_1_1_x86_64.whl", hash = "sha256:fc48c783f9c87e60831201f2cce7f3b2e4846bf4d8728eabe54d60700b318a0b", size = 478604 },
    { url = "https://files.pythonhosted.org/packages/34/33/e1b8a1ba29025adbdcda5fb3a36f94c03d771c1b7b12f726ff7fef2ebe36/cffi-1.17.1-cp311-cp311-win32.whl", hash = "sha256:85a950a4ac9c359340d5963966e3e0a94a676bd6245a4b55bc43949eee26a655", size = 171727 },
    { url = "https://files.pythonhosted.org/packages/3d/97/50228be003bb2802627d28ec0627837ac0bf35c90cf769812056f235b2d1/cffi-1.17.1-cp311-cp311-win_amd64.whl", hash = "sha256:caaf0640ef5f5517f49bc275eca1406b0ffa6aa184892812030f04c2abf589a0", size = 181400 },
    { url = "https://files.pythonhosted.org/packages/5a/84/e94227139ee5fb4d600a7a4927f322e1d4aea6fdc50bd3fca8493caba23f/cffi-1.17.1-cp312-cp312-macosx_10_9_x86_64.whl", hash = "sha256:805b4371bf7197c329fcb3ead37e710d1bca9da5d583f5073b799d5c5bd1eee4", size = 183178 },
    { url = "https://files.pythonhosted.org/packages/da/ee/fb72c2b48656111c4ef27f0f91da355e130a923473bf5ee75c5643d00cca/cffi-1.17.1-cp312-cp312-macosx_11_0_arm64.whl", hash = "sha256:733e99bc2df47476e3848417c5a4540522f234dfd4ef3ab7fafdf555b082ec0c", size = 178840 },
    { url = "https://files.pythonhosted.org/packages/cc/b6/db007700f67d151abadf508cbfd6a1884f57eab90b1bb985c4c8c02b0f28/cffi-1.17.1-cp312-cp312-manylinux_2_12_i686.manylinux2010_i686.manylinux_2_17_i686.manylinux2014_i686.whl", hash = "sha256:1257bdabf294dceb59f5e70c64a3e2f462c30c7ad68092d01bbbfb1c16b1ba36", size = 454803 },
    { url = "https://files.pythonhosted.org/packages/1a/df/f8d151540d8c200eb1c6fba8cd0dfd40904f1b0682ea705c36e6c2e97ab3/cffi-1.17.1-cp312-cp312-manylinux_2_17_aarch64.manylinux2014_aarch64.whl", hash = "sha256:da95af8214998d77a98cc14e3a3bd00aa191526343078b530ceb0bd710fb48a5", size = 478850 },
    { url = "https://files.pythonhosted.org/packages/28/c0/b31116332a547fd2677ae5b78a2ef662dfc8023d67f41b2a83f7c2aa78b1/cffi-1.17.1-cp312-cp312-manylinux_2_17_ppc64le.manylinux2014_ppc64le.whl", hash = "sha256:d63afe322132c194cf832bfec0dc69a99fb9bb6bbd550f161a49e9e855cc78ff", size = 485729 },
    { url = "https://files.pythonhosted.org/packages/91/2b/9a1ddfa5c7f13cab007a2c9cc295b70fbbda7cb10a286aa6810338e60ea1/cffi-1.17.1-cp312-cp312-manylinux_2_17_s390x.manylinux2014_s390x.whl", hash = "sha256:f79fc4fc25f1c8698ff97788206bb3c2598949bfe0fef03d299eb1b5356ada99", size = 471256 },
    { url = "https://files.pythonhosted.org/packages/b2/d5/da47df7004cb17e4955df6a43d14b3b4ae77737dff8bf7f8f333196717bf/cffi-1.17.1-cp312-cp312-manylinux_2_17_x86_64.manylinux2014_x86_64.whl", hash = "sha256:b62ce867176a75d03a665bad002af8e6d54644fad99a3c70905c543130e39d93", size = 479424 },
    { url = "https://files.pythonhosted.org/packages/0b/ac/2a28bcf513e93a219c8a4e8e125534f4f6db03e3179ba1c45e949b76212c/cffi-1.17.1-cp312-cp312-musllinux_1_1_aarch64.whl", hash = "sha256:386c8bf53c502fff58903061338ce4f4950cbdcb23e2902d86c0f722b786bbe3", size = 484568 },
    { url = "https://files.pythonhosted.org/packages/d4/38/ca8a4f639065f14ae0f1d9751e70447a261f1a30fa7547a828ae08142465/cffi-1.17.1-cp312-cp312-musllinux_1_1_x86_64.whl", hash = "sha256:4ceb10419a9adf4460ea14cfd6bc43d08701f0835e979bf821052f1805850fe8", size = 488736 },
    { url = "https://files.pythonhosted.org/packages/86/c5/28b2d6f799ec0bdecf44dced2ec5ed43e0eb63097b0f58c293583b406582/cffi-1.17.1-cp312-cp312-win32.whl", hash = "sha256:a08d7e755f8ed21095a310a693525137cfe756ce62d066e53f502a83dc550f65", size = 172448 },
    { url = "https://files.pythonhosted.org/packages/50/b9/db34c4755a7bd1cb2d1603ac3863f22bcecbd1ba29e5ee841a4bc510b294/cffi-1.17.1-cp312-cp312-win_amd64.whl", hash = "sha256:51392eae71afec0d0c8fb1a53b204dbb3bcabcb3c9b807eedf3e1e6ccf2de903", size = 181976 },
    { url = "https://files.pythonhosted.org/packages/8d/f8/dd6c246b148639254dad4d6803eb6a54e8c85c6e11ec9df2cffa87571dbe/cffi-1.17.1-cp313-cp313-macosx_10_13_x86_64.whl", hash = "sha256:f3a2b4222ce6b60e2e8b337bb9596923045681d71e5a082783484d845390938e", size = 182989 },
    { url = "https://files.pythonhosted.org/packages/8b/f1/672d303ddf17c24fc83afd712316fda78dc6fce1cd53011b839483e1ecc8/cffi-1.17.1-cp313-cp313-macosx_11_0_arm64.whl", hash = "sha256:0984a4925a435b1da406122d4d7968dd861c1385afe3b45ba82b750f229811e2", size = 178802 },
    { url = "https://files.pythonhosted.org/packages/0e/2d/eab2e858a91fdff70533cab61dcff4a1f55ec60425832ddfdc9cd36bc8af/cffi-1.17.1-cp313-cp313-manylinux_2_12_i686.manylinux2010_i686.manylinux_2_17_i686.manylinux2014_i686.whl", hash = "sha256:d01b12eeeb4427d3110de311e1774046ad344f5b1a7403101878976ecd7a10f3", size = 454792 },
    { url = "https://files.pythonhosted.org/packages/75/b2/fbaec7c4455c604e29388d55599b99ebcc250a60050610fadde58932b7ee/cffi-1.17.1-cp313-cp313-manylinux_2_17_aarch64.manylinux2014_aarch64.whl", hash = "sha256:706510fe141c86a69c8ddc029c7910003a17353970cff3b904ff0686a5927683", size = 478893 },
    { url = "https://files.pythonhosted.org/packages/4f/b7/6e4a2162178bf1935c336d4da8a9352cccab4d3a5d7914065490f08c0690/cffi-1.17.1-cp313-cp313-manylinux_2_17_ppc64le.manylinux2014_ppc64le.whl", hash = "sha256:de55b766c7aa2e2a3092c51e0483d700341182f08e67c63630d5b6f200bb28e5", size = 485810 },
    { url = "https://files.pythonhosted.org/packages/c7/8a/1d0e4a9c26e54746dc08c2c6c037889124d4f59dffd853a659fa545f1b40/cffi-1.17.1-cp313-cp313-manylinux_2_17_s390x.manylinux2014_s390x.whl", hash = "sha256:c59d6e989d07460165cc5ad3c61f9fd8f1b4796eacbd81cee78957842b834af4", size = 471200 },
    { url = "https://files.pythonhosted.org/packages/26/9f/1aab65a6c0db35f43c4d1b4f580e8df53914310afc10ae0397d29d697af4/cffi-1.17.1-cp313-cp313-manylinux_2_17_x86_64.manylinux2014_x86_64.whl", hash = "sha256:dd398dbc6773384a17fe0d3e7eeb8d1a21c2200473ee6806bb5e6a8e62bb73dd", size = 479447 },
    { url = "https://files.pythonhosted.org/packages/5f/e4/fb8b3dd8dc0e98edf1135ff067ae070bb32ef9d509d6cb0f538cd6f7483f/cffi-1.17.1-cp313-cp313-musllinux_1_1_aarch64.whl", hash = "sha256:3edc8d958eb099c634dace3c7e16560ae474aa3803a5df240542b305d14e14ed", size = 484358 },
    { url = "https://files.pythonhosted.org/packages/f1/47/d7145bf2dc04684935d57d67dff9d6d795b2ba2796806bb109864be3a151/cffi-1.17.1-cp313-cp313-musllinux_1_1_x86_64.whl", hash = "sha256:72e72408cad3d5419375fc87d289076ee319835bdfa2caad331e377589aebba9", size = 488469 },
    { url = "https://files.pythonhosted.org/packages/bf/ee/f94057fa6426481d663b88637a9a10e859e492c73d0384514a17d78ee205/cffi-1.17.1-cp313-cp313-win32.whl", hash = "sha256:e03eab0a8677fa80d646b5ddece1cbeaf556c313dcfac435ba11f107ba117b5d", size = 172475 },
    { url = "https://files.pythonhosted.org/packages/7c/fc/6a8cb64e5f0324877d503c854da15d76c1e50eb722e320b15345c4d0c6de/cffi-1.17.1-cp313-cp313-win_amd64.whl", hash = "sha256:f6a16c31041f09ead72d69f583767292f750d24913dadacf5756b966aacb3f1a", size = 182009 },
]

[[package]]
name = "cfgv"
version = "3.4.0"
source = { registry = "https://pypi.org/simple" }
sdist = { url = "https://files.pythonhosted.org/packages/11/74/539e56497d9bd1d484fd863dd69cbbfa653cd2aa27abfe35653494d85e94/cfgv-3.4.0.tar.gz", hash = "sha256:e52591d4c5f5dead8e0f673fb16db7949d2cfb3f7da4582893288f0ded8fe560", size = 7114 }
wheels = [
    { url = "https://files.pythonhosted.org/packages/c5/55/51844dd50c4fc7a33b653bfaba4c2456f06955289ca770a5dbd5fd267374/cfgv-3.4.0-py2.py3-none-any.whl", hash = "sha256:b7265b1f29fd3316bfcd2b330d63d024f2bfd8bcb8b0272f8e19a504856c48f9", size = 7249 },
]

[[package]]
name = "charset-normalizer"
version = "3.4.0"
source = { registry = "https://pypi.org/simple" }
sdist = { url = "https://files.pythonhosted.org/packages/f2/4f/e1808dc01273379acc506d18f1504eb2d299bd4131743b9fc54d7be4df1e/charset_normalizer-3.4.0.tar.gz", hash = "sha256:223217c3d4f82c3ac5e29032b3f1c2eb0fb591b72161f86d93f5719079dae93e", size = 106620 }
wheels = [
    { url = "https://files.pythonhosted.org/packages/69/8b/825cc84cf13a28bfbcba7c416ec22bf85a9584971be15b21dd8300c65b7f/charset_normalizer-3.4.0-cp310-cp310-macosx_10_9_universal2.whl", hash = "sha256:4f9fc98dad6c2eaa32fc3af1417d95b5e3d08aff968df0cd320066def971f9a6", size = 196363 },
    { url = "https://files.pythonhosted.org/packages/23/81/d7eef6a99e42c77f444fdd7bc894b0ceca6c3a95c51239e74a722039521c/charset_normalizer-3.4.0-cp310-cp310-macosx_10_9_x86_64.whl", hash = "sha256:0de7b687289d3c1b3e8660d0741874abe7888100efe14bd0f9fd7141bcbda92b", size = 125639 },
    { url = "https://files.pythonhosted.org/packages/21/67/b4564d81f48042f520c948abac7079356e94b30cb8ffb22e747532cf469d/charset_normalizer-3.4.0-cp310-cp310-macosx_11_0_arm64.whl", hash = "sha256:5ed2e36c3e9b4f21dd9422f6893dec0abf2cca553af509b10cd630f878d3eb99", size = 120451 },
    { url = "https://files.pythonhosted.org/packages/c2/72/12a7f0943dd71fb5b4e7b55c41327ac0a1663046a868ee4d0d8e9c369b85/charset_normalizer-3.4.0-cp310-cp310-manylinux_2_17_aarch64.manylinux2014_aarch64.whl", hash = "sha256:40d3ff7fc90b98c637bda91c89d51264a3dcf210cade3a2c6f838c7268d7a4ca", size = 140041 },
    { url = "https://files.pythonhosted.org/packages/67/56/fa28c2c3e31217c4c52158537a2cf5d98a6c1e89d31faf476c89391cd16b/charset_normalizer-3.4.0-cp310-cp310-manylinux_2_17_ppc64le.manylinux2014_ppc64le.whl", hash = "sha256:1110e22af8ca26b90bd6364fe4c763329b0ebf1ee213ba32b68c73de5752323d", size = 150333 },
    { url = "https://files.pythonhosted.org/packages/f9/d2/466a9be1f32d89eb1554cf84073a5ed9262047acee1ab39cbaefc19635d2/charset_normalizer-3.4.0-cp310-cp310-manylinux_2_17_s390x.manylinux2014_s390x.whl", hash = "sha256:86f4e8cca779080f66ff4f191a685ced73d2f72d50216f7112185dc02b90b9b7", size = 142921 },
    { url = "https://files.pythonhosted.org/packages/f8/01/344ec40cf5d85c1da3c1f57566c59e0c9b56bcc5566c08804a95a6cc8257/charset_normalizer-3.4.0-cp310-cp310-manylinux_2_17_x86_64.manylinux2014_x86_64.whl", hash = "sha256:7f683ddc7eedd742e2889d2bfb96d69573fde1d92fcb811979cdb7165bb9c7d3", size = 144785 },
    { url = "https://files.pythonhosted.org/packages/73/8b/2102692cb6d7e9f03b9a33a710e0164cadfce312872e3efc7cfe22ed26b4/charset_normalizer-3.4.0-cp310-cp310-manylinux_2_5_i686.manylinux1_i686.manylinux_2_17_i686.manylinux2014_i686.whl", hash = "sha256:27623ba66c183eca01bf9ff833875b459cad267aeeb044477fedac35e19ba907", size = 146631 },
    { url = "https://files.pythonhosted.org/packages/d8/96/cc2c1b5d994119ce9f088a9a0c3ebd489d360a2eb058e2c8049f27092847/charset_normalizer-3.4.0-cp310-cp310-musllinux_1_2_aarch64.whl", hash = "sha256:f606a1881d2663630ea5b8ce2efe2111740df4b687bd78b34a8131baa007f79b", size = 140867 },
    { url = "https://files.pythonhosted.org/packages/c9/27/cde291783715b8ec30a61c810d0120411844bc4c23b50189b81188b273db/charset_normalizer-3.4.0-cp310-cp310-musllinux_1_2_i686.whl", hash = "sha256:0b309d1747110feb25d7ed6b01afdec269c647d382c857ef4663bbe6ad95a912", size = 149273 },
    { url = "https://files.pythonhosted.org/packages/3a/a4/8633b0fc1a2d1834d5393dafecce4a1cc56727bfd82b4dc18fc92f0d3cc3/charset_normalizer-3.4.0-cp310-cp310-musllinux_1_2_ppc64le.whl", hash = "sha256:136815f06a3ae311fae551c3df1f998a1ebd01ddd424aa5603a4336997629e95", size = 152437 },
    { url = "https://files.pythonhosted.org/packages/64/ea/69af161062166b5975ccbb0961fd2384853190c70786f288684490913bf5/charset_normalizer-3.4.0-cp310-cp310-musllinux_1_2_s390x.whl", hash = "sha256:14215b71a762336254351b00ec720a8e85cada43b987da5a042e4ce3e82bd68e", size = 150087 },
    { url = "https://files.pythonhosted.org/packages/3b/fd/e60a9d9fd967f4ad5a92810138192f825d77b4fa2a557990fd575a47695b/charset_normalizer-3.4.0-cp310-cp310-musllinux_1_2_x86_64.whl", hash = "sha256:79983512b108e4a164b9c8d34de3992f76d48cadc9554c9e60b43f308988aabe", size = 145142 },
    { url = "https://files.pythonhosted.org/packages/6d/02/8cb0988a1e49ac9ce2eed1e07b77ff118f2923e9ebd0ede41ba85f2dcb04/charset_normalizer-3.4.0-cp310-cp310-win32.whl", hash = "sha256:c94057af19bc953643a33581844649a7fdab902624d2eb739738a30e2b3e60fc", size = 94701 },
    { url = "https://files.pythonhosted.org/packages/d6/20/f1d4670a8a723c46be695dff449d86d6092916f9e99c53051954ee33a1bc/charset_normalizer-3.4.0-cp310-cp310-win_amd64.whl", hash = "sha256:55f56e2ebd4e3bc50442fbc0888c9d8c94e4e06a933804e2af3e89e2f9c1c749", size = 102191 },
    { url = "https://files.pythonhosted.org/packages/9c/61/73589dcc7a719582bf56aae309b6103d2762b526bffe189d635a7fcfd998/charset_normalizer-3.4.0-cp311-cp311-macosx_10_9_universal2.whl", hash = "sha256:0d99dd8ff461990f12d6e42c7347fd9ab2532fb70e9621ba520f9e8637161d7c", size = 193339 },
    { url = "https://files.pythonhosted.org/packages/77/d5/8c982d58144de49f59571f940e329ad6e8615e1e82ef84584c5eeb5e1d72/charset_normalizer-3.4.0-cp311-cp311-macosx_10_9_x86_64.whl", hash = "sha256:c57516e58fd17d03ebe67e181a4e4e2ccab1168f8c2976c6a334d4f819fe5944", size = 124366 },
    { url = "https://files.pythonhosted.org/packages/bf/19/411a64f01ee971bed3231111b69eb56f9331a769072de479eae7de52296d/charset_normalizer-3.4.0-cp311-cp311-macosx_11_0_arm64.whl", hash = "sha256:6dba5d19c4dfab08e58d5b36304b3f92f3bd5d42c1a3fa37b5ba5cdf6dfcbcee", size = 118874 },
    { url = "https://files.pythonhosted.org/packages/4c/92/97509850f0d00e9f14a46bc751daabd0ad7765cff29cdfb66c68b6dad57f/charset_normalizer-3.4.0-cp311-cp311-manylinux_2_17_aarch64.manylinux2014_aarch64.whl", hash = "sha256:bf4475b82be41b07cc5e5ff94810e6a01f276e37c2d55571e3fe175e467a1a1c", size = 138243 },
    { url = "https://files.pythonhosted.org/packages/e2/29/d227805bff72ed6d6cb1ce08eec707f7cfbd9868044893617eb331f16295/charset_normalizer-3.4.0-cp311-cp311-manylinux_2_17_ppc64le.manylinux2014_ppc64le.whl", hash = "sha256:ce031db0408e487fd2775d745ce30a7cd2923667cf3b69d48d219f1d8f5ddeb6", size = 148676 },
    { url = "https://files.pythonhosted.org/packages/13/bc/87c2c9f2c144bedfa62f894c3007cd4530ba4b5351acb10dc786428a50f0/charset_normalizer-3.4.0-cp311-cp311-manylinux_2_17_s390x.manylinux2014_s390x.whl", hash = "sha256:8ff4e7cdfdb1ab5698e675ca622e72d58a6fa2a8aa58195de0c0061288e6e3ea", size = 141289 },
    { url = "https://files.pythonhosted.org/packages/eb/5b/6f10bad0f6461fa272bfbbdf5d0023b5fb9bc6217c92bf068fa5a99820f5/charset_normalizer-3.4.0-cp311-cp311-manylinux_2_17_x86_64.manylinux2014_x86_64.whl", hash = "sha256:3710a9751938947e6327ea9f3ea6332a09bf0ba0c09cae9cb1f250bd1f1549bc", size = 142585 },
    { url = "https://files.pythonhosted.org/packages/3b/a0/a68980ab8a1f45a36d9745d35049c1af57d27255eff8c907e3add84cf68f/charset_normalizer-3.4.0-cp311-cp311-manylinux_2_5_i686.manylinux1_i686.manylinux_2_17_i686.manylinux2014_i686.whl", hash = "sha256:82357d85de703176b5587dbe6ade8ff67f9f69a41c0733cf2425378b49954de5", size = 144408 },
    { url = "https://files.pythonhosted.org/packages/d7/a1/493919799446464ed0299c8eef3c3fad0daf1c3cd48bff9263c731b0d9e2/charset_normalizer-3.4.0-cp311-cp311-musllinux_1_2_aarch64.whl", hash = "sha256:47334db71978b23ebcf3c0f9f5ee98b8d65992b65c9c4f2d34c2eaf5bcaf0594", size = 139076 },
    { url = "https://files.pythonhosted.org/packages/fb/9d/9c13753a5a6e0db4a0a6edb1cef7aee39859177b64e1a1e748a6e3ba62c2/charset_normalizer-3.4.0-cp311-cp311-musllinux_1_2_i686.whl", hash = "sha256:8ce7fd6767a1cc5a92a639b391891bf1c268b03ec7e021c7d6d902285259685c", size = 146874 },
    { url = "https://files.pythonhosted.org/packages/75/d2/0ab54463d3410709c09266dfb416d032a08f97fd7d60e94b8c6ef54ae14b/charset_normalizer-3.4.0-cp311-cp311-musllinux_1_2_ppc64le.whl", hash = "sha256:f1a2f519ae173b5b6a2c9d5fa3116ce16e48b3462c8b96dfdded11055e3d6365", size = 150871 },
    { url = "https://files.pythonhosted.org/packages/8d/c9/27e41d481557be53d51e60750b85aa40eaf52b841946b3cdeff363105737/charset_normalizer-3.4.0-cp311-cp311-musllinux_1_2_s390x.whl", hash = "sha256:63bc5c4ae26e4bc6be6469943b8253c0fd4e4186c43ad46e713ea61a0ba49129", size = 148546 },
    { url = "https://files.pythonhosted.org/packages/ee/44/4f62042ca8cdc0cabf87c0fc00ae27cd8b53ab68be3605ba6d071f742ad3/charset_normalizer-3.4.0-cp311-cp311-musllinux_1_2_x86_64.whl", hash = "sha256:bcb4f8ea87d03bc51ad04add8ceaf9b0f085ac045ab4d74e73bbc2dc033f0236", size = 143048 },
    { url = "https://files.pythonhosted.org/packages/01/f8/38842422988b795220eb8038745d27a675ce066e2ada79516c118f291f07/charset_normalizer-3.4.0-cp311-cp311-win32.whl", hash = "sha256:9ae4ef0b3f6b41bad6366fb0ea4fc1d7ed051528e113a60fa2a65a9abb5b1d99", size = 94389 },
    { url = "https://files.pythonhosted.org/packages/0b/6e/b13bd47fa9023b3699e94abf565b5a2f0b0be6e9ddac9812182596ee62e4/charset_normalizer-3.4.0-cp311-cp311-win_amd64.whl", hash = "sha256:cee4373f4d3ad28f1ab6290684d8e2ebdb9e7a1b74fdc39e4c211995f77bec27", size = 101752 },
    { url = "https://files.pythonhosted.org/packages/d3/0b/4b7a70987abf9b8196845806198975b6aab4ce016632f817ad758a5aa056/charset_normalizer-3.4.0-cp312-cp312-macosx_10_13_universal2.whl", hash = "sha256:0713f3adb9d03d49d365b70b84775d0a0d18e4ab08d12bc46baa6132ba78aaf6", size = 194445 },
    { url = "https://files.pythonhosted.org/packages/50/89/354cc56cf4dd2449715bc9a0f54f3aef3dc700d2d62d1fa5bbea53b13426/charset_normalizer-3.4.0-cp312-cp312-macosx_10_13_x86_64.whl", hash = "sha256:de7376c29d95d6719048c194a9cf1a1b0393fbe8488a22008610b0361d834ecf", size = 125275 },
    { url = "https://files.pythonhosted.org/packages/fa/44/b730e2a2580110ced837ac083d8ad222343c96bb6b66e9e4e706e4d0b6df/charset_normalizer-3.4.0-cp312-cp312-macosx_11_0_arm64.whl", hash = "sha256:4a51b48f42d9358460b78725283f04bddaf44a9358197b889657deba38f329db", size = 119020 },
    { url = "https://files.pythonhosted.org/packages/9d/e4/9263b8240ed9472a2ae7ddc3e516e71ef46617fe40eaa51221ccd4ad9a27/charset_normalizer-3.4.0-cp312-cp312-manylinux_2_17_aarch64.manylinux2014_aarch64.whl", hash = "sha256:b295729485b06c1a0683af02a9e42d2caa9db04a373dc38a6a58cdd1e8abddf1", size = 139128 },
    { url = "https://files.pythonhosted.org/packages/6b/e3/9f73e779315a54334240353eaea75854a9a690f3f580e4bd85d977cb2204/charset_normalizer-3.4.0-cp312-cp312-manylinux_2_17_ppc64le.manylinux2014_ppc64le.whl", hash = "sha256:ee803480535c44e7f5ad00788526da7d85525cfefaf8acf8ab9a310000be4b03", size = 149277 },
    { url = "https://files.pythonhosted.org/packages/1a/cf/f1f50c2f295312edb8a548d3fa56a5c923b146cd3f24114d5adb7e7be558/charset_normalizer-3.4.0-cp312-cp312-manylinux_2_17_s390x.manylinux2014_s390x.whl", hash = "sha256:3d59d125ffbd6d552765510e3f31ed75ebac2c7470c7274195b9161a32350284", size = 142174 },
    { url = "https://files.pythonhosted.org/packages/16/92/92a76dc2ff3a12e69ba94e7e05168d37d0345fa08c87e1fe24d0c2a42223/charset_normalizer-3.4.0-cp312-cp312-manylinux_2_17_x86_64.manylinux2014_x86_64.whl", hash = "sha256:8cda06946eac330cbe6598f77bb54e690b4ca93f593dee1568ad22b04f347c15", size = 143838 },
    { url = "https://files.pythonhosted.org/packages/a4/01/2117ff2b1dfc61695daf2babe4a874bca328489afa85952440b59819e9d7/charset_normalizer-3.4.0-cp312-cp312-manylinux_2_5_i686.manylinux1_i686.manylinux_2_17_i686.manylinux2014_i686.whl", hash = "sha256:07afec21bbbbf8a5cc3651aa96b980afe2526e7f048fdfb7f1014d84acc8b6d8", size = 146149 },
    { url = "https://files.pythonhosted.org/packages/f6/9b/93a332b8d25b347f6839ca0a61b7f0287b0930216994e8bf67a75d050255/charset_normalizer-3.4.0-cp312-cp312-musllinux_1_2_aarch64.whl", hash = "sha256:6b40e8d38afe634559e398cc32b1472f376a4099c75fe6299ae607e404c033b2", size = 140043 },
    { url = "https://files.pythonhosted.org/packages/ab/f6/7ac4a01adcdecbc7a7587767c776d53d369b8b971382b91211489535acf0/charset_normalizer-3.4.0-cp312-cp312-musllinux_1_2_i686.whl", hash = "sha256:b8dcd239c743aa2f9c22ce674a145e0a25cb1566c495928440a181ca1ccf6719", size = 148229 },
    { url = "https://files.pythonhosted.org/packages/9d/be/5708ad18161dee7dc6a0f7e6cf3a88ea6279c3e8484844c0590e50e803ef/charset_normalizer-3.4.0-cp312-cp312-musllinux_1_2_ppc64le.whl", hash = "sha256:84450ba661fb96e9fd67629b93d2941c871ca86fc38d835d19d4225ff946a631", size = 151556 },
    { url = "https://files.pythonhosted.org/packages/5a/bb/3d8bc22bacb9eb89785e83e6723f9888265f3a0de3b9ce724d66bd49884e/charset_normalizer-3.4.0-cp312-cp312-musllinux_1_2_s390x.whl", hash = "sha256:44aeb140295a2f0659e113b31cfe92c9061622cadbc9e2a2f7b8ef6b1e29ef4b", size = 149772 },
    { url = "https://files.pythonhosted.org/packages/f7/fa/d3fc622de05a86f30beea5fc4e9ac46aead4731e73fd9055496732bcc0a4/charset_normalizer-3.4.0-cp312-cp312-musllinux_1_2_x86_64.whl", hash = "sha256:1db4e7fefefd0f548d73e2e2e041f9df5c59e178b4c72fbac4cc6f535cfb1565", size = 144800 },
    { url = "https://files.pythonhosted.org/packages/9a/65/bdb9bc496d7d190d725e96816e20e2ae3a6fa42a5cac99c3c3d6ff884118/charset_normalizer-3.4.0-cp312-cp312-win32.whl", hash = "sha256:5726cf76c982532c1863fb64d8c6dd0e4c90b6ece9feb06c9f202417a31f7dd7", size = 94836 },
    { url = "https://files.pythonhosted.org/packages/3e/67/7b72b69d25b89c0b3cea583ee372c43aa24df15f0e0f8d3982c57804984b/charset_normalizer-3.4.0-cp312-cp312-win_amd64.whl", hash = "sha256:b197e7094f232959f8f20541ead1d9862ac5ebea1d58e9849c1bf979255dfac9", size = 102187 },
    { url = "https://files.pythonhosted.org/packages/f3/89/68a4c86f1a0002810a27f12e9a7b22feb198c59b2f05231349fbce5c06f4/charset_normalizer-3.4.0-cp313-cp313-macosx_10_13_universal2.whl", hash = "sha256:dd4eda173a9fcccb5f2e2bd2a9f423d180194b1bf17cf59e3269899235b2a114", size = 194617 },
    { url = "https://files.pythonhosted.org/packages/4f/cd/8947fe425e2ab0aa57aceb7807af13a0e4162cd21eee42ef5b053447edf5/charset_normalizer-3.4.0-cp313-cp313-macosx_10_13_x86_64.whl", hash = "sha256:e9e3c4c9e1ed40ea53acf11e2a386383c3304212c965773704e4603d589343ed", size = 125310 },
    { url = "https://files.pythonhosted.org/packages/5b/f0/b5263e8668a4ee9becc2b451ed909e9c27058337fda5b8c49588183c267a/charset_normalizer-3.4.0-cp313-cp313-macosx_11_0_arm64.whl", hash = "sha256:92a7e36b000bf022ef3dbb9c46bfe2d52c047d5e3f3343f43204263c5addc250", size = 119126 },
    { url = "https://files.pythonhosted.org/packages/ff/6e/e445afe4f7fda27a533f3234b627b3e515a1b9429bc981c9a5e2aa5d97b6/charset_normalizer-3.4.0-cp313-cp313-manylinux_2_17_aarch64.manylinux2014_aarch64.whl", hash = "sha256:54b6a92d009cbe2fb11054ba694bc9e284dad30a26757b1e372a1fdddaf21920", size = 139342 },
    { url = "https://files.pythonhosted.org/packages/a1/b2/4af9993b532d93270538ad4926c8e37dc29f2111c36f9c629840c57cd9b3/charset_normalizer-3.4.0-cp313-cp313-manylinux_2_17_ppc64le.manylinux2014_ppc64le.whl", hash = "sha256:1ffd9493de4c922f2a38c2bf62b831dcec90ac673ed1ca182fe11b4d8e9f2a64", size = 149383 },
    { url = "https://files.pythonhosted.org/packages/fb/6f/4e78c3b97686b871db9be6f31d64e9264e889f8c9d7ab33c771f847f79b7/charset_normalizer-3.4.0-cp313-cp313-manylinux_2_17_s390x.manylinux2014_s390x.whl", hash = "sha256:35c404d74c2926d0287fbd63ed5d27eb911eb9e4a3bb2c6d294f3cfd4a9e0c23", size = 142214 },
    { url = "https://files.pythonhosted.org/packages/2b/c9/1c8fe3ce05d30c87eff498592c89015b19fade13df42850aafae09e94f35/charset_normalizer-3.4.0-cp313-cp313-manylinux_2_17_x86_64.manylinux2014_x86_64.whl", hash = "sha256:4796efc4faf6b53a18e3d46343535caed491776a22af773f366534056c4e1fbc", size = 144104 },
    { url = "https://files.pythonhosted.org/packages/ee/68/efad5dcb306bf37db7db338338e7bb8ebd8cf38ee5bbd5ceaaaa46f257e6/charset_normalizer-3.4.0-cp313-cp313-manylinux_2_5_i686.manylinux1_i686.manylinux_2_17_i686.manylinux2014_i686.whl", hash = "sha256:e7fdd52961feb4c96507aa649550ec2a0d527c086d284749b2f582f2d40a2e0d", size = 146255 },
    { url = "https://files.pythonhosted.org/packages/0c/75/1ed813c3ffd200b1f3e71121c95da3f79e6d2a96120163443b3ad1057505/charset_normalizer-3.4.0-cp313-cp313-musllinux_1_2_aarch64.whl", hash = "sha256:92db3c28b5b2a273346bebb24857fda45601aef6ae1c011c0a997106581e8a88", size = 140251 },
    { url = "https://files.pythonhosted.org/packages/7d/0d/6f32255c1979653b448d3c709583557a4d24ff97ac4f3a5be156b2e6a210/charset_normalizer-3.4.0-cp313-cp313-musllinux_1_2_i686.whl", hash = "sha256:ab973df98fc99ab39080bfb0eb3a925181454d7c3ac8a1e695fddfae696d9e90", size = 148474 },
    { url = "https://files.pythonhosted.org/packages/ac/a0/c1b5298de4670d997101fef95b97ac440e8c8d8b4efa5a4d1ef44af82f0d/charset_normalizer-3.4.0-cp313-cp313-musllinux_1_2_ppc64le.whl", hash = "sha256:4b67fdab07fdd3c10bb21edab3cbfe8cf5696f453afce75d815d9d7223fbe88b", size = 151849 },
    { url = "https://files.pythonhosted.org/packages/04/4f/b3961ba0c664989ba63e30595a3ed0875d6790ff26671e2aae2fdc28a399/charset_normalizer-3.4.0-cp313-cp313-musllinux_1_2_s390x.whl", hash = "sha256:aa41e526a5d4a9dfcfbab0716c7e8a1b215abd3f3df5a45cf18a12721d31cb5d", size = 149781 },
    { url = "https://files.pythonhosted.org/packages/d8/90/6af4cd042066a4adad58ae25648a12c09c879efa4849c705719ba1b23d8c/charset_normalizer-3.4.0-cp313-cp313-musllinux_1_2_x86_64.whl", hash = "sha256:ffc519621dce0c767e96b9c53f09c5d215578e10b02c285809f76509a3931482", size = 144970 },
    { url = "https://files.pythonhosted.org/packages/cc/67/e5e7e0cbfefc4ca79025238b43cdf8a2037854195b37d6417f3d0895c4c2/charset_normalizer-3.4.0-cp313-cp313-win32.whl", hash = "sha256:f19c1585933c82098c2a520f8ec1227f20e339e33aca8fa6f956f6691b784e67", size = 94973 },
    { url = "https://files.pythonhosted.org/packages/65/97/fc9bbc54ee13d33dc54a7fcf17b26368b18505500fc01e228c27b5222d80/charset_normalizer-3.4.0-cp313-cp313-win_amd64.whl", hash = "sha256:707b82d19e65c9bd28b81dde95249b07bf9f5b90ebe1ef17d9b57473f8a64b7b", size = 102308 },
    { url = "https://files.pythonhosted.org/packages/bf/9b/08c0432272d77b04803958a4598a51e2a4b51c06640af8b8f0f908c18bf2/charset_normalizer-3.4.0-py3-none-any.whl", hash = "sha256:fe9f97feb71aa9896b81973a7bbada8c49501dc73e58a10fcef6663af95e5079", size = 49446 },
]

[[package]]
name = "click"
version = "8.1.7"
source = { registry = "https://pypi.org/simple" }
dependencies = [
    { name = "colorama", marker = "platform_system == 'Windows'" },
]
sdist = { url = "https://files.pythonhosted.org/packages/96/d3/f04c7bfcf5c1862a2a5b845c6b2b360488cf47af55dfa79c98f6a6bf98b5/click-8.1.7.tar.gz", hash = "sha256:ca9853ad459e787e2192211578cc907e7594e294c7ccc834310722b41b9ca6de", size = 336121 }
wheels = [
    { url = "https://files.pythonhosted.org/packages/00/2e/d53fa4befbf2cfa713304affc7ca780ce4fc1fd8710527771b58311a3229/click-8.1.7-py3-none-any.whl", hash = "sha256:ae74fb96c20a0277a1d615f1e4d73c8414f5a98db8b799a7931d1582f3390c28", size = 97941 },
]

[[package]]
name = "cloudpickle"
version = "3.1.0"
source = { registry = "https://pypi.org/simple" }
sdist = { url = "https://files.pythonhosted.org/packages/97/c7/f746cadd08c4c08129215cf1b984b632f9e579fc781301e63da9e85c76c1/cloudpickle-3.1.0.tar.gz", hash = "sha256:81a929b6e3c7335c863c771d673d105f02efdb89dfaba0c90495d1c64796601b", size = 66155 }
wheels = [
    { url = "https://files.pythonhosted.org/packages/48/41/e1d85ca3cab0b674e277c8c4f678cf66a91cd2cecf93df94353a606fe0db/cloudpickle-3.1.0-py3-none-any.whl", hash = "sha256:fe11acda67f61aaaec473e3afe030feb131d78a43461b718185363384f1ba12e", size = 22021 },
]

[[package]]
name = "colorama"
version = "0.4.6"
source = { registry = "https://pypi.org/simple" }
sdist = { url = "https://files.pythonhosted.org/packages/d8/53/6f443c9a4a8358a93a6792e2acffb9d9d5cb0a5cfd8802644b7b1c9a02e4/colorama-0.4.6.tar.gz", hash = "sha256:08695f5cb7ed6e0531a20572697297273c47b8cae5a63ffc6d6ed5c201be6e44", size = 27697 }
wheels = [
    { url = "https://files.pythonhosted.org/packages/d1/d6/3965ed04c63042e047cb6a3e6ed1a63a35087b6a609aa3a15ed8ac56c221/colorama-0.4.6-py2.py3-none-any.whl", hash = "sha256:4f1d9991f5acc0ca119f9d443620b77f9d6b33703e51011c16baf57afb285fc6", size = 25335 },
]

[[package]]
name = "coverage"
version = "7.6.8"
source = { registry = "https://pypi.org/simple" }
sdist = { url = "https://files.pythonhosted.org/packages/ab/75/aecfd0a3adbec6e45753976bc2a9fed62b42cea9a206d10fd29244a77953/coverage-7.6.8.tar.gz", hash = "sha256:8b2b8503edb06822c86d82fa64a4a5cb0760bb8f31f26e138ec743f422f37cfc", size = 801425 }
wheels = [
    { url = "https://files.pythonhosted.org/packages/31/86/6ed22e101badc8eedf181f0c2f65500df5929c44c79991cf45b9bf741424/coverage-7.6.8-cp310-cp310-macosx_10_9_x86_64.whl", hash = "sha256:b39e6011cd06822eb964d038d5dff5da5d98652b81f5ecd439277b32361a3a50", size = 206988 },
    { url = "https://files.pythonhosted.org/packages/3b/04/16853c58bacc02b3ff5405193dfc6c66632442d931b23dd7b9452dc55cf3/coverage-7.6.8-cp310-cp310-macosx_11_0_arm64.whl", hash = "sha256:63c19702db10ad79151a059d2d6336fe0c470f2e18d0d4d1a57f7f9713875dcf", size = 207418 },
    { url = "https://files.pythonhosted.org/packages/f8/eb/8a91520d04215eb549d6a7d7d3a79cbb1d78b5dd0814f4b23bf97521d580/coverage-7.6.8-cp310-cp310-manylinux_2_17_aarch64.manylinux2014_aarch64.whl", hash = "sha256:3985b9be361d8fb6b2d1adc9924d01dec575a1d7453a14cccd73225cb79243ee", size = 235860 },
    { url = "https://files.pythonhosted.org/packages/00/10/bf1ede5b54ae1bbf39921a5dd4cc84aee79041ed301ec8955064785ddb90/coverage-7.6.8-cp310-cp310-manylinux_2_5_i686.manylinux1_i686.manylinux_2_17_i686.manylinux2014_i686.whl", hash = "sha256:644ec81edec0f4ad17d51c838a7d01e42811054543b76d4ba2c5d6af741ce2a6", size = 233766 },
    { url = "https://files.pythonhosted.org/packages/5c/ea/741d9233eb502906e0d18ccf4c15c4fb74ff0e85fd8ee967590194b889a1/coverage-7.6.8-cp310-cp310-manylinux_2_5_x86_64.manylinux1_x86_64.manylinux_2_17_x86_64.manylinux2014_x86_64.whl", hash = "sha256:1f188a2402f8359cf0c4b1fe89eea40dc13b52e7b4fd4812450da9fcd210181d", size = 234924 },
    { url = "https://files.pythonhosted.org/packages/18/43/b2cfd4413a5b64ab27c289228b0c45b4527d1b99381cc9d6a00bfd515da4/coverage-7.6.8-cp310-cp310-musllinux_1_2_aarch64.whl", hash = "sha256:e19122296822deafce89a0c5e8685704c067ae65d45e79718c92df7b3ec3d331", size = 234019 },
    { url = "https://files.pythonhosted.org/packages/8e/95/8b2fbb9d1a79277963b6095cd51a90fb7088cd3618faf75550038331f78b/coverage-7.6.8-cp310-cp310-musllinux_1_2_i686.whl", hash = "sha256:13618bed0c38acc418896005732e565b317aa9e98d855a0e9f211a7ffc2d6638", size = 232481 },
    { url = "https://files.pythonhosted.org/packages/4d/d7/9e939508a39ef67605b715ca89c6522214aceb27c2db9152ae3ae1cf8626/coverage-7.6.8-cp310-cp310-musllinux_1_2_x86_64.whl", hash = "sha256:193e3bffca48ad74b8c764fb4492dd875038a2f9925530cb094db92bb5e47bed", size = 233609 },
    { url = "https://files.pythonhosted.org/packages/ba/e2/1c5fb52eafcffeebaa9db084bff47e7c3cf4f97db752226c232cee4d530b/coverage-7.6.8-cp310-cp310-win32.whl", hash = "sha256:3988665ee376abce49613701336544041f2117de7b7fbfe91b93d8ff8b151c8e", size = 209669 },
    { url = "https://files.pythonhosted.org/packages/31/31/6a56469609a252549dd4b090815428d5521edd4642440d987573a450c069/coverage-7.6.8-cp310-cp310-win_amd64.whl", hash = "sha256:f56f49b2553d7dd85fd86e029515a221e5c1f8cb3d9c38b470bc38bde7b8445a", size = 210509 },
    { url = "https://files.pythonhosted.org/packages/ab/9f/e98211980f6e2f439e251737482aa77906c9b9c507824c71a2ce7eea0402/coverage-7.6.8-cp311-cp311-macosx_10_9_x86_64.whl", hash = "sha256:86cffe9c6dfcfe22e28027069725c7f57f4b868a3f86e81d1c62462764dc46d4", size = 207093 },
    { url = "https://files.pythonhosted.org/packages/fd/c7/8bab83fb9c20f7f8163c5a20dcb62d591b906a214a6dc6b07413074afc80/coverage-7.6.8-cp311-cp311-macosx_11_0_arm64.whl", hash = "sha256:d82ab6816c3277dc962cfcdc85b1efa0e5f50fb2c449432deaf2398a2928ab94", size = 207536 },
    { url = "https://files.pythonhosted.org/packages/1e/d6/00243df625f1b282bb25c83ce153ae2c06f8e7a796a8d833e7235337b4d9/coverage-7.6.8-cp311-cp311-manylinux_2_17_aarch64.manylinux2014_aarch64.whl", hash = "sha256:13690e923a3932e4fad4c0ebfb9cb5988e03d9dcb4c5150b5fcbf58fd8bddfc4", size = 239482 },
    { url = "https://files.pythonhosted.org/packages/1e/07/faf04b3eeb55ffc2a6f24b65dffe6e0359ec3b283e6efb5050ea0707446f/coverage-7.6.8-cp311-cp311-manylinux_2_5_i686.manylinux1_i686.manylinux_2_17_i686.manylinux2014_i686.whl", hash = "sha256:4be32da0c3827ac9132bb488d331cb32e8d9638dd41a0557c5569d57cf22c9c1", size = 236886 },
    { url = "https://files.pythonhosted.org/packages/43/23/c79e497bf4d8fcacd316bebe1d559c765485b8ec23ac4e23025be6bfce09/coverage-7.6.8-cp311-cp311-manylinux_2_5_x86_64.manylinux1_x86_64.manylinux_2_17_x86_64.manylinux2014_x86_64.whl", hash = "sha256:44e6c85bbdc809383b509d732b06419fb4544dca29ebe18480379633623baafb", size = 238749 },
    { url = "https://files.pythonhosted.org/packages/b5/e5/791bae13be3c6451e32ef7af1192e711c6a319f3c597e9b218d148fd0633/coverage-7.6.8-cp311-cp311-musllinux_1_2_aarch64.whl", hash = "sha256:768939f7c4353c0fac2f7c37897e10b1414b571fd85dd9fc49e6a87e37a2e0d8", size = 237679 },
    { url = "https://files.pythonhosted.org/packages/05/c6/bbfdfb03aada601fb8993ced17468c8c8e0b4aafb3097026e680fabb7ce1/coverage-7.6.8-cp311-cp311-musllinux_1_2_i686.whl", hash = "sha256:e44961e36cb13c495806d4cac67640ac2866cb99044e210895b506c26ee63d3a", size = 236317 },
    { url = "https://files.pythonhosted.org/packages/67/f9/f8e5a4b2ce96d1b0e83ae6246369eb8437001dc80ec03bb51c87ff557cd8/coverage-7.6.8-cp311-cp311-musllinux_1_2_x86_64.whl", hash = "sha256:3ea8bb1ab9558374c0ab591783808511d135a833c3ca64a18ec927f20c4030f0", size = 237084 },
    { url = "https://files.pythonhosted.org/packages/f0/70/b05328901e4debe76e033717e1452d00246c458c44e9dbd893e7619c2967/coverage-7.6.8-cp311-cp311-win32.whl", hash = "sha256:629a1ba2115dce8bf75a5cce9f2486ae483cb89c0145795603d6554bdc83e801", size = 209638 },
    { url = "https://files.pythonhosted.org/packages/70/55/1efa24f960a2fa9fbc44a9523d3f3c50ceb94dd1e8cd732168ab2dc41b07/coverage-7.6.8-cp311-cp311-win_amd64.whl", hash = "sha256:fb9fc32399dca861584d96eccd6c980b69bbcd7c228d06fb74fe53e007aa8ef9", size = 210506 },
    { url = "https://files.pythonhosted.org/packages/76/ce/3edf581c8fe429ed8ced6e6d9ac693c25975ef9093413276dab6ed68a80a/coverage-7.6.8-cp312-cp312-macosx_10_13_x86_64.whl", hash = "sha256:e683e6ecc587643f8cde8f5da6768e9d165cd31edf39ee90ed7034f9ca0eefee", size = 207285 },
    { url = "https://files.pythonhosted.org/packages/09/9c/cf102ab046c9cf8895c3f7aadcde6f489a4b2ec326757e8c6e6581829b5e/coverage-7.6.8-cp312-cp312-macosx_11_0_arm64.whl", hash = "sha256:1defe91d41ce1bd44b40fabf071e6a01a5aa14de4a31b986aa9dfd1b3e3e414a", size = 207522 },
    { url = "https://files.pythonhosted.org/packages/39/06/42aa6dd13dbfca72e1fd8ffccadbc921b6e75db34545ebab4d955d1e7ad3/coverage-7.6.8-cp312-cp312-manylinux_2_17_aarch64.manylinux2014_aarch64.whl", hash = "sha256:d7ad66e8e50225ebf4236368cc43c37f59d5e6728f15f6e258c8639fa0dd8e6d", size = 240543 },
    { url = "https://files.pythonhosted.org/packages/a0/20/2932971dc215adeca8eeff446266a7fef17a0c238e881ffedebe7bfa0669/coverage-7.6.8-cp312-cp312-manylinux_2_5_i686.manylinux1_i686.manylinux_2_17_i686.manylinux2014_i686.whl", hash = "sha256:3fe47da3e4fda5f1abb5709c156eca207eacf8007304ce3019eb001e7a7204cb", size = 237577 },
    { url = "https://files.pythonhosted.org/packages/ac/85/4323ece0cd5452c9522f4b6e5cc461e6c7149a4b1887c9e7a8b1f4e51146/coverage-7.6.8-cp312-cp312-manylinux_2_5_x86_64.manylinux1_x86_64.manylinux_2_17_x86_64.manylinux2014_x86_64.whl", hash = "sha256:202a2d645c5a46b84992f55b0a3affe4f0ba6b4c611abec32ee88358db4bb649", size = 239646 },
    { url = "https://files.pythonhosted.org/packages/77/52/b2537487d8f36241e518e84db6f79e26bc3343b14844366e35b090fae0d4/coverage-7.6.8-cp312-cp312-musllinux_1_2_aarch64.whl", hash = "sha256:4674f0daa1823c295845b6a740d98a840d7a1c11df00d1fd62614545c1583787", size = 239128 },
    { url = "https://files.pythonhosted.org/packages/7c/99/7f007762012186547d0ecc3d328da6b6f31a8c99f05dc1e13dcd929918cd/coverage-7.6.8-cp312-cp312-musllinux_1_2_i686.whl", hash = "sha256:74610105ebd6f33d7c10f8907afed696e79c59e3043c5f20eaa3a46fddf33b4c", size = 237434 },
    { url = "https://files.pythonhosted.org/packages/97/53/e9b5cf0682a1cab9352adfac73caae0d77ae1d65abc88975d510f7816389/coverage-7.6.8-cp312-cp312-musllinux_1_2_x86_64.whl", hash = "sha256:37cda8712145917105e07aab96388ae76e787270ec04bcb9d5cc786d7cbb8443", size = 239095 },
    { url = "https://files.pythonhosted.org/packages/0c/50/054f0b464fbae0483217186478eefa2e7df3a79917ed7f1d430b6da2cf0d/coverage-7.6.8-cp312-cp312-win32.whl", hash = "sha256:9e89d5c8509fbd6c03d0dd1972925b22f50db0792ce06324ba069f10787429ad", size = 209895 },
    { url = "https://files.pythonhosted.org/packages/df/d0/09ba870360a27ecf09e177ca2ff59d4337fc7197b456f22ceff85cffcfa5/coverage-7.6.8-cp312-cp312-win_amd64.whl", hash = "sha256:379c111d3558272a2cae3d8e57e6b6e6f4fe652905692d54bad5ea0ca37c5ad4", size = 210684 },
    { url = "https://files.pythonhosted.org/packages/9a/84/6f0ccf94a098ac3d6d6f236bd3905eeac049a9e0efcd9a63d4feca37ac4b/coverage-7.6.8-cp313-cp313-macosx_10_13_x86_64.whl", hash = "sha256:0b0c69f4f724c64dfbfe79f5dfb503b42fe6127b8d479b2677f2b227478db2eb", size = 207313 },
    { url = "https://files.pythonhosted.org/packages/db/2b/e3b3a3a12ebec738c545897ac9f314620470fcbc368cdac88cf14974ba20/coverage-7.6.8-cp313-cp313-macosx_11_0_arm64.whl", hash = "sha256:c15b32a7aca8038ed7644f854bf17b663bc38e1671b5d6f43f9a2b2bd0c46f63", size = 207574 },
    { url = "https://files.pythonhosted.org/packages/db/c0/5bf95d42b6a8d21dfce5025ce187f15db57d6460a59b67a95fe8728162f1/coverage-7.6.8-cp313-cp313-manylinux_2_17_aarch64.manylinux2014_aarch64.whl", hash = "sha256:63068a11171e4276f6ece913bde059e77c713b48c3a848814a6537f35afb8365", size = 240090 },
    { url = "https://files.pythonhosted.org/packages/57/b8/d6fd17d1a8e2b0e1a4e8b9cb1f0f261afd422570735899759c0584236916/coverage-7.6.8-cp313-cp313-manylinux_2_5_i686.manylinux1_i686.manylinux_2_17_i686.manylinux2014_i686.whl", hash = "sha256:6f4548c5ead23ad13fb7a2c8ea541357474ec13c2b736feb02e19a3085fac002", size = 237237 },
    { url = "https://files.pythonhosted.org/packages/d4/e4/a91e9bb46809c8b63e68fc5db5c4d567d3423b6691d049a4f950e38fbe9d/coverage-7.6.8-cp313-cp313-manylinux_2_5_x86_64.manylinux1_x86_64.manylinux_2_17_x86_64.manylinux2014_x86_64.whl", hash = "sha256:3b4b4299dd0d2c67caaaf286d58aef5e75b125b95615dda4542561a5a566a1e3", size = 239225 },
    { url = "https://files.pythonhosted.org/packages/31/9c/9b99b0591ec4555b7292d271e005f27b465388ce166056c435b288db6a69/coverage-7.6.8-cp313-cp313-musllinux_1_2_aarch64.whl", hash = "sha256:c9ebfb2507751f7196995142f057d1324afdab56db1d9743aab7f50289abd022", size = 238888 },
    { url = "https://files.pythonhosted.org/packages/a6/85/285c2df9a04bc7c31f21fd9d4a24d19e040ec5e2ff06e572af1f6514c9e7/coverage-7.6.8-cp313-cp313-musllinux_1_2_i686.whl", hash = "sha256:c1b4474beee02ede1eef86c25ad4600a424fe36cff01a6103cb4533c6bf0169e", size = 236974 },
    { url = "https://files.pythonhosted.org/packages/cb/a1/95ec8522206f76cdca033bf8bb61fff56429fb414835fc4d34651dfd29fc/coverage-7.6.8-cp313-cp313-musllinux_1_2_x86_64.whl", hash = "sha256:d9fd2547e6decdbf985d579cf3fc78e4c1d662b9b0ff7cc7862baaab71c9cc5b", size = 238815 },
    { url = "https://files.pythonhosted.org/packages/8d/ac/687e9ba5e6d0979e9dab5c02e01c4f24ac58260ef82d88d3b433b3f84f1e/coverage-7.6.8-cp313-cp313-win32.whl", hash = "sha256:8aae5aea53cbfe024919715eca696b1a3201886ce83790537d1c3668459c7146", size = 209957 },
    { url = "https://files.pythonhosted.org/packages/2f/a3/b61cc8e3fcf075293fb0f3dee405748453c5ba28ac02ceb4a87f52bdb105/coverage-7.6.8-cp313-cp313-win_amd64.whl", hash = "sha256:ae270e79f7e169ccfe23284ff5ea2d52a6f401dc01b337efb54b3783e2ce3f28", size = 210711 },
    { url = "https://files.pythonhosted.org/packages/ee/4b/891c8b9acf1b62c85e4a71dac142ab9284e8347409b7355de02e3f38306f/coverage-7.6.8-cp313-cp313t-macosx_10_13_x86_64.whl", hash = "sha256:de38add67a0af869b0d79c525d3e4588ac1ffa92f39116dbe0ed9753f26eba7d", size = 208053 },
    { url = "https://files.pythonhosted.org/packages/18/a9/9e330409b291cc002723d339346452800e78df1ce50774ca439ade1d374f/coverage-7.6.8-cp313-cp313t-macosx_11_0_arm64.whl", hash = "sha256:b07c25d52b1c16ce5de088046cd2432b30f9ad5e224ff17c8f496d9cb7d1d451", size = 208329 },
    { url = "https://files.pythonhosted.org/packages/9c/0d/33635fd429f6589c6e1cdfc7bf581aefe4c1792fbff06383f9d37f59db60/coverage-7.6.8-cp313-cp313t-manylinux_2_17_aarch64.manylinux2014_aarch64.whl", hash = "sha256:62a66ff235e4c2e37ed3b6104d8b478d767ff73838d1222132a7a026aa548764", size = 251052 },
    { url = "https://files.pythonhosted.org/packages/23/32/8a08da0e46f3830bbb9a5b40614241b2e700f27a9c2889f53122486443ed/coverage-7.6.8-cp313-cp313t-manylinux_2_5_i686.manylinux1_i686.manylinux_2_17_i686.manylinux2014_i686.whl", hash = "sha256:09b9f848b28081e7b975a3626e9081574a7b9196cde26604540582da60235fdf", size = 246765 },
    { url = "https://files.pythonhosted.org/packages/56/3f/3b86303d2c14350fdb1c6c4dbf9bc76000af2382f42ca1d4d99c6317666e/coverage-7.6.8-cp313-cp313t-manylinux_2_5_x86_64.manylinux1_x86_64.manylinux_2_17_x86_64.manylinux2014_x86_64.whl", hash = "sha256:093896e530c38c8e9c996901858ac63f3d4171268db2c9c8b373a228f459bbc5", size = 249125 },
    { url = "https://files.pythonhosted.org/packages/36/cb/c4f081b9023f9fd8646dbc4ef77be0df090263e8f66f4ea47681e0dc2cff/coverage-7.6.8-cp313-cp313t-musllinux_1_2_aarch64.whl", hash = "sha256:9a7b8ac36fd688c8361cbc7bf1cb5866977ece6e0b17c34aa0df58bda4fa18a4", size = 248615 },
    { url = "https://files.pythonhosted.org/packages/32/ee/53bdbf67760928c44b57b2c28a8c0a4bf544f85a9ee129a63ba5c78fdee4/coverage-7.6.8-cp313-cp313t-musllinux_1_2_i686.whl", hash = "sha256:38c51297b35b3ed91670e1e4efb702b790002e3245a28c76e627478aa3c10d83", size = 246507 },
    { url = "https://files.pythonhosted.org/packages/57/49/5a57910bd0af6d8e802b4ca65292576d19b54b49f81577fd898505dee075/coverage-7.6.8-cp313-cp313t-musllinux_1_2_x86_64.whl", hash = "sha256:2e4e0f60cb4bd7396108823548e82fdab72d4d8a65e58e2c19bbbc2f1e2bfa4b", size = 247785 },
    { url = "https://files.pythonhosted.org/packages/bd/37/e450c9f6b297c79bb9858407396ed3e084dcc22990dd110ab01d5ceb9770/coverage-7.6.8-cp313-cp313t-win32.whl", hash = "sha256:6535d996f6537ecb298b4e287a855f37deaf64ff007162ec0afb9ab8ba3b8b71", size = 210605 },
    { url = "https://files.pythonhosted.org/packages/44/79/7d0c7dd237c6905018e2936cd1055fe1d42e7eba2ebab3c00f4aad2a27d7/coverage-7.6.8-cp313-cp313t-win_amd64.whl", hash = "sha256:c79c0685f142ca53256722a384540832420dff4ab15fec1863d7e5bc8691bdcc", size = 211777 },
    { url = "https://files.pythonhosted.org/packages/32/df/0d2476121cd0bfb9ca2413efe02289c474b82c4b134863bef4b89ec7bcfa/coverage-7.6.8-pp39.pp310-none-any.whl", hash = "sha256:5c52a036535d12590c32c49209e79cabaad9f9ad8aa4cbd875b68c4d67a9cbce", size = 199230 },
]

[package.optional-dependencies]
toml = [
    { name = "tomli", marker = "python_full_version <= '3.11'" },
]

[[package]]
name = "cryptography"
version = "44.0.0"
source = { registry = "https://pypi.org/simple" }
dependencies = [
    { name = "cffi", marker = "platform_python_implementation != 'PyPy'" },
]
sdist = { url = "https://files.pythonhosted.org/packages/91/4c/45dfa6829acffa344e3967d6006ee4ae8be57af746ae2eba1c431949b32c/cryptography-44.0.0.tar.gz", hash = "sha256:cd4e834f340b4293430701e772ec543b0fbe6c2dea510a5286fe0acabe153a02", size = 710657 }
wheels = [
    { url = "https://files.pythonhosted.org/packages/55/09/8cc67f9b84730ad330b3b72cf867150744bf07ff113cda21a15a1c6d2c7c/cryptography-44.0.0-cp37-abi3-macosx_10_9_universal2.whl", hash = "sha256:84111ad4ff3f6253820e6d3e58be2cc2a00adb29335d4cacb5ab4d4d34f2a123", size = 6541833 },
    { url = "https://files.pythonhosted.org/packages/7e/5b/3759e30a103144e29632e7cb72aec28cedc79e514b2ea8896bb17163c19b/cryptography-44.0.0-cp37-abi3-manylinux_2_17_aarch64.manylinux2014_aarch64.whl", hash = "sha256:b15492a11f9e1b62ba9d73c210e2416724633167de94607ec6069ef724fad092", size = 3922710 },
    { url = "https://files.pythonhosted.org/packages/5f/58/3b14bf39f1a0cfd679e753e8647ada56cddbf5acebffe7db90e184c76168/cryptography-44.0.0-cp37-abi3-manylinux_2_17_x86_64.manylinux2014_x86_64.whl", hash = "sha256:831c3c4d0774e488fdc83a1923b49b9957d33287de923d58ebd3cec47a0ae43f", size = 4137546 },
    { url = "https://files.pythonhosted.org/packages/98/65/13d9e76ca19b0ba5603d71ac8424b5694415b348e719db277b5edc985ff5/cryptography-44.0.0-cp37-abi3-manylinux_2_28_aarch64.whl", hash = "sha256:761817a3377ef15ac23cd7834715081791d4ec77f9297ee694ca1ee9c2c7e5eb", size = 3915420 },
    { url = "https://files.pythonhosted.org/packages/b1/07/40fe09ce96b91fc9276a9ad272832ead0fddedcba87f1190372af8e3039c/cryptography-44.0.0-cp37-abi3-manylinux_2_28_x86_64.whl", hash = "sha256:3c672a53c0fb4725a29c303be906d3c1fa99c32f58abe008a82705f9ee96f40b", size = 4154498 },
    { url = "https://files.pythonhosted.org/packages/75/ea/af65619c800ec0a7e4034207aec543acdf248d9bffba0533342d1bd435e1/cryptography-44.0.0-cp37-abi3-manylinux_2_34_aarch64.whl", hash = "sha256:4ac4c9f37eba52cb6fbeaf5b59c152ea976726b865bd4cf87883a7e7006cc543", size = 3932569 },
    { url = "https://files.pythonhosted.org/packages/c7/af/d1deb0c04d59612e3d5e54203159e284d3e7a6921e565bb0eeb6269bdd8a/cryptography-44.0.0-cp37-abi3-musllinux_1_2_aarch64.whl", hash = "sha256:ed3534eb1090483c96178fcb0f8893719d96d5274dfde98aa6add34614e97c8e", size = 4016721 },
    { url = "https://files.pythonhosted.org/packages/bd/69/7ca326c55698d0688db867795134bdfac87136b80ef373aaa42b225d6dd5/cryptography-44.0.0-cp37-abi3-musllinux_1_2_x86_64.whl", hash = "sha256:f3f6fdfa89ee2d9d496e2c087cebef9d4fcbb0ad63c40e821b39f74bf48d9c5e", size = 4240915 },
    { url = "https://files.pythonhosted.org/packages/ef/d4/cae11bf68c0f981e0413906c6dd03ae7fa864347ed5fac40021df1ef467c/cryptography-44.0.0-cp37-abi3-win32.whl", hash = "sha256:eb33480f1bad5b78233b0ad3e1b0be21e8ef1da745d8d2aecbb20671658b9053", size = 2757925 },
    { url = "https://files.pythonhosted.org/packages/64/b1/50d7739254d2002acae64eed4fc43b24ac0cc44bf0a0d388d1ca06ec5bb1/cryptography-44.0.0-cp37-abi3-win_amd64.whl", hash = "sha256:abc998e0c0eee3c8a1904221d3f67dcfa76422b23620173e28c11d3e626c21bd", size = 3202055 },
    { url = "https://files.pythonhosted.org/packages/11/18/61e52a3d28fc1514a43b0ac291177acd1b4de00e9301aaf7ef867076ff8a/cryptography-44.0.0-cp39-abi3-macosx_10_9_universal2.whl", hash = "sha256:660cb7312a08bc38be15b696462fa7cc7cd85c3ed9c576e81f4dc4d8b2b31591", size = 6542801 },
    { url = "https://files.pythonhosted.org/packages/1a/07/5f165b6c65696ef75601b781a280fc3b33f1e0cd6aa5a92d9fb96c410e97/cryptography-44.0.0-cp39-abi3-manylinux_2_17_aarch64.manylinux2014_aarch64.whl", hash = "sha256:1923cb251c04be85eec9fda837661c67c1049063305d6be5721643c22dd4e2b7", size = 3922613 },
    { url = "https://files.pythonhosted.org/packages/28/34/6b3ac1d80fc174812486561cf25194338151780f27e438526f9c64e16869/cryptography-44.0.0-cp39-abi3-manylinux_2_17_x86_64.manylinux2014_x86_64.whl", hash = "sha256:404fdc66ee5f83a1388be54300ae978b2efd538018de18556dde92575e05defc", size = 4137925 },
    { url = "https://files.pythonhosted.org/packages/d0/c7/c656eb08fd22255d21bc3129625ed9cd5ee305f33752ef2278711b3fa98b/cryptography-44.0.0-cp39-abi3-manylinux_2_28_aarch64.whl", hash = "sha256:c5eb858beed7835e5ad1faba59e865109f3e52b3783b9ac21e7e47dc5554e289", size = 3915417 },
    { url = "https://files.pythonhosted.org/packages/ef/82/72403624f197af0db6bac4e58153bc9ac0e6020e57234115db9596eee85d/cryptography-44.0.0-cp39-abi3-manylinux_2_28_x86_64.whl", hash = "sha256:f53c2c87e0fb4b0c00fa9571082a057e37690a8f12233306161c8f4b819960b7", size = 4155160 },
    { url = "https://files.pythonhosted.org/packages/a2/cd/2f3c440913d4329ade49b146d74f2e9766422e1732613f57097fea61f344/cryptography-44.0.0-cp39-abi3-manylinux_2_34_aarch64.whl", hash = "sha256:9e6fc8a08e116fb7c7dd1f040074c9d7b51d74a8ea40d4df2fc7aa08b76b9e6c", size = 3932331 },
    { url = "https://files.pythonhosted.org/packages/7f/df/8be88797f0a1cca6e255189a57bb49237402b1880d6e8721690c5603ac23/cryptography-44.0.0-cp39-abi3-musllinux_1_2_aarch64.whl", hash = "sha256:d2436114e46b36d00f8b72ff57e598978b37399d2786fd39793c36c6d5cb1c64", size = 4017372 },
    { url = "https://files.pythonhosted.org/packages/af/36/5ccc376f025a834e72b8e52e18746b927f34e4520487098e283a719c205e/cryptography-44.0.0-cp39-abi3-musllinux_1_2_x86_64.whl", hash = "sha256:a01956ddfa0a6790d594f5b34fc1bfa6098aca434696a03cfdbe469b8ed79285", size = 4239657 },
    { url = "https://files.pythonhosted.org/packages/46/b0/f4f7d0d0bcfbc8dd6296c1449be326d04217c57afb8b2594f017eed95533/cryptography-44.0.0-cp39-abi3-win32.whl", hash = "sha256:eca27345e1214d1b9f9490d200f9db5a874479be914199194e746c893788d417", size = 2758672 },
    { url = "https://files.pythonhosted.org/packages/97/9b/443270b9210f13f6ef240eff73fd32e02d381e7103969dc66ce8e89ee901/cryptography-44.0.0-cp39-abi3-win_amd64.whl", hash = "sha256:708ee5f1bafe76d041b53a4f95eb28cdeb8d18da17e597d46d7833ee59b97ede", size = 3202071 },
    { url = "https://files.pythonhosted.org/packages/77/d4/fea74422326388bbac0c37b7489a0fcb1681a698c3b875959430ba550daa/cryptography-44.0.0-pp310-pypy310_pp73-macosx_10_9_x86_64.whl", hash = "sha256:37d76e6863da3774cd9db5b409a9ecfd2c71c981c38788d3fcfaf177f447b731", size = 3338857 },
    { url = "https://files.pythonhosted.org/packages/1a/aa/ba8a7467c206cb7b62f09b4168da541b5109838627f582843bbbe0235e8e/cryptography-44.0.0-pp310-pypy310_pp73-manylinux_2_28_aarch64.whl", hash = "sha256:f677e1268c4e23420c3acade68fac427fffcb8d19d7df95ed7ad17cdef8404f4", size = 3850615 },
    { url = "https://files.pythonhosted.org/packages/89/fa/b160e10a64cc395d090105be14f399b94e617c879efd401188ce0fea39ee/cryptography-44.0.0-pp310-pypy310_pp73-manylinux_2_28_x86_64.whl", hash = "sha256:f5e7cb1e5e56ca0933b4873c0220a78b773b24d40d186b6738080b73d3d0a756", size = 4081622 },
    { url = "https://files.pythonhosted.org/packages/47/8f/20ff0656bb0cf7af26ec1d01f780c5cfbaa7666736063378c5f48558b515/cryptography-44.0.0-pp310-pypy310_pp73-manylinux_2_34_aarch64.whl", hash = "sha256:8b3e6eae66cf54701ee7d9c83c30ac0a1e3fa17be486033000f2a73a12ab507c", size = 3867546 },
    { url = "https://files.pythonhosted.org/packages/38/d9/28edf32ee2fcdca587146bcde90102a7319b2f2c690edfa627e46d586050/cryptography-44.0.0-pp310-pypy310_pp73-manylinux_2_34_x86_64.whl", hash = "sha256:be4ce505894d15d5c5037167ffb7f0ae90b7be6f2a98f9a5c3442395501c32fa", size = 4090937 },
    { url = "https://files.pythonhosted.org/packages/cc/9d/37e5da7519de7b0b070a3fedd4230fe76d50d2a21403e0f2153d70ac4163/cryptography-44.0.0-pp310-pypy310_pp73-win_amd64.whl", hash = "sha256:62901fb618f74d7d81bf408c8719e9ec14d863086efe4185afd07c352aee1d2c", size = 3128774 },
]

[[package]]
name = "deprecated"
version = "1.2.15"
source = { registry = "https://pypi.org/simple" }
dependencies = [
    { name = "wrapt" },
]
sdist = { url = "https://files.pythonhosted.org/packages/2e/a3/53e7d78a6850ffdd394d7048a31a6f14e44900adedf190f9a165f6b69439/deprecated-1.2.15.tar.gz", hash = "sha256:683e561a90de76239796e6b6feac66b99030d2dd3fcf61ef996330f14bbb9b0d", size = 2977612 }
wheels = [
    { url = "https://files.pythonhosted.org/packages/1d/8f/c7f227eb42cfeaddce3eb0c96c60cbca37797fa7b34f8e1aeadf6c5c0983/Deprecated-1.2.15-py2.py3-none-any.whl", hash = "sha256:353bc4a8ac4bfc96800ddab349d89c25dec1079f65fd53acdcc1e0b975b21320", size = 9941 },
]

[[package]]
name = "diskcache"
version = "5.6.3"
source = { registry = "https://pypi.org/simple" }
sdist = { url = "https://files.pythonhosted.org/packages/3f/21/1c1ffc1a039ddcc459db43cc108658f32c57d271d7289a2794e401d0fdb6/diskcache-5.6.3.tar.gz", hash = "sha256:2c3a3fa2743d8535d832ec61c2054a1641f41775aa7c556758a109941e33e4fc", size = 67916 }
wheels = [
    { url = "https://files.pythonhosted.org/packages/3f/27/4570e78fc0bf5ea0ca45eb1de3818a23787af9b390c0b0a0033a1b8236f9/diskcache-5.6.3-py3-none-any.whl", hash = "sha256:5e31b2d5fbad117cc363ebaf6b689474db18a1f6438bc82358b024abd4c2ca19", size = 45550 },
]

[[package]]
name = "distlib"
version = "0.3.9"
source = { registry = "https://pypi.org/simple" }
sdist = { url = "https://files.pythonhosted.org/packages/0d/dd/1bec4c5ddb504ca60fc29472f3d27e8d4da1257a854e1d96742f15c1d02d/distlib-0.3.9.tar.gz", hash = "sha256:a60f20dea646b8a33f3e7772f74dc0b2d0772d2837ee1342a00645c81edf9403", size = 613923 }
wheels = [
    { url = "https://files.pythonhosted.org/packages/91/a1/cf2472db20f7ce4a6be1253a81cfdf85ad9c7885ffbed7047fb72c24cf87/distlib-0.3.9-py2.py3-none-any.whl", hash = "sha256:47f8c22fd27c27e25a65601af709b38e4f0a45ea4fc2e710f65755fa8caaaf87", size = 468973 },
]

[[package]]
name = "distro"
version = "1.9.0"
source = { registry = "https://pypi.org/simple" }
sdist = { url = "https://files.pythonhosted.org/packages/fc/f8/98eea607f65de6527f8a2e8885fc8015d3e6f5775df186e443e0964a11c3/distro-1.9.0.tar.gz", hash = "sha256:2fa77c6fd8940f116ee1d6b94a2f90b13b5ea8d019b98bc8bafdcabcdd9bdbed", size = 60722 }
wheels = [
    { url = "https://files.pythonhosted.org/packages/12/b3/231ffd4ab1fc9d679809f356cebee130ac7daa00d6d6f3206dd4fd137e9e/distro-1.9.0-py3-none-any.whl", hash = "sha256:7bffd925d65168f85027d8da9af6bddab658135b840670a223589bc0c8ef02b2", size = 20277 },
]

[[package]]
name = "dnspython"
version = "2.7.0"
source = { registry = "https://pypi.org/simple" }
sdist = { url = "https://files.pythonhosted.org/packages/b5/4a/263763cb2ba3816dd94b08ad3a33d5fdae34ecb856678773cc40a3605829/dnspython-2.7.0.tar.gz", hash = "sha256:ce9c432eda0dc91cf618a5cedf1a4e142651196bbcd2c80e89ed5a907e5cfaf1", size = 345197 }
wheels = [
    { url = "https://files.pythonhosted.org/packages/68/1b/e0a87d256e40e8c888847551b20a017a6b98139178505dc7ffb96f04e954/dnspython-2.7.0-py3-none-any.whl", hash = "sha256:b4c34b7d10b51bcc3a5071e7b8dee77939f1e878477eeecc965e9835f63c6c86", size = 313632 },
]

[[package]]
name = "docstring-parser"
version = "0.16"
source = { registry = "https://pypi.org/simple" }
sdist = { url = "https://files.pythonhosted.org/packages/08/12/9c22a58c0b1e29271051222d8906257616da84135af9ed167c9e28f85cb3/docstring_parser-0.16.tar.gz", hash = "sha256:538beabd0af1e2db0146b6bd3caa526c35a34d61af9fd2887f3a8a27a739aa6e", size = 26565 }
wheels = [
    { url = "https://files.pythonhosted.org/packages/d5/7c/e9fcff7623954d86bdc17782036cbf715ecab1bec4847c008557affe1ca8/docstring_parser-0.16-py3-none-any.whl", hash = "sha256:bf0a1387354d3691d102edef7ec124f219ef639982d096e26e3b60aeffa90637", size = 36533 },
]

[[package]]
name = "ecdsa"
version = "0.19.0"
source = { registry = "https://pypi.org/simple" }
dependencies = [
    { name = "six" },
]
sdist = { url = "https://files.pythonhosted.org/packages/5e/d0/ec8ac1de7accdcf18cfe468653ef00afd2f609faf67c423efbd02491051b/ecdsa-0.19.0.tar.gz", hash = "sha256:60eaad1199659900dd0af521ed462b793bbdf867432b3948e87416ae4caf6bf8", size = 197791 }
wheels = [
    { url = "https://files.pythonhosted.org/packages/00/e7/ed3243b30d1bec41675b6394a1daae46349dc2b855cb83be846a5a918238/ecdsa-0.19.0-py2.py3-none-any.whl", hash = "sha256:2cea9b88407fdac7bbeca0833b189e4c9c53f2ef1e1eaa29f6224dbc809b707a", size = 149266 },
]

[[package]]
name = "email-validator"
version = "2.2.0"
source = { registry = "https://pypi.org/simple" }
dependencies = [
    { name = "dnspython" },
    { name = "idna" },
]
sdist = { url = "https://files.pythonhosted.org/packages/48/ce/13508a1ec3f8bb981ae4ca79ea40384becc868bfae97fd1c942bb3a001b1/email_validator-2.2.0.tar.gz", hash = "sha256:cb690f344c617a714f22e66ae771445a1ceb46821152df8e165c5f9a364582b7", size = 48967 }
wheels = [
    { url = "https://files.pythonhosted.org/packages/d7/ee/bf0adb559ad3c786f12bcbc9296b3f5675f529199bef03e2df281fa1fadb/email_validator-2.2.0-py3-none-any.whl", hash = "sha256:561977c2d73ce3611850a06fa56b414621e0c8faa9d66f2611407d87465da631", size = 33521 },
]

[[package]]
name = "exceptiongroup"
version = "1.2.2"
source = { registry = "https://pypi.org/simple" }
sdist = { url = "https://files.pythonhosted.org/packages/09/35/2495c4ac46b980e4ca1f6ad6db102322ef3ad2410b79fdde159a4b0f3b92/exceptiongroup-1.2.2.tar.gz", hash = "sha256:47c2edf7c6738fafb49fd34290706d1a1a2f4d1c6df275526b62cbb4aa5393cc", size = 28883 }
wheels = [
    { url = "https://files.pythonhosted.org/packages/02/cc/b7e31358aac6ed1ef2bb790a9746ac2c69bcb3c8588b41616914eb106eaf/exceptiongroup-1.2.2-py3-none-any.whl", hash = "sha256:3111b9d131c238bec2f8f516e123e14ba243563fb135d3fe885990585aa7795b", size = 16453 },
]

[[package]]
name = "fastapi"
version = "0.115.6"
source = { registry = "https://pypi.org/simple" }
dependencies = [
    { name = "pydantic" },
    { name = "starlette" },
    { name = "typing-extensions" },
]
sdist = { url = "https://files.pythonhosted.org/packages/93/72/d83b98cd106541e8f5e5bfab8ef2974ab45a62e8a6c5b5e6940f26d2ed4b/fastapi-0.115.6.tar.gz", hash = "sha256:9ec46f7addc14ea472958a96aae5b5de65f39721a46aaf5705c480d9a8b76654", size = 301336 }
wheels = [
    { url = "https://files.pythonhosted.org/packages/52/b3/7e4df40e585df024fac2f80d1a2d579c854ac37109675db2b0cc22c0bb9e/fastapi-0.115.6-py3-none-any.whl", hash = "sha256:e9240b29e36fa8f4bb7290316988e90c381e5092e0cbe84e7818cc3713bcf305", size = 94843 },
]

[package.optional-dependencies]
standard = [
    { name = "email-validator" },
    { name = "fastapi-cli", extra = ["standard"] },
    { name = "httpx" },
    { name = "jinja2" },
    { name = "python-multipart" },
    { name = "uvicorn", extra = ["standard"] },
]

[[package]]
name = "fastapi-cli"
version = "0.0.6"
source = { registry = "https://pypi.org/simple" }
dependencies = [
    { name = "rich-toolkit" },
    { name = "typer" },
    { name = "uvicorn", extra = ["standard"] },
]
sdist = { url = "https://files.pythonhosted.org/packages/36/9d/9659cee212eeaecd8f54ab5f73d6d6d49a1dc4a46d2519fb9c1e66c8913e/fastapi_cli-0.0.6.tar.gz", hash = "sha256:2835a8f0c44b68e464d5cafe5ec205265f02dc1ad1d640db33a994ba3338003b", size = 16516 }
wheels = [
    { url = "https://files.pythonhosted.org/packages/8f/ab/0c8b6ec19594fe4c2e7fe12e8074648f59903047787ac05512c2935d5f7a/fastapi_cli-0.0.6-py3-none-any.whl", hash = "sha256:43288efee46338fae8902f9bf4559aed3aed639f9516f5d394a7ff19edcc8faf", size = 10687 },
]

[package.optional-dependencies]
standard = [
    { name = "uvicorn", extra = ["standard"] },
]

[[package]]
name = "filelock"
version = "3.16.1"
source = { registry = "https://pypi.org/simple" }
sdist = { url = "https://files.pythonhosted.org/packages/9d/db/3ef5bb276dae18d6ec2124224403d1d67bccdbefc17af4cc8f553e341ab1/filelock-3.16.1.tar.gz", hash = "sha256:c249fbfcd5db47e5e2d6d62198e565475ee65e4831e2561c8e313fa7eb961435", size = 18037 }
wheels = [
    { url = "https://files.pythonhosted.org/packages/b9/f8/feced7779d755758a52d1f6635d990b8d98dc0a29fa568bbe0625f18fdf3/filelock-3.16.1-py3-none-any.whl", hash = "sha256:2082e5703d51fbf98ea75855d9d5527e33d8ff23099bec374a134febee6946b0", size = 16163 },
]

[[package]]
name = "fsspec"
version = "2024.10.0"
source = { registry = "https://pypi.org/simple" }
sdist = { url = "https://files.pythonhosted.org/packages/a0/52/f16a068ebadae42526484c31f4398e62962504e5724a8ba5dc3409483df2/fsspec-2024.10.0.tar.gz", hash = "sha256:eda2d8a4116d4f2429db8550f2457da57279247dd930bb12f821b58391359493", size = 286853 }
wheels = [
    { url = "https://files.pythonhosted.org/packages/c6/b2/454d6e7f0158951d8a78c2e1eb4f69ae81beb8dca5fee9809c6c99e9d0d0/fsspec-2024.10.0-py3-none-any.whl", hash = "sha256:03b9a6785766a4de40368b88906366755e2819e758b83705c88cd7cb5fe81871", size = 179641 },
]

[[package]]
name = "ghp-import"
version = "2.1.0"
source = { registry = "https://pypi.org/simple" }
dependencies = [
    { name = "python-dateutil" },
]
sdist = { url = "https://files.pythonhosted.org/packages/d9/29/d40217cbe2f6b1359e00c6c307bb3fc876ba74068cbab3dde77f03ca0dc4/ghp-import-2.1.0.tar.gz", hash = "sha256:9c535c4c61193c2df8871222567d7fd7e5014d835f97dc7b7439069e2413d343", size = 10943 }
wheels = [
    { url = "https://files.pythonhosted.org/packages/f7/ec/67fbef5d497f86283db54c22eec6f6140243aae73265799baaaa19cd17fb/ghp_import-2.1.0-py3-none-any.whl", hash = "sha256:8337dd7b50877f163d4c0289bc1f1c7f127550241988d568c1db512c4324a619", size = 11034 },
]

[[package]]
name = "google-ai-generativelanguage"
version = "0.6.10"
source = { registry = "https://pypi.org/simple" }
dependencies = [
    { name = "google-api-core", extra = ["grpc"] },
    { name = "google-auth" },
    { name = "proto-plus" },
    { name = "protobuf" },
]
sdist = { url = "https://files.pythonhosted.org/packages/a5/71/46543c398629bb883b769041fc10278d4d63aaa2c34744dede1b84ec0207/google_ai_generativelanguage-0.6.10.tar.gz", hash = "sha256:6fa642c964d8728006fe7e8771026fc0b599ae0ebeaf83caf550941e8e693455", size = 795200 }
wheels = [
    { url = "https://files.pythonhosted.org/packages/af/6d/db99a295f9caf027bbdd90c41e6ea650a7468392a0e8713719e7abc5f647/google_ai_generativelanguage-0.6.10-py3-none-any.whl", hash = "sha256:854a2bf833d18be05ad5ef13c755567b66a4f4a870f099b62c61fe11bddabcf4", size = 760045 },
]

[[package]]
name = "google-api-core"
version = "2.23.0"
source = { registry = "https://pypi.org/simple" }
dependencies = [
    { name = "google-auth" },
    { name = "googleapis-common-protos" },
    { name = "proto-plus" },
    { name = "protobuf" },
    { name = "requests" },
]
sdist = { url = "https://files.pythonhosted.org/packages/fa/6b/b98553c2061c4e2186f5bbfb1aa1a6ef13fc0775c096d18595d3c99ba023/google_api_core-2.23.0.tar.gz", hash = "sha256:2ceb087315e6af43f256704b871d99326b1f12a9d6ce99beaedec99ba26a0ace", size = 160094 }
wheels = [
    { url = "https://files.pythonhosted.org/packages/17/a4/c26886d57d90032c5f74c2e80aefdc38ec58551fc46bd4ce79fb2c9389fa/google_api_core-2.23.0-py3-none-any.whl", hash = "sha256:c20100d4c4c41070cf365f1d8ddf5365915291b5eb11b83829fbd1c999b5122f", size = 156554 },
]

[package.optional-dependencies]
grpc = [
    { name = "grpcio" },
    { name = "grpcio-status" },
]

[[package]]
name = "google-api-python-client"
version = "2.154.0"
source = { registry = "https://pypi.org/simple" }
dependencies = [
    { name = "google-api-core" },
    { name = "google-auth" },
    { name = "google-auth-httplib2" },
    { name = "httplib2" },
    { name = "uritemplate" },
]
sdist = { url = "https://files.pythonhosted.org/packages/b8/fa/861931cf33f3d91d0d17001af3249cfc2af2b5a1b8472604420c025f3339/google_api_python_client-2.154.0.tar.gz", hash = "sha256:1b420062e03bfcaa1c79e2e00a612d29a6a934151ceb3d272fe150a656dc8f17", size = 12070143 }
wheels = [
    { url = "https://files.pythonhosted.org/packages/56/3f/adf5f6b963307765209fc27943516c7c605d250234b01899d524b8f01fe3/google_api_python_client-2.154.0-py2.py3-none-any.whl", hash = "sha256:a521bbbb2ec0ba9d6f307cdd64ed6e21eeac372d1bd7493a4ab5022941f784ad", size = 12573774 },
]

[[package]]
name = "google-auth"
version = "2.36.0"
source = { registry = "https://pypi.org/simple" }
dependencies = [
    { name = "cachetools" },
    { name = "pyasn1-modules" },
    { name = "rsa" },
]
sdist = { url = "https://files.pythonhosted.org/packages/6a/71/4c5387d8a3e46e3526a8190ae396659484377a73b33030614dd3b28e7ded/google_auth-2.36.0.tar.gz", hash = "sha256:545e9618f2df0bcbb7dcbc45a546485b1212624716975a1ea5ae8149ce769ab1", size = 268336 }
wheels = [
    { url = "https://files.pythonhosted.org/packages/2d/9a/3d5087d27865c2f0431b942b5c4500b7d1b744dd3262fdc973a4c39d099e/google_auth-2.36.0-py2.py3-none-any.whl", hash = "sha256:51a15d47028b66fd36e5c64a82d2d57480075bccc7da37cde257fc94177a61fb", size = 209519 },
]

[[package]]
name = "google-auth-httplib2"
version = "0.2.0"
source = { registry = "https://pypi.org/simple" }
dependencies = [
    { name = "google-auth" },
    { name = "httplib2" },
]
sdist = { url = "https://files.pythonhosted.org/packages/56/be/217a598a818567b28e859ff087f347475c807a5649296fb5a817c58dacef/google-auth-httplib2-0.2.0.tar.gz", hash = "sha256:38aa7badf48f974f1eb9861794e9c0cb2a0511a4ec0679b1f886d108f5640e05", size = 10842 }
wheels = [
    { url = "https://files.pythonhosted.org/packages/be/8a/fe34d2f3f9470a27b01c9e76226965863f153d5fbe276f83608562e49c04/google_auth_httplib2-0.2.0-py2.py3-none-any.whl", hash = "sha256:b65a0a2123300dd71281a7bf6e64d65a0759287df52729bdd1ae2e47dc311a3d", size = 9253 },
]

[[package]]
name = "google-cloud-aiplatform"
version = "1.74.0"
source = { registry = "https://pypi.org/simple" }
dependencies = [
    { name = "docstring-parser" },
    { name = "google-api-core", extra = ["grpc"] },
    { name = "google-auth" },
    { name = "google-cloud-bigquery" },
    { name = "google-cloud-resource-manager" },
    { name = "google-cloud-storage" },
    { name = "packaging" },
    { name = "proto-plus" },
    { name = "protobuf" },
    { name = "pydantic" },
    { name = "shapely" },
]
sdist = { url = "https://files.pythonhosted.org/packages/10/67/a404c06c3924e6f08962932fe5f3820938165b7b4eacaa482fe9636acd56/google_cloud_aiplatform-1.74.0.tar.gz", hash = "sha256:2202e4e0cbbd2db02835737a1ae9a51ad7bf75c8ed130a3fdbcfced33525e3f0", size = 7768846 }
wheels = [
    { url = "https://files.pythonhosted.org/packages/95/a8/bc583352dd5020be9651582fe3ebfd46a1e3e2130cb09d638cecf1cd9842/google_cloud_aiplatform-1.74.0-py2.py3-none-any.whl", hash = "sha256:7f37a835e543a4cb4b62505928b983e307c5fee6d949f831cd3804f03c753d87", size = 6454382 },
]

[[package]]
name = "google-cloud-bigquery"
version = "3.27.0"
source = { registry = "https://pypi.org/simple" }
dependencies = [
    { name = "google-api-core", extra = ["grpc"] },
    { name = "google-auth" },
    { name = "google-cloud-core" },
    { name = "google-resumable-media" },
    { name = "packaging" },
    { name = "python-dateutil" },
    { name = "requests" },
]
sdist = { url = "https://files.pythonhosted.org/packages/c0/05/633ce6686b1fed2cd364fa4698bfa6d586263cd4795d012584f8097061e1/google_cloud_bigquery-3.27.0.tar.gz", hash = "sha256:379c524054d7b090fa56d0c22662cc6e6458a6229b6754c0e7177e3a73421d2c", size = 456964 }
wheels = [
    { url = "https://files.pythonhosted.org/packages/f5/40/4b11a4a8839de8ce802a3ccd60b34e70ce10d13d434a560534ba98f0ea3f/google_cloud_bigquery-3.27.0-py2.py3-none-any.whl", hash = "sha256:b53b0431e5ba362976a4cd8acce72194b4116cdf8115030c7b339b884603fcc3", size = 240100 },
]

[[package]]
name = "google-cloud-core"
version = "2.4.1"
source = { registry = "https://pypi.org/simple" }
dependencies = [
    { name = "google-api-core" },
    { name = "google-auth" },
]
sdist = { url = "https://files.pythonhosted.org/packages/b8/1f/9d1e0ba6919668608570418a9a51e47070ac15aeff64261fb092d8be94c0/google-cloud-core-2.4.1.tar.gz", hash = "sha256:9b7749272a812bde58fff28868d0c5e2f585b82f37e09a1f6ed2d4d10f134073", size = 35587 }
wheels = [
    { url = "https://files.pythonhosted.org/packages/5e/0f/2e2061e3fbcb9d535d5da3f58cc8de4947df1786fe6a1355960feb05a681/google_cloud_core-2.4.1-py2.py3-none-any.whl", hash = "sha256:a9e6a4422b9ac5c29f79a0ede9485473338e2ce78d91f2370c01e730eab22e61", size = 29233 },
]

[[package]]
name = "google-cloud-resource-manager"
version = "1.14.0"
source = { registry = "https://pypi.org/simple" }
dependencies = [
    { name = "google-api-core", extra = ["grpc"] },
    { name = "google-auth" },
    { name = "grpc-google-iam-v1" },
    { name = "proto-plus" },
    { name = "protobuf" },
]
sdist = { url = "https://files.pythonhosted.org/packages/cd/74/db14f34283b325b775b3287cd72ce8c43688bdea26801d02017a2ccded08/google_cloud_resource_manager-1.14.0.tar.gz", hash = "sha256:daa70a3a4704759d31f812ed221e3b6f7b660af30c7862e4a0060ea91291db30", size = 430148 }
wheels = [
    { url = "https://files.pythonhosted.org/packages/64/c4/2275ca35419f9a2ae66846f389490b356856bf55a9ad9f95a88399a89294/google_cloud_resource_manager-1.14.0-py2.py3-none-any.whl", hash = "sha256:4860c3ea9ace760b317ea90d4e27f1b32e54ededdcc340a7cb70c8ef238d8f7c", size = 384138 },
]

[[package]]
name = "google-cloud-storage"
version = "2.19.0"
source = { registry = "https://pypi.org/simple" }
dependencies = [
    { name = "google-api-core" },
    { name = "google-auth" },
    { name = "google-cloud-core" },
    { name = "google-crc32c" },
    { name = "google-resumable-media" },
    { name = "requests" },
]
sdist = { url = "https://files.pythonhosted.org/packages/36/76/4d965702e96bb67976e755bed9828fa50306dca003dbee08b67f41dd265e/google_cloud_storage-2.19.0.tar.gz", hash = "sha256:cd05e9e7191ba6cb68934d8eb76054d9be4562aa89dbc4236feee4d7d51342b2", size = 5535488 }
wheels = [
    { url = "https://files.pythonhosted.org/packages/d5/94/6db383d8ee1adf45dc6c73477152b82731fa4c4a46d9c1932cc8757e0fd4/google_cloud_storage-2.19.0-py2.py3-none-any.whl", hash = "sha256:aeb971b5c29cf8ab98445082cbfe7b161a1f48ed275822f59ed3f1524ea54fba", size = 131787 },
]

[[package]]
name = "google-crc32c"
version = "1.6.0"
source = { registry = "https://pypi.org/simple" }
sdist = { url = "https://files.pythonhosted.org/packages/67/72/c3298da1a3773102359c5a78f20dae8925f5ea876e37354415f68594a6fb/google_crc32c-1.6.0.tar.gz", hash = "sha256:6eceb6ad197656a1ff49ebfbbfa870678c75be4344feb35ac1edf694309413dc", size = 14472 }
wheels = [
    { url = "https://files.pythonhosted.org/packages/1a/be/d7846cb50e17bf72a70ea2d8159478ac5de0f1170b10cac279f50079e78d/google_crc32c-1.6.0-cp310-cp310-macosx_12_0_arm64.whl", hash = "sha256:5bcc90b34df28a4b38653c36bb5ada35671ad105c99cfe915fb5bed7ad6924aa", size = 30267 },
    { url = "https://files.pythonhosted.org/packages/84/3b/29cadae166132e4991087a49dc88906a1d3d5ec22b80f63bc4bc7b6e0431/google_crc32c-1.6.0-cp310-cp310-macosx_12_0_x86_64.whl", hash = "sha256:d9e9913f7bd69e093b81da4535ce27af842e7bf371cde42d1ae9e9bd382dc0e9", size = 30113 },
    { url = "https://files.pythonhosted.org/packages/18/a9/49a7b2c4b7cc69d15778a820734f9beb647b1b4cf1a629ca43e3d3a54c70/google_crc32c-1.6.0-cp310-cp310-manylinux_2_12_x86_64.manylinux2010_x86_64.whl", hash = "sha256:a184243544811e4a50d345838a883733461e67578959ac59964e43cca2c791e7", size = 37702 },
    { url = "https://files.pythonhosted.org/packages/4b/aa/52538cceddefc7c2d66c6bd59dfe67a50f65a4952f441f91049e4188eb57/google_crc32c-1.6.0-cp310-cp310-manylinux_2_17_aarch64.manylinux2014_aarch64.whl", hash = "sha256:236c87a46cdf06384f614e9092b82c05f81bd34b80248021f729396a78e55d7e", size = 32847 },
    { url = "https://files.pythonhosted.org/packages/b1/2c/1928413d3faae74ae0d7bdba648cf36ed6b03328c562b47046af016b7249/google_crc32c-1.6.0-cp310-cp310-manylinux_2_17_x86_64.manylinux2014_x86_64.whl", hash = "sha256:ebab974b1687509e5c973b5c4b8b146683e101e102e17a86bd196ecaa4d099fc", size = 37844 },
    { url = "https://files.pythonhosted.org/packages/d6/f4/f62fa405e442b37c5676973b759dd6e56cd8d58a5c78662912456526f716/google_crc32c-1.6.0-cp310-cp310-win_amd64.whl", hash = "sha256:50cf2a96da226dcbff8671233ecf37bf6e95de98b2a2ebadbfdf455e6d05df42", size = 33444 },
    { url = "https://files.pythonhosted.org/packages/7d/14/ab47972ac79b6e7b03c8be3a7ef44b530a60e69555668dbbf08fc5692a98/google_crc32c-1.6.0-cp311-cp311-macosx_12_0_arm64.whl", hash = "sha256:f7a1fc29803712f80879b0806cb83ab24ce62fc8daf0569f2204a0cfd7f68ed4", size = 30267 },
    { url = "https://files.pythonhosted.org/packages/54/7d/738cb0d25ee55629e7d07da686decf03864a366e5e863091a97b7bd2b8aa/google_crc32c-1.6.0-cp311-cp311-macosx_12_0_x86_64.whl", hash = "sha256:40b05ab32a5067525670880eb5d169529089a26fe35dce8891127aeddc1950e8", size = 30112 },
    { url = "https://files.pythonhosted.org/packages/3e/6d/33ca50cbdeec09c31bb5dac277c90994edee975662a4c890bda7ffac90ef/google_crc32c-1.6.0-cp311-cp311-manylinux_2_17_aarch64.manylinux2014_aarch64.whl", hash = "sha256:a9e4b426c3702f3cd23b933436487eb34e01e00327fac20c9aebb68ccf34117d", size = 32861 },
    { url = "https://files.pythonhosted.org/packages/67/1e/4870896fc81ec77b1b5ebae7fdd680d5a4d40e19a4b6d724032f996ca77a/google_crc32c-1.6.0-cp311-cp311-manylinux_2_17_x86_64.manylinux2014_x86_64.whl", hash = "sha256:51c4f54dd8c6dfeb58d1df5e4f7f97df8abf17a36626a217f169893d1d7f3e9f", size = 32490 },
    { url = "https://files.pythonhosted.org/packages/00/9c/f5f5af3ddaa7a639d915f8f58b09bbb8d1db90ecd0459b62cd430eb9a4b6/google_crc32c-1.6.0-cp311-cp311-win_amd64.whl", hash = "sha256:bb8b3c75bd157010459b15222c3fd30577042a7060e29d42dabce449c087f2b3", size = 33446 },
    { url = "https://files.pythonhosted.org/packages/cf/41/65a91657d6a8123c6c12f9aac72127b6ac76dda9e2ba1834026a842eb77c/google_crc32c-1.6.0-cp312-cp312-macosx_12_0_arm64.whl", hash = "sha256:ed767bf4ba90104c1216b68111613f0d5926fb3780660ea1198fc469af410e9d", size = 30268 },
    { url = "https://files.pythonhosted.org/packages/59/d0/ee743a267c7d5c4bb8bd865f7d4c039505f1c8a4b439df047fdc17be9769/google_crc32c-1.6.0-cp312-cp312-macosx_12_0_x86_64.whl", hash = "sha256:62f6d4a29fea082ac4a3c9be5e415218255cf11684ac6ef5488eea0c9132689b", size = 30113 },
    { url = "https://files.pythonhosted.org/packages/25/53/e5e449c368dd26ade5fb2bb209e046d4309ed0623be65b13f0ce026cb520/google_crc32c-1.6.0-cp312-cp312-manylinux_2_17_aarch64.manylinux2014_aarch64.whl", hash = "sha256:c87d98c7c4a69066fd31701c4e10d178a648c2cac3452e62c6b24dc51f9fcc00", size = 32995 },
    { url = "https://files.pythonhosted.org/packages/52/12/9bf6042d5b0ac8c25afed562fb78e51b0641474097e4139e858b45de40a5/google_crc32c-1.6.0-cp312-cp312-manylinux_2_17_x86_64.manylinux2014_x86_64.whl", hash = "sha256:bd5e7d2445d1a958c266bfa5d04c39932dc54093fa391736dbfdb0f1929c1fb3", size = 32614 },
    { url = "https://files.pythonhosted.org/packages/76/29/fc20f5ec36eac1eea0d0b2de4118c774c5f59c513f2a8630d4db6991f3e0/google_crc32c-1.6.0-cp312-cp312-win_amd64.whl", hash = "sha256:7aec8e88a3583515f9e0957fe4f5f6d8d4997e36d0f61624e70469771584c760", size = 33445 },
    { url = "https://files.pythonhosted.org/packages/e7/ff/ed48d136b65ddc61f5aef6261c58cd817c8cd60640b16680e5419fb17018/google_crc32c-1.6.0-pp310-pypy310_pp73-manylinux_2_17_aarch64.manylinux2014_aarch64.whl", hash = "sha256:48abd62ca76a2cbe034542ed1b6aee851b6f28aaca4e6551b5599b6f3ef175cc", size = 28057 },
    { url = "https://files.pythonhosted.org/packages/14/fb/54deefe679b7d1c1cc81d83396fcf28ad1a66d213bddeb275a8d28665918/google_crc32c-1.6.0-pp310-pypy310_pp73-manylinux_2_17_x86_64.manylinux2014_x86_64.whl", hash = "sha256:18e311c64008f1f1379158158bb3f0c8d72635b9eb4f9545f8cf990c5668e59d", size = 27866 },
]

[[package]]
name = "google-generativeai"
version = "0.8.3"
source = { registry = "https://pypi.org/simple" }
dependencies = [
    { name = "google-ai-generativelanguage" },
    { name = "google-api-core" },
    { name = "google-api-python-client" },
    { name = "google-auth" },
    { name = "protobuf" },
    { name = "pydantic" },
    { name = "tqdm" },
    { name = "typing-extensions" },
]
wheels = [
    { url = "https://files.pythonhosted.org/packages/e9/2f/b5c1d62e94409ed98d5425e83b8e6d3dd475b611be272f561b1a545d273a/google_generativeai-0.8.3-py3-none-any.whl", hash = "sha256:1108ff89d5b8e59f51e63d1a8bf84701cd84656e17ca28d73aeed745e736d9b7", size = 160822 },
]

[[package]]
name = "google-resumable-media"
version = "2.7.2"
source = { registry = "https://pypi.org/simple" }
dependencies = [
    { name = "google-crc32c" },
]
sdist = { url = "https://files.pythonhosted.org/packages/58/5a/0efdc02665dca14e0837b62c8a1a93132c264bd02054a15abb2218afe0ae/google_resumable_media-2.7.2.tar.gz", hash = "sha256:5280aed4629f2b60b847b0d42f9857fd4935c11af266744df33d8074cae92fe0", size = 2163099 }
wheels = [
    { url = "https://files.pythonhosted.org/packages/82/35/b8d3baf8c46695858cb9d8835a53baa1eeb9906ddaf2f728a5f5b640fd1e/google_resumable_media-2.7.2-py2.py3-none-any.whl", hash = "sha256:3ce7551e9fe6d99e9a126101d2536612bb73486721951e9562fee0f90c6ababa", size = 81251 },
]

[[package]]
name = "googleapis-common-protos"
version = "1.66.0"
source = { registry = "https://pypi.org/simple" }
dependencies = [
    { name = "protobuf" },
]
sdist = { url = "https://files.pythonhosted.org/packages/ff/a7/8e9cccdb1c49870de6faea2a2764fa23f627dd290633103540209f03524c/googleapis_common_protos-1.66.0.tar.gz", hash = "sha256:c3e7b33d15fdca5374cc0a7346dd92ffa847425cc4ea941d970f13680052ec8c", size = 114376 }
wheels = [
    { url = "https://files.pythonhosted.org/packages/a0/0f/c0713fb2b3d28af4b2fded3291df1c4d4f79a00d15c2374a9e010870016c/googleapis_common_protos-1.66.0-py2.py3-none-any.whl", hash = "sha256:d7abcd75fabb2e0ec9f74466401f6c119a0b498e27370e9be4c94cb7e382b8ed", size = 221682 },
]

[package.optional-dependencies]
grpc = [
    { name = "grpcio" },
]

[[package]]
name = "greenlet"
version = "3.1.1"
source = { registry = "https://pypi.org/simple" }
sdist = { url = "https://files.pythonhosted.org/packages/2f/ff/df5fede753cc10f6a5be0931204ea30c35fa2f2ea7a35b25bdaf4fe40e46/greenlet-3.1.1.tar.gz", hash = "sha256:4ce3ac6cdb6adf7946475d7ef31777c26d94bccc377e070a7986bd2d5c515467", size = 186022 }
wheels = [
    { url = "https://files.pythonhosted.org/packages/25/90/5234a78dc0ef6496a6eb97b67a42a8e96742a56f7dc808cb954a85390448/greenlet-3.1.1-cp310-cp310-macosx_11_0_universal2.whl", hash = "sha256:0bbae94a29c9e5c7e4a2b7f0aae5c17e8e90acbfd3bf6270eeba60c39fce3563", size = 271235 },
    { url = "https://files.pythonhosted.org/packages/7c/16/cd631fa0ab7d06ef06387135b7549fdcc77d8d859ed770a0d28e47b20972/greenlet-3.1.1-cp310-cp310-manylinux_2_17_aarch64.manylinux2014_aarch64.whl", hash = "sha256:0fde093fb93f35ca72a556cf72c92ea3ebfda3d79fc35bb19fbe685853869a83", size = 637168 },
    { url = "https://files.pythonhosted.org/packages/2f/b1/aed39043a6fec33c284a2c9abd63ce191f4f1a07319340ffc04d2ed3256f/greenlet-3.1.1-cp310-cp310-manylinux_2_17_ppc64le.manylinux2014_ppc64le.whl", hash = "sha256:36b89d13c49216cadb828db8dfa6ce86bbbc476a82d3a6c397f0efae0525bdd0", size = 648826 },
    { url = "https://files.pythonhosted.org/packages/76/25/40e0112f7f3ebe54e8e8ed91b2b9f970805143efef16d043dfc15e70f44b/greenlet-3.1.1-cp310-cp310-manylinux_2_17_s390x.manylinux2014_s390x.whl", hash = "sha256:94b6150a85e1b33b40b1464a3f9988dcc5251d6ed06842abff82e42632fac120", size = 644443 },
    { url = "https://files.pythonhosted.org/packages/fb/2f/3850b867a9af519794784a7eeed1dd5bc68ffbcc5b28cef703711025fd0a/greenlet-3.1.1-cp310-cp310-manylinux_2_17_x86_64.manylinux2014_x86_64.whl", hash = "sha256:93147c513fac16385d1036b7e5b102c7fbbdb163d556b791f0f11eada7ba65dc", size = 643295 },
    { url = "https://files.pythonhosted.org/packages/cf/69/79e4d63b9387b48939096e25115b8af7cd8a90397a304f92436bcb21f5b2/greenlet-3.1.1-cp310-cp310-manylinux_2_24_x86_64.manylinux_2_28_x86_64.whl", hash = "sha256:da7a9bff22ce038e19bf62c4dd1ec8391062878710ded0a845bcf47cc0200617", size = 599544 },
    { url = "https://files.pythonhosted.org/packages/46/1d/44dbcb0e6c323bd6f71b8c2f4233766a5faf4b8948873225d34a0b7efa71/greenlet-3.1.1-cp310-cp310-musllinux_1_1_aarch64.whl", hash = "sha256:b2795058c23988728eec1f36a4e5e4ebad22f8320c85f3587b539b9ac84128d7", size = 1125456 },
    { url = "https://files.pythonhosted.org/packages/e0/1d/a305dce121838d0278cee39d5bb268c657f10a5363ae4b726848f833f1bb/greenlet-3.1.1-cp310-cp310-musllinux_1_1_x86_64.whl", hash = "sha256:ed10eac5830befbdd0c32f83e8aa6288361597550ba669b04c48f0f9a2c843c6", size = 1149111 },
    { url = "https://files.pythonhosted.org/packages/96/28/d62835fb33fb5652f2e98d34c44ad1a0feacc8b1d3f1aecab035f51f267d/greenlet-3.1.1-cp310-cp310-win_amd64.whl", hash = "sha256:77c386de38a60d1dfb8e55b8c1101d68c79dfdd25c7095d51fec2dd800892b80", size = 298392 },
    { url = "https://files.pythonhosted.org/packages/28/62/1c2665558618553c42922ed47a4e6d6527e2fa3516a8256c2f431c5d0441/greenlet-3.1.1-cp311-cp311-macosx_11_0_universal2.whl", hash = "sha256:e4d333e558953648ca09d64f13e6d8f0523fa705f51cae3f03b5983489958c70", size = 272479 },
    { url = "https://files.pythonhosted.org/packages/76/9d/421e2d5f07285b6e4e3a676b016ca781f63cfe4a0cd8eaecf3fd6f7a71ae/greenlet-3.1.1-cp311-cp311-manylinux_2_17_aarch64.manylinux2014_aarch64.whl", hash = "sha256:09fc016b73c94e98e29af67ab7b9a879c307c6731a2c9da0db5a7d9b7edd1159", size = 640404 },
    { url = "https://files.pythonhosted.org/packages/e5/de/6e05f5c59262a584e502dd3d261bbdd2c97ab5416cc9c0b91ea38932a901/greenlet-3.1.1-cp311-cp311-manylinux_2_17_ppc64le.manylinux2014_ppc64le.whl", hash = "sha256:d5e975ca70269d66d17dd995dafc06f1b06e8cb1ec1e9ed54c1d1e4a7c4cf26e", size = 652813 },
    { url = "https://files.pythonhosted.org/packages/49/93/d5f93c84241acdea15a8fd329362c2c71c79e1a507c3f142a5d67ea435ae/greenlet-3.1.1-cp311-cp311-manylinux_2_17_s390x.manylinux2014_s390x.whl", hash = "sha256:3b2813dc3de8c1ee3f924e4d4227999285fd335d1bcc0d2be6dc3f1f6a318ec1", size = 648517 },
    { url = "https://files.pythonhosted.org/packages/15/85/72f77fc02d00470c86a5c982b8daafdf65d38aefbbe441cebff3bf7037fc/greenlet-3.1.1-cp311-cp311-manylinux_2_17_x86_64.manylinux2014_x86_64.whl", hash = "sha256:e347b3bfcf985a05e8c0b7d462ba6f15b1ee1c909e2dcad795e49e91b152c383", size = 647831 },
    { url = "https://files.pythonhosted.org/packages/f7/4b/1c9695aa24f808e156c8f4813f685d975ca73c000c2a5056c514c64980f6/greenlet-3.1.1-cp311-cp311-manylinux_2_24_x86_64.manylinux_2_28_x86_64.whl", hash = "sha256:9e8f8c9cb53cdac7ba9793c276acd90168f416b9ce36799b9b885790f8ad6c0a", size = 602413 },
    { url = "https://files.pythonhosted.org/packages/76/70/ad6e5b31ef330f03b12559d19fda2606a522d3849cde46b24f223d6d1619/greenlet-3.1.1-cp311-cp311-musllinux_1_1_aarch64.whl", hash = "sha256:62ee94988d6b4722ce0028644418d93a52429e977d742ca2ccbe1c4f4a792511", size = 1129619 },
    { url = "https://files.pythonhosted.org/packages/f4/fb/201e1b932e584066e0f0658b538e73c459b34d44b4bd4034f682423bc801/greenlet-3.1.1-cp311-cp311-musllinux_1_1_x86_64.whl", hash = "sha256:1776fd7f989fc6b8d8c8cb8da1f6b82c5814957264d1f6cf818d475ec2bf6395", size = 1155198 },
    { url = "https://files.pythonhosted.org/packages/12/da/b9ed5e310bb8b89661b80cbcd4db5a067903bbcd7fc854923f5ebb4144f0/greenlet-3.1.1-cp311-cp311-win_amd64.whl", hash = "sha256:48ca08c771c268a768087b408658e216133aecd835c0ded47ce955381105ba39", size = 298930 },
    { url = "https://files.pythonhosted.org/packages/7d/ec/bad1ac26764d26aa1353216fcbfa4670050f66d445448aafa227f8b16e80/greenlet-3.1.1-cp312-cp312-macosx_11_0_universal2.whl", hash = "sha256:4afe7ea89de619adc868e087b4d2359282058479d7cfb94970adf4b55284574d", size = 274260 },
    { url = "https://files.pythonhosted.org/packages/66/d4/c8c04958870f482459ab5956c2942c4ec35cac7fe245527f1039837c17a9/greenlet-3.1.1-cp312-cp312-manylinux_2_17_aarch64.manylinux2014_aarch64.whl", hash = "sha256:f406b22b7c9a9b4f8aa9d2ab13d6ae0ac3e85c9a809bd590ad53fed2bf70dc79", size = 649064 },
    { url = "https://files.pythonhosted.org/packages/51/41/467b12a8c7c1303d20abcca145db2be4e6cd50a951fa30af48b6ec607581/greenlet-3.1.1-cp312-cp312-manylinux_2_17_ppc64le.manylinux2014_ppc64le.whl", hash = "sha256:c3a701fe5a9695b238503ce5bbe8218e03c3bcccf7e204e455e7462d770268aa", size = 663420 },
    { url = "https://files.pythonhosted.org/packages/27/8f/2a93cd9b1e7107d5c7b3b7816eeadcac2ebcaf6d6513df9abaf0334777f6/greenlet-3.1.1-cp312-cp312-manylinux_2_17_s390x.manylinux2014_s390x.whl", hash = "sha256:2846930c65b47d70b9d178e89c7e1a69c95c1f68ea5aa0a58646b7a96df12441", size = 658035 },
    { url = "https://files.pythonhosted.org/packages/57/5c/7c6f50cb12be092e1dccb2599be5a942c3416dbcfb76efcf54b3f8be4d8d/greenlet-3.1.1-cp312-cp312-manylinux_2_17_x86_64.manylinux2014_x86_64.whl", hash = "sha256:99cfaa2110534e2cf3ba31a7abcac9d328d1d9f1b95beede58294a60348fba36", size = 660105 },
    { url = "https://files.pythonhosted.org/packages/f1/66/033e58a50fd9ec9df00a8671c74f1f3a320564c6415a4ed82a1c651654ba/greenlet-3.1.1-cp312-cp312-manylinux_2_24_x86_64.manylinux_2_28_x86_64.whl", hash = "sha256:1443279c19fca463fc33e65ef2a935a5b09bb90f978beab37729e1c3c6c25fe9", size = 613077 },
    { url = "https://files.pythonhosted.org/packages/19/c5/36384a06f748044d06bdd8776e231fadf92fc896bd12cb1c9f5a1bda9578/greenlet-3.1.1-cp312-cp312-musllinux_1_1_aarch64.whl", hash = "sha256:b7cede291382a78f7bb5f04a529cb18e068dd29e0fb27376074b6d0317bf4dd0", size = 1135975 },
    { url = "https://files.pythonhosted.org/packages/38/f9/c0a0eb61bdf808d23266ecf1d63309f0e1471f284300ce6dac0ae1231881/greenlet-3.1.1-cp312-cp312-musllinux_1_1_x86_64.whl", hash = "sha256:23f20bb60ae298d7d8656c6ec6db134bca379ecefadb0b19ce6f19d1f232a942", size = 1163955 },
    { url = "https://files.pythonhosted.org/packages/43/21/a5d9df1d21514883333fc86584c07c2b49ba7c602e670b174bd73cfc9c7f/greenlet-3.1.1-cp312-cp312-win_amd64.whl", hash = "sha256:7124e16b4c55d417577c2077be379514321916d5790fa287c9ed6f23bd2ffd01", size = 299655 },
    { url = "https://files.pythonhosted.org/packages/f3/57/0db4940cd7bb461365ca8d6fd53e68254c9dbbcc2b452e69d0d41f10a85e/greenlet-3.1.1-cp313-cp313-macosx_11_0_universal2.whl", hash = "sha256:05175c27cb459dcfc05d026c4232f9de8913ed006d42713cb8a5137bd49375f1", size = 272990 },
    { url = "https://files.pythonhosted.org/packages/1c/ec/423d113c9f74e5e402e175b157203e9102feeb7088cee844d735b28ef963/greenlet-3.1.1-cp313-cp313-manylinux_2_17_aarch64.manylinux2014_aarch64.whl", hash = "sha256:935e943ec47c4afab8965954bf49bfa639c05d4ccf9ef6e924188f762145c0ff", size = 649175 },
    { url = "https://files.pythonhosted.org/packages/a9/46/ddbd2db9ff209186b7b7c621d1432e2f21714adc988703dbdd0e65155c77/greenlet-3.1.1-cp313-cp313-manylinux_2_17_ppc64le.manylinux2014_ppc64le.whl", hash = "sha256:667a9706c970cb552ede35aee17339a18e8f2a87a51fba2ed39ceeeb1004798a", size = 663425 },
    { url = "https://files.pythonhosted.org/packages/bc/f9/9c82d6b2b04aa37e38e74f0c429aece5eeb02bab6e3b98e7db89b23d94c6/greenlet-3.1.1-cp313-cp313-manylinux_2_17_s390x.manylinux2014_s390x.whl", hash = "sha256:b8a678974d1f3aa55f6cc34dc480169d58f2e6d8958895d68845fa4ab566509e", size = 657736 },
    { url = "https://files.pythonhosted.org/packages/d9/42/b87bc2a81e3a62c3de2b0d550bf91a86939442b7ff85abb94eec3fc0e6aa/greenlet-3.1.1-cp313-cp313-manylinux_2_17_x86_64.manylinux2014_x86_64.whl", hash = "sha256:efc0f674aa41b92da8c49e0346318c6075d734994c3c4e4430b1c3f853e498e4", size = 660347 },
    { url = "https://files.pythonhosted.org/packages/37/fa/71599c3fd06336cdc3eac52e6871cfebab4d9d70674a9a9e7a482c318e99/greenlet-3.1.1-cp313-cp313-manylinux_2_24_x86_64.manylinux_2_28_x86_64.whl", hash = "sha256:0153404a4bb921f0ff1abeb5ce8a5131da56b953eda6e14b88dc6bbc04d2049e", size = 615583 },
    { url = "https://files.pythonhosted.org/packages/4e/96/e9ef85de031703ee7a4483489b40cf307f93c1824a02e903106f2ea315fe/greenlet-3.1.1-cp313-cp313-musllinux_1_1_aarch64.whl", hash = "sha256:275f72decf9932639c1c6dd1013a1bc266438eb32710016a1c742df5da6e60a1", size = 1133039 },
    { url = "https://files.pythonhosted.org/packages/87/76/b2b6362accd69f2d1889db61a18c94bc743e961e3cab344c2effaa4b4a25/greenlet-3.1.1-cp313-cp313-musllinux_1_1_x86_64.whl", hash = "sha256:c4aab7f6381f38a4b42f269057aee279ab0fc7bf2e929e3d4abfae97b682a12c", size = 1160716 },
    { url = "https://files.pythonhosted.org/packages/1f/1b/54336d876186920e185066d8c3024ad55f21d7cc3683c856127ddb7b13ce/greenlet-3.1.1-cp313-cp313-win_amd64.whl", hash = "sha256:b42703b1cf69f2aa1df7d1030b9d77d3e584a70755674d60e710f0af570f3761", size = 299490 },
    { url = "https://files.pythonhosted.org/packages/5f/17/bea55bf36990e1638a2af5ba10c1640273ef20f627962cf97107f1e5d637/greenlet-3.1.1-cp313-cp313t-manylinux_2_17_aarch64.manylinux2014_aarch64.whl", hash = "sha256:f1695e76146579f8c06c1509c7ce4dfe0706f49c6831a817ac04eebb2fd02011", size = 643731 },
    { url = "https://files.pythonhosted.org/packages/78/d2/aa3d2157f9ab742a08e0fd8f77d4699f37c22adfbfeb0c610a186b5f75e0/greenlet-3.1.1-cp313-cp313t-manylinux_2_17_ppc64le.manylinux2014_ppc64le.whl", hash = "sha256:7876452af029456b3f3549b696bb36a06db7c90747740c5302f74a9e9fa14b13", size = 649304 },
    { url = "https://files.pythonhosted.org/packages/f1/8e/d0aeffe69e53ccff5a28fa86f07ad1d2d2d6537a9506229431a2a02e2f15/greenlet-3.1.1-cp313-cp313t-manylinux_2_17_s390x.manylinux2014_s390x.whl", hash = "sha256:4ead44c85f8ab905852d3de8d86f6f8baf77109f9da589cb4fa142bd3b57b475", size = 646537 },
    { url = "https://files.pythonhosted.org/packages/05/79/e15408220bbb989469c8871062c97c6c9136770657ba779711b90870d867/greenlet-3.1.1-cp313-cp313t-manylinux_2_17_x86_64.manylinux2014_x86_64.whl", hash = "sha256:8320f64b777d00dd7ccdade271eaf0cad6636343293a25074cc5566160e4de7b", size = 642506 },
    { url = "https://files.pythonhosted.org/packages/18/87/470e01a940307796f1d25f8167b551a968540fbe0551c0ebb853cb527dd6/greenlet-3.1.1-cp313-cp313t-manylinux_2_24_x86_64.manylinux_2_28_x86_64.whl", hash = "sha256:6510bf84a6b643dabba74d3049ead221257603a253d0a9873f55f6a59a65f822", size = 602753 },
    { url = "https://files.pythonhosted.org/packages/e2/72/576815ba674eddc3c25028238f74d7b8068902b3968cbe456771b166455e/greenlet-3.1.1-cp313-cp313t-musllinux_1_1_aarch64.whl", hash = "sha256:04b013dc07c96f83134b1e99888e7a79979f1a247e2a9f59697fa14b5862ed01", size = 1122731 },
    { url = "https://files.pythonhosted.org/packages/ac/38/08cc303ddddc4b3d7c628c3039a61a3aae36c241ed01393d00c2fd663473/greenlet-3.1.1-cp313-cp313t-musllinux_1_1_x86_64.whl", hash = "sha256:411f015496fec93c1c8cd4e5238da364e1da7a124bcb293f085bf2860c32c6f6", size = 1142112 },
]

[[package]]
name = "griffe"
version = "1.5.1"
source = { registry = "https://pypi.org/simple" }
dependencies = [
    { name = "colorama" },
]
sdist = { url = "https://files.pythonhosted.org/packages/d4/c9/8167810358ca129839156dc002526e7398b5fad4a9d7b6e88b875e802d0d/griffe-1.5.1.tar.gz", hash = "sha256:72964f93e08c553257706d6cd2c42d1c172213feb48b2be386f243380b405d4b", size = 384113 }
wheels = [
    { url = "https://files.pythonhosted.org/packages/ab/00/e693a155da0a2a72fd2df75b8fe338146cae59d590ad6f56800adde90cb5/griffe-1.5.1-py3-none-any.whl", hash = "sha256:ad6a7980f8c424c9102160aafa3bcdf799df0e75f7829d75af9ee5aef656f860", size = 127132 },
]

[[package]]
name = "grpc-google-iam-v1"
version = "0.13.1"
source = { registry = "https://pypi.org/simple" }
dependencies = [
    { name = "googleapis-common-protos", extra = ["grpc"] },
    { name = "grpcio" },
    { name = "protobuf" },
]
sdist = { url = "https://files.pythonhosted.org/packages/63/41/f01bf46bac4034b4750575fe87c80c5a43a8912847307955e22f2125b60c/grpc-google-iam-v1-0.13.1.tar.gz", hash = "sha256:3ff4b2fd9d990965e410965253c0da6f66205d5a8291c4c31c6ebecca18a9001", size = 17664 }
wheels = [
    { url = "https://files.pythonhosted.org/packages/a8/7d/da3875b7728bc700eeb28b513754ce237c04ac7cbf8559d76b0464ee01cb/grpc_google_iam_v1-0.13.1-py2.py3-none-any.whl", hash = "sha256:c3e86151a981811f30d5e7330f271cee53e73bb87755e88cc3b6f0c7b5fe374e", size = 24866 },
]

[[package]]
name = "grpcio"
version = "1.68.1"
source = { registry = "https://pypi.org/simple" }
sdist = { url = "https://files.pythonhosted.org/packages/91/ec/b76ff6d86bdfd1737a5ec889394b54c18b1ec3832d91041e25023fbcb67d/grpcio-1.68.1.tar.gz", hash = "sha256:44a8502dd5de653ae6a73e2de50a401d84184f0331d0ac3daeb044e66d5c5054", size = 12694654 }
wheels = [
    { url = "https://files.pythonhosted.org/packages/f5/88/d1ac9676a0809e3efec154d45246474ec12a4941686da71ffb3d34190294/grpcio-1.68.1-cp310-cp310-linux_armv7l.whl", hash = "sha256:d35740e3f45f60f3c37b1e6f2f4702c23867b9ce21c6410254c9c682237da68d", size = 5171054 },
    { url = "https://files.pythonhosted.org/packages/ec/cb/94ca41e100201fee8876a4b44d64e43ac7405929909afe1fa943d65b25ef/grpcio-1.68.1-cp310-cp310-macosx_12_0_universal2.whl", hash = "sha256:d99abcd61760ebb34bdff37e5a3ba333c5cc09feda8c1ad42547bea0416ada78", size = 11078566 },
    { url = "https://files.pythonhosted.org/packages/d5/b0/ad4c66f2e3181b4eab99885686c960c403ae2300bacfe427526282facc07/grpcio-1.68.1-cp310-cp310-manylinux_2_17_aarch64.whl", hash = "sha256:f8261fa2a5f679abeb2a0a93ad056d765cdca1c47745eda3f2d87f874ff4b8c9", size = 5690039 },
    { url = "https://files.pythonhosted.org/packages/67/1e/f5d3410674d021831c9fef2d1d7ca2357b08d09c840ad4e054ea8ffc302e/grpcio-1.68.1-cp310-cp310-manylinux_2_17_i686.manylinux2014_i686.whl", hash = "sha256:0feb02205a27caca128627bd1df4ee7212db051019a9afa76f4bb6a1a80ca95e", size = 6317470 },
    { url = "https://files.pythonhosted.org/packages/91/93/701d5f33b163a621c8f2d4453f9e22f6c14e996baed54118d0dea93fc8c7/grpcio-1.68.1-cp310-cp310-manylinux_2_17_x86_64.manylinux2014_x86_64.whl", hash = "sha256:919d7f18f63bcad3a0f81146188e90274fde800a94e35d42ffe9eadf6a9a6330", size = 5941884 },
    { url = "https://files.pythonhosted.org/packages/67/44/06917ffaa35ca463b93dde60f324015fe4192312b0f4dd0faec061e7ca7f/grpcio-1.68.1-cp310-cp310-musllinux_1_1_i686.whl", hash = "sha256:963cc8d7d79b12c56008aabd8b457f400952dbea8997dd185f155e2f228db079", size = 6646332 },
    { url = "https://files.pythonhosted.org/packages/d4/94/074db039532687ec8ef07ebbcc747c46547c94329016e22b97d97b9e5f3b/grpcio-1.68.1-cp310-cp310-musllinux_1_1_x86_64.whl", hash = "sha256:ccf2ebd2de2d6661e2520dae293298a3803a98ebfc099275f113ce1f6c2a80f1", size = 6212515 },
    { url = "https://files.pythonhosted.org/packages/c5/f2/0c939264c36c6038fae1732a2a3e01a7075ba171a2154d86842ee0ac9b0a/grpcio-1.68.1-cp310-cp310-win32.whl", hash = "sha256:2cc1fd04af8399971bcd4f43bd98c22d01029ea2e56e69c34daf2bf8470e47f5", size = 3650459 },
    { url = "https://files.pythonhosted.org/packages/b6/90/b0e9278e88f747879d13b79fb893c9acb381fb90541ad9e416c7816c5eaf/grpcio-1.68.1-cp310-cp310-win_amd64.whl", hash = "sha256:ee2e743e51cb964b4975de572aa8fb95b633f496f9fcb5e257893df3be854746", size = 4399144 },
    { url = "https://files.pythonhosted.org/packages/fe/0d/fde5a5777d65696c39bb3e622fe1239dd0a878589bf6c5066980e7d19154/grpcio-1.68.1-cp311-cp311-linux_armv7l.whl", hash = "sha256:55857c71641064f01ff0541a1776bfe04a59db5558e82897d35a7793e525774c", size = 5180919 },
    { url = "https://files.pythonhosted.org/packages/07/fd/e5fa75b5ddf5d9f16606196973f9c2b4b1adf5a1735117eb7129fc33d2ec/grpcio-1.68.1-cp311-cp311-macosx_10_9_universal2.whl", hash = "sha256:4b177f5547f1b995826ef529d2eef89cca2f830dd8b2c99ffd5fde4da734ba73", size = 11150922 },
    { url = "https://files.pythonhosted.org/packages/86/1e/aaf5a1dae87fe47f277c5a1be72b31d2c209d095bebb0ce1d2df5cb8779c/grpcio-1.68.1-cp311-cp311-manylinux_2_17_aarch64.whl", hash = "sha256:3522c77d7e6606d6665ec8d50e867f13f946a4e00c7df46768f1c85089eae515", size = 5685685 },
    { url = "https://files.pythonhosted.org/packages/a9/69/c4fdf87d5c5696207e2ed232e4bdde656d8c99ba91f361927f3f06aa41ca/grpcio-1.68.1-cp311-cp311-manylinux_2_17_i686.manylinux2014_i686.whl", hash = "sha256:9d1fae6bbf0816415b81db1e82fb3bf56f7857273c84dcbe68cbe046e58e1ccd", size = 6316535 },
    { url = "https://files.pythonhosted.org/packages/6f/c6/539660516ea7db7bc3d39e07154512ae807961b14ec6b5b0c58d15657ff1/grpcio-1.68.1-cp311-cp311-manylinux_2_17_x86_64.manylinux2014_x86_64.whl", hash = "sha256:298ee7f80e26f9483f0b6f94cc0a046caf54400a11b644713bb5b3d8eb387600", size = 5939920 },
    { url = "https://files.pythonhosted.org/packages/38/f3/97a74dc4dd95bf195168d6da2ca4731ab7d3d0b03078f2833b4ff9c4f48f/grpcio-1.68.1-cp311-cp311-musllinux_1_1_i686.whl", hash = "sha256:cbb5780e2e740b6b4f2d208e90453591036ff80c02cc605fea1af8e6fc6b1bbe", size = 6644770 },
    { url = "https://files.pythonhosted.org/packages/cb/36/79a5e04073e58106aff442509a0c459151fa4f43202395db3eb8f77b78e9/grpcio-1.68.1-cp311-cp311-musllinux_1_1_x86_64.whl", hash = "sha256:ddda1aa22495d8acd9dfbafff2866438d12faec4d024ebc2e656784d96328ad0", size = 6211743 },
    { url = "https://files.pythonhosted.org/packages/73/0f/2250f4a0de1a0bec0726c47a021cbf71af6105f512ecaf67703e2eb1ad2f/grpcio-1.68.1-cp311-cp311-win32.whl", hash = "sha256:b33bd114fa5a83f03ec6b7b262ef9f5cac549d4126f1dc702078767b10c46ed9", size = 3650734 },
    { url = "https://files.pythonhosted.org/packages/4b/29/061c93a35f498238dc35eb8fb039ce168aa99cac2f0f1ce0c8a0a4bdb274/grpcio-1.68.1-cp311-cp311-win_amd64.whl", hash = "sha256:7f20ebec257af55694d8f993e162ddf0d36bd82d4e57f74b31c67b3c6d63d8b2", size = 4400816 },
    { url = "https://files.pythonhosted.org/packages/f5/15/674a1468fef234fa996989509bbdfc0d695878cbb385b9271f5d690d5cd3/grpcio-1.68.1-cp312-cp312-linux_armv7l.whl", hash = "sha256:8829924fffb25386995a31998ccbbeaa7367223e647e0122043dfc485a87c666", size = 5148351 },
    { url = "https://files.pythonhosted.org/packages/62/f5/edce368682d6d0b3573b883b134df022a44b1c888ea416dd7d78d480ab24/grpcio-1.68.1-cp312-cp312-macosx_10_9_universal2.whl", hash = "sha256:3aed6544e4d523cd6b3119b0916cef3d15ef2da51e088211e4d1eb91a6c7f4f1", size = 11127559 },
    { url = "https://files.pythonhosted.org/packages/ce/14/a6fde3114eafd9e4e345d1ebd0291c544d83b22f0554b1678a2968ae39e1/grpcio-1.68.1-cp312-cp312-manylinux_2_17_aarch64.whl", hash = "sha256:4efac5481c696d5cb124ff1c119a78bddbfdd13fc499e3bc0ca81e95fc573684", size = 5645221 },
    { url = "https://files.pythonhosted.org/packages/21/21/d1865bd6a22f9a26217e4e1b35f9105f7a0cdfb7a5fffe8be48e1a1afafc/grpcio-1.68.1-cp312-cp312-manylinux_2_17_i686.manylinux2014_i686.whl", hash = "sha256:6ab2d912ca39c51f46baf2a0d92aa265aa96b2443266fc50d234fa88bf877d8e", size = 6292270 },
    { url = "https://files.pythonhosted.org/packages/3a/f6/19798be6c3515a7b1fb9570198c91710472e2eb21f1900109a76834829e3/grpcio-1.68.1-cp312-cp312-manylinux_2_17_x86_64.manylinux2014_x86_64.whl", hash = "sha256:95c87ce2a97434dffe7327a4071839ab8e8bffd0054cc74cbe971fba98aedd60", size = 5905978 },
    { url = "https://files.pythonhosted.org/packages/9b/43/c3670a657445cd55be1246f64dbc3a6a33cab0f0141c5836df2e04f794c8/grpcio-1.68.1-cp312-cp312-musllinux_1_1_i686.whl", hash = "sha256:e4842e4872ae4ae0f5497bf60a0498fa778c192cc7a9e87877abd2814aca9475", size = 6630444 },
    { url = "https://files.pythonhosted.org/packages/80/69/fbbebccffd266bea4268b685f3e8e03613405caba69e93125dc783036465/grpcio-1.68.1-cp312-cp312-musllinux_1_1_x86_64.whl", hash = "sha256:255b1635b0ed81e9f91da4fcc8d43b7ea5520090b9a9ad9340d147066d1d3613", size = 6200324 },
    { url = "https://files.pythonhosted.org/packages/65/5c/27a26c21916f94f0c1585111974a5d5a41d8420dcb42c2717ee514c97a97/grpcio-1.68.1-cp312-cp312-win32.whl", hash = "sha256:7dfc914cc31c906297b30463dde0b9be48e36939575eaf2a0a22a8096e69afe5", size = 3638381 },
    { url = "https://files.pythonhosted.org/packages/a3/ba/ba6b65ccc93c7df1031c6b41e45b79a5a37e46b81d816bb3ea68ba476d77/grpcio-1.68.1-cp312-cp312-win_amd64.whl", hash = "sha256:a0c8ddabef9c8f41617f213e527254c41e8b96ea9d387c632af878d05db9229c", size = 4389959 },
    { url = "https://files.pythonhosted.org/packages/37/1a/15ccc08da339a5536690e6f877963422a5abf3f6dfeed96b3175f5c816b9/grpcio-1.68.1-cp313-cp313-linux_armv7l.whl", hash = "sha256:a47faedc9ea2e7a3b6569795c040aae5895a19dde0c728a48d3c5d7995fda385", size = 5149822 },
    { url = "https://files.pythonhosted.org/packages/bc/fe/91bb4b160cd251d5b5ee722e6342355f76d1ffe176c50a6ef0e8256fbb47/grpcio-1.68.1-cp313-cp313-macosx_10_13_universal2.whl", hash = "sha256:390eee4225a661c5cd133c09f5da1ee3c84498dc265fd292a6912b65c421c78c", size = 11085016 },
    { url = "https://files.pythonhosted.org/packages/55/2d/0bb2478410f5896da1090b9f43c2979dd72e7e97d10bc223bfbdddcf8eca/grpcio-1.68.1-cp313-cp313-manylinux_2_17_aarch64.whl", hash = "sha256:66a24f3d45c33550703f0abb8b656515b0ab777970fa275693a2f6dc8e35f1c1", size = 5645634 },
    { url = "https://files.pythonhosted.org/packages/f5/6c/e2d22d963b695f87a09965246beb1c3224b09ffc666fc0b285820926499a/grpcio-1.68.1-cp313-cp313-manylinux_2_17_i686.manylinux2014_i686.whl", hash = "sha256:c08079b4934b0bf0a8847f42c197b1d12cba6495a3d43febd7e99ecd1cdc8d54", size = 6291096 },
    { url = "https://files.pythonhosted.org/packages/6f/f6/21d9204e2c4c0804ad72be8c830c44f0e1355e649c173f87508b7f0e5488/grpcio-1.68.1-cp313-cp313-manylinux_2_17_x86_64.manylinux2014_x86_64.whl", hash = "sha256:8720c25cd9ac25dd04ee02b69256d0ce35bf8a0f29e20577427355272230965a", size = 5906528 },
    { url = "https://files.pythonhosted.org/packages/39/2a/bf6ae4fef13755ca236d587d630b82207cfad43cf956870adead97fd1ef1/grpcio-1.68.1-cp313-cp313-musllinux_1_1_i686.whl", hash = "sha256:04cfd68bf4f38f5bb959ee2361a7546916bd9a50f78617a346b3aeb2b42e2161", size = 6634215 },
    { url = "https://files.pythonhosted.org/packages/5b/83/9c96a6adfbea5e8a9ed408410c0259942713be64173b8816c7bf6ac2d830/grpcio-1.68.1-cp313-cp313-musllinux_1_1_x86_64.whl", hash = "sha256:c28848761a6520c5c6071d2904a18d339a796ebe6b800adc8b3f474c5ce3c3ad", size = 6200750 },
    { url = "https://files.pythonhosted.org/packages/b4/3e/af42f87759c6301c4fed894b3dd801b13162ba1d8e2942412e788ac749eb/grpcio-1.68.1-cp313-cp313-win32.whl", hash = "sha256:77d65165fc35cff6e954e7fd4229e05ec76102d4406d4576528d3a3635fc6172", size = 3637594 },
    { url = "https://files.pythonhosted.org/packages/7e/d1/3bef33a3d5d26d4ea9284e1b464f481d6d21ed8ae1c3da381b05f62c701d/grpcio-1.68.1-cp313-cp313-win_amd64.whl", hash = "sha256:a8040f85dcb9830d8bbb033ae66d272614cec6faceee88d37a88a9bd1a7a704e", size = 4391184 },
]

[[package]]
name = "grpcio-status"
version = "1.68.1"
source = { registry = "https://pypi.org/simple" }
dependencies = [
    { name = "googleapis-common-protos" },
    { name = "grpcio" },
    { name = "protobuf" },
]
sdist = { url = "https://files.pythonhosted.org/packages/57/db/db3911a9009f03b55e60cf13e3e29dfce423c0e501ec976794c7cbbbcd1b/grpcio_status-1.68.1.tar.gz", hash = "sha256:e1378d036c81a1610d7b4c7a146cd663dd13fcc915cf4d7d053929dba5bbb6e1", size = 13667 }
wheels = [
    { url = "https://files.pythonhosted.org/packages/86/1c/59dfc81f27f252bef2cd52c57157bf381cb3738185d3087ac4c9ff3376b0/grpcio_status-1.68.1-py3-none-any.whl", hash = "sha256:66f3d8847f665acfd56221333d66f7ad8927903d87242a482996bdb45e8d28fd", size = 14427 },
]

[[package]]
name = "h11"
version = "0.14.0"
source = { registry = "https://pypi.org/simple" }
sdist = { url = "https://files.pythonhosted.org/packages/f5/38/3af3d3633a34a3316095b39c8e8fb4853a28a536e55d347bd8d8e9a14b03/h11-0.14.0.tar.gz", hash = "sha256:8f19fbbe99e72420ff35c00b27a34cb9937e902a8b810e2c88300c6f0a3b699d", size = 100418 }
wheels = [
    { url = "https://files.pythonhosted.org/packages/95/04/ff642e65ad6b90db43e668d70ffb6736436c7ce41fcc549f4e9472234127/h11-0.14.0-py3-none-any.whl", hash = "sha256:e3fe4ac4b851c468cc8363d500db52c2ead036020723024a109d37346efaa761", size = 58259 },
]

[[package]]
name = "hjson"
version = "3.1.0"
source = { registry = "https://pypi.org/simple" }
sdist = { url = "https://files.pythonhosted.org/packages/82/e5/0b56d723a76ca67abadbf7fb71609fb0ea7e6926e94fcca6c65a85b36a0e/hjson-3.1.0.tar.gz", hash = "sha256:55af475a27cf83a7969c808399d7bccdec8fb836a07ddbd574587593b9cdcf75", size = 40541 }
wheels = [
    { url = "https://files.pythonhosted.org/packages/1f/7f/13cd798d180af4bf4c0ceddeefba2b864a63c71645abc0308b768d67bb81/hjson-3.1.0-py3-none-any.whl", hash = "sha256:65713cdcf13214fb554eb8b4ef803419733f4f5e551047c9b711098ab7186b89", size = 54018 },
]

[[package]]
name = "httpcore"
version = "1.0.7"
source = { registry = "https://pypi.org/simple" }
dependencies = [
    { name = "certifi" },
    { name = "h11" },
]
sdist = { url = "https://files.pythonhosted.org/packages/6a/41/d7d0a89eb493922c37d343b607bc1b5da7f5be7e383740b4753ad8943e90/httpcore-1.0.7.tar.gz", hash = "sha256:8551cb62a169ec7162ac7be8d4817d561f60e08eaa485234898414bb5a8a0b4c", size = 85196 }
wheels = [
    { url = "https://files.pythonhosted.org/packages/87/f5/72347bc88306acb359581ac4d52f23c0ef445b57157adedb9aee0cd689d2/httpcore-1.0.7-py3-none-any.whl", hash = "sha256:a3fff8f43dc260d5bd363d9f9cf1830fa3a458b332856f34282de498ed420edd", size = 78551 },
]

[[package]]
name = "httplib2"
version = "0.22.0"
source = { registry = "https://pypi.org/simple" }
dependencies = [
    { name = "pyparsing" },
]
sdist = { url = "https://files.pythonhosted.org/packages/3d/ad/2371116b22d616c194aa25ec410c9c6c37f23599dcd590502b74db197584/httplib2-0.22.0.tar.gz", hash = "sha256:d7a10bc5ef5ab08322488bde8c726eeee5c8618723fdb399597ec58f3d82df81", size = 351116 }
wheels = [
    { url = "https://files.pythonhosted.org/packages/a8/6c/d2fbdaaa5959339d53ba38e94c123e4e84b8fbc4b84beb0e70d7c1608486/httplib2-0.22.0-py3-none-any.whl", hash = "sha256:14ae0a53c1ba8f3d37e9e27cf37eabb0fb9980f435ba405d546948b009dd64dc", size = 96854 },
]

[[package]]
name = "httptools"
version = "0.6.4"
source = { registry = "https://pypi.org/simple" }
sdist = { url = "https://files.pythonhosted.org/packages/a7/9a/ce5e1f7e131522e6d3426e8e7a490b3a01f39a6696602e1c4f33f9e94277/httptools-0.6.4.tar.gz", hash = "sha256:4e93eee4add6493b59a5c514da98c939b244fce4a0d8879cd3f466562f4b7d5c", size = 240639 }
wheels = [
    { url = "https://files.pythonhosted.org/packages/3b/6f/972f8eb0ea7d98a1c6be436e2142d51ad2a64ee18e02b0e7ff1f62171ab1/httptools-0.6.4-cp310-cp310-macosx_10_9_universal2.whl", hash = "sha256:3c73ce323711a6ffb0d247dcd5a550b8babf0f757e86a52558fe5b86d6fefcc0", size = 198780 },
    { url = "https://files.pythonhosted.org/packages/6a/b0/17c672b4bc5c7ba7f201eada4e96c71d0a59fbc185e60e42580093a86f21/httptools-0.6.4-cp310-cp310-macosx_11_0_arm64.whl", hash = "sha256:345c288418f0944a6fe67be8e6afa9262b18c7626c3ef3c28adc5eabc06a68da", size = 103297 },
    { url = "https://files.pythonhosted.org/packages/92/5e/b4a826fe91971a0b68e8c2bd4e7db3e7519882f5a8ccdb1194be2b3ab98f/httptools-0.6.4-cp310-cp310-manylinux_2_17_aarch64.manylinux2014_aarch64.whl", hash = "sha256:deee0e3343f98ee8047e9f4c5bc7cedbf69f5734454a94c38ee829fb2d5fa3c1", size = 443130 },
    { url = "https://files.pythonhosted.org/packages/b0/51/ce61e531e40289a681a463e1258fa1e05e0be54540e40d91d065a264cd8f/httptools-0.6.4-cp310-cp310-manylinux_2_5_x86_64.manylinux1_x86_64.manylinux_2_17_x86_64.manylinux2014_x86_64.whl", hash = "sha256:ca80b7485c76f768a3bc83ea58373f8db7b015551117375e4918e2aa77ea9b50", size = 442148 },
    { url = "https://files.pythonhosted.org/packages/ea/9e/270b7d767849b0c96f275c695d27ca76c30671f8eb8cc1bab6ced5c5e1d0/httptools-0.6.4-cp310-cp310-musllinux_1_2_aarch64.whl", hash = "sha256:90d96a385fa941283ebd231464045187a31ad932ebfa541be8edf5b3c2328959", size = 415949 },
    { url = "https://files.pythonhosted.org/packages/81/86/ced96e3179c48c6f656354e106934e65c8963d48b69be78f355797f0e1b3/httptools-0.6.4-cp310-cp310-musllinux_1_2_x86_64.whl", hash = "sha256:59e724f8b332319e2875efd360e61ac07f33b492889284a3e05e6d13746876f4", size = 417591 },
    { url = "https://files.pythonhosted.org/packages/75/73/187a3f620ed3175364ddb56847d7a608a6fc42d551e133197098c0143eca/httptools-0.6.4-cp310-cp310-win_amd64.whl", hash = "sha256:c26f313951f6e26147833fc923f78f95604bbec812a43e5ee37f26dc9e5a686c", size = 88344 },
    { url = "https://files.pythonhosted.org/packages/7b/26/bb526d4d14c2774fe07113ca1db7255737ffbb119315839af2065abfdac3/httptools-0.6.4-cp311-cp311-macosx_10_9_universal2.whl", hash = "sha256:f47f8ed67cc0ff862b84a1189831d1d33c963fb3ce1ee0c65d3b0cbe7b711069", size = 199029 },
    { url = "https://files.pythonhosted.org/packages/a6/17/3e0d3e9b901c732987a45f4f94d4e2c62b89a041d93db89eafb262afd8d5/httptools-0.6.4-cp311-cp311-macosx_11_0_arm64.whl", hash = "sha256:0614154d5454c21b6410fdf5262b4a3ddb0f53f1e1721cfd59d55f32138c578a", size = 103492 },
    { url = "https://files.pythonhosted.org/packages/b7/24/0fe235d7b69c42423c7698d086d4db96475f9b50b6ad26a718ef27a0bce6/httptools-0.6.4-cp311-cp311-manylinux_2_17_aarch64.manylinux2014_aarch64.whl", hash = "sha256:f8787367fbdfccae38e35abf7641dafc5310310a5987b689f4c32cc8cc3ee975", size = 462891 },
    { url = "https://files.pythonhosted.org/packages/b1/2f/205d1f2a190b72da6ffb5f41a3736c26d6fa7871101212b15e9b5cd8f61d/httptools-0.6.4-cp311-cp311-manylinux_2_5_x86_64.manylinux1_x86_64.manylinux_2_17_x86_64.manylinux2014_x86_64.whl", hash = "sha256:40b0f7fe4fd38e6a507bdb751db0379df1e99120c65fbdc8ee6c1d044897a636", size = 459788 },
    { url = "https://files.pythonhosted.org/packages/6e/4c/d09ce0eff09057a206a74575ae8f1e1e2f0364d20e2442224f9e6612c8b9/httptools-0.6.4-cp311-cp311-musllinux_1_2_aarch64.whl", hash = "sha256:40a5ec98d3f49904b9fe36827dcf1aadfef3b89e2bd05b0e35e94f97c2b14721", size = 433214 },
    { url = "https://files.pythonhosted.org/packages/3e/d2/84c9e23edbccc4a4c6f96a1b8d99dfd2350289e94f00e9ccc7aadde26fb5/httptools-0.6.4-cp311-cp311-musllinux_1_2_x86_64.whl", hash = "sha256:dacdd3d10ea1b4ca9df97a0a303cbacafc04b5cd375fa98732678151643d4988", size = 434120 },
    { url = "https://files.pythonhosted.org/packages/d0/46/4d8e7ba9581416de1c425b8264e2cadd201eb709ec1584c381f3e98f51c1/httptools-0.6.4-cp311-cp311-win_amd64.whl", hash = "sha256:288cd628406cc53f9a541cfaf06041b4c71d751856bab45e3702191f931ccd17", size = 88565 },
    { url = "https://files.pythonhosted.org/packages/bb/0e/d0b71465c66b9185f90a091ab36389a7352985fe857e352801c39d6127c8/httptools-0.6.4-cp312-cp312-macosx_10_13_universal2.whl", hash = "sha256:df017d6c780287d5c80601dafa31f17bddb170232d85c066604d8558683711a2", size = 200683 },
    { url = "https://files.pythonhosted.org/packages/e2/b8/412a9bb28d0a8988de3296e01efa0bd62068b33856cdda47fe1b5e890954/httptools-0.6.4-cp312-cp312-macosx_11_0_arm64.whl", hash = "sha256:85071a1e8c2d051b507161f6c3e26155b5c790e4e28d7f236422dbacc2a9cc44", size = 104337 },
    { url = "https://files.pythonhosted.org/packages/9b/01/6fb20be3196ffdc8eeec4e653bc2a275eca7f36634c86302242c4fbb2760/httptools-0.6.4-cp312-cp312-manylinux_2_17_aarch64.manylinux2014_aarch64.whl", hash = "sha256:69422b7f458c5af875922cdb5bd586cc1f1033295aa9ff63ee196a87519ac8e1", size = 508796 },
    { url = "https://files.pythonhosted.org/packages/f7/d8/b644c44acc1368938317d76ac991c9bba1166311880bcc0ac297cb9d6bd7/httptools-0.6.4-cp312-cp312-manylinux_2_5_x86_64.manylinux1_x86_64.manylinux_2_17_x86_64.manylinux2014_x86_64.whl", hash = "sha256:16e603a3bff50db08cd578d54f07032ca1631450ceb972c2f834c2b860c28ea2", size = 510837 },
    { url = "https://files.pythonhosted.org/packages/52/d8/254d16a31d543073a0e57f1c329ca7378d8924e7e292eda72d0064987486/httptools-0.6.4-cp312-cp312-musllinux_1_2_aarch64.whl", hash = "sha256:ec4f178901fa1834d4a060320d2f3abc5c9e39766953d038f1458cb885f47e81", size = 485289 },
    { url = "https://files.pythonhosted.org/packages/5f/3c/4aee161b4b7a971660b8be71a92c24d6c64372c1ab3ae7f366b3680df20f/httptools-0.6.4-cp312-cp312-musllinux_1_2_x86_64.whl", hash = "sha256:f9eb89ecf8b290f2e293325c646a211ff1c2493222798bb80a530c5e7502494f", size = 489779 },
    { url = "https://files.pythonhosted.org/packages/12/b7/5cae71a8868e555f3f67a50ee7f673ce36eac970f029c0c5e9d584352961/httptools-0.6.4-cp312-cp312-win_amd64.whl", hash = "sha256:db78cb9ca56b59b016e64b6031eda5653be0589dba2b1b43453f6e8b405a0970", size = 88634 },
    { url = "https://files.pythonhosted.org/packages/94/a3/9fe9ad23fd35f7de6b91eeb60848986058bd8b5a5c1e256f5860a160cc3e/httptools-0.6.4-cp313-cp313-macosx_10_13_universal2.whl", hash = "sha256:ade273d7e767d5fae13fa637f4d53b6e961fb7fd93c7797562663f0171c26660", size = 197214 },
    { url = "https://files.pythonhosted.org/packages/ea/d9/82d5e68bab783b632023f2fa31db20bebb4e89dfc4d2293945fd68484ee4/httptools-0.6.4-cp313-cp313-macosx_11_0_arm64.whl", hash = "sha256:856f4bc0478ae143bad54a4242fccb1f3f86a6e1be5548fecfd4102061b3a083", size = 102431 },
    { url = "https://files.pythonhosted.org/packages/96/c1/cb499655cbdbfb57b577734fde02f6fa0bbc3fe9fb4d87b742b512908dff/httptools-0.6.4-cp313-cp313-manylinux_2_17_aarch64.manylinux2014_aarch64.whl", hash = "sha256:322d20ea9cdd1fa98bd6a74b77e2ec5b818abdc3d36695ab402a0de8ef2865a3", size = 473121 },
    { url = "https://files.pythonhosted.org/packages/af/71/ee32fd358f8a3bb199b03261f10921716990808a675d8160b5383487a317/httptools-0.6.4-cp313-cp313-manylinux_2_5_x86_64.manylinux1_x86_64.manylinux_2_17_x86_64.manylinux2014_x86_64.whl", hash = "sha256:4d87b29bd4486c0093fc64dea80231f7c7f7eb4dc70ae394d70a495ab8436071", size = 473805 },
    { url = "https://files.pythonhosted.org/packages/8a/0a/0d4df132bfca1507114198b766f1737d57580c9ad1cf93c1ff673e3387be/httptools-0.6.4-cp313-cp313-musllinux_1_2_aarch64.whl", hash = "sha256:342dd6946aa6bda4b8f18c734576106b8a31f2fe31492881a9a160ec84ff4bd5", size = 448858 },
    { url = "https://files.pythonhosted.org/packages/1e/6a/787004fdef2cabea27bad1073bf6a33f2437b4dbd3b6fb4a9d71172b1c7c/httptools-0.6.4-cp313-cp313-musllinux_1_2_x86_64.whl", hash = "sha256:4b36913ba52008249223042dca46e69967985fb4051951f94357ea681e1f5dc0", size = 452042 },
    { url = "https://files.pythonhosted.org/packages/4d/dc/7decab5c404d1d2cdc1bb330b1bf70e83d6af0396fd4fc76fc60c0d522bf/httptools-0.6.4-cp313-cp313-win_amd64.whl", hash = "sha256:28908df1b9bb8187393d5b5db91435ccc9c8e891657f9cbb42a2541b44c82fc8", size = 87682 },
]

[[package]]
name = "httpx"
version = "0.28.0"
source = { registry = "https://pypi.org/simple" }
dependencies = [
    { name = "anyio" },
    { name = "certifi" },
    { name = "httpcore" },
    { name = "idna" },
]
sdist = { url = "https://files.pythonhosted.org/packages/10/df/676b7cf674dd1bdc71a64ad393c89879f75e4a0ab8395165b498262ae106/httpx-0.28.0.tar.gz", hash = "sha256:0858d3bab51ba7e386637f22a61d8ccddaeec5f3fe4209da3a6168dbb91573e0", size = 141307 }
wheels = [
    { url = "https://files.pythonhosted.org/packages/8f/fb/a19866137577ba60c6d8b69498dc36be479b13ba454f691348ddf428f185/httpx-0.28.0-py3-none-any.whl", hash = "sha256:dc0b419a0cfeb6e8b34e85167c0da2671206f5095f1baa9663d23bcfd6b535fc", size = 73551 },
]

[[package]]
name = "identify"
version = "2.6.3"
source = { registry = "https://pypi.org/simple" }
sdist = { url = "https://files.pythonhosted.org/packages/1a/5f/05f0d167be94585d502b4adf8c7af31f1dc0b1c7e14f9938a88fdbbcf4a7/identify-2.6.3.tar.gz", hash = "sha256:62f5dae9b5fef52c84cc188514e9ea4f3f636b1d8799ab5ebc475471f9e47a02", size = 99179 }
wheels = [
    { url = "https://files.pythonhosted.org/packages/c9/f5/09644a3ad803fae9eca8efa17e1f2aef380c7f0b02f7ec4e8d446e51d64a/identify-2.6.3-py2.py3-none-any.whl", hash = "sha256:9edba65473324c2ea9684b1f944fe3191db3345e50b6d04571d10ed164f8d7bd", size = 99049 },
]

[[package]]
name = "idna"
version = "3.10"
source = { registry = "https://pypi.org/simple" }
sdist = { url = "https://files.pythonhosted.org/packages/f1/70/7703c29685631f5a7590aa73f1f1d3fa9a380e654b86af429e0934a32f7d/idna-3.10.tar.gz", hash = "sha256:12f65c9b470abda6dc35cf8e63cc574b1c52b11df2c86030af0ac09b01b13ea9", size = 190490 }
wheels = [
    { url = "https://files.pythonhosted.org/packages/76/c6/c88e154df9c4e1a2a66ccf0005a88dfb2650c1dffb6f5ce603dfbd452ce3/idna-3.10-py3-none-any.whl", hash = "sha256:946d195a0d259cbba61165e88e65941f16e9b36ea6ddb97f00452bae8b1287d3", size = 70442 },
]

[[package]]
name = "importlib-metadata"
version = "8.5.0"
source = { registry = "https://pypi.org/simple" }
dependencies = [
    { name = "zipp" },
]
sdist = { url = "https://files.pythonhosted.org/packages/cd/12/33e59336dca5be0c398a7482335911a33aa0e20776128f038019f1a95f1b/importlib_metadata-8.5.0.tar.gz", hash = "sha256:71522656f0abace1d072b9e5481a48f07c138e00f079c38c8f883823f9c26bd7", size = 55304 }
wheels = [
    { url = "https://files.pythonhosted.org/packages/a0/d9/a1e041c5e7caa9a05c925f4bdbdfb7f006d1f74996af53467bc394c97be7/importlib_metadata-8.5.0-py3-none-any.whl", hash = "sha256:45e54197d28b7a7f1559e60b95e7c567032b602131fbd588f1497f47880aa68b", size = 26514 },
]

[[package]]
name = "importlib-resources"
version = "6.4.5"
source = { registry = "https://pypi.org/simple" }
sdist = { url = "https://files.pythonhosted.org/packages/98/be/f3e8c6081b684f176b761e6a2fef02a0be939740ed6f54109a2951d806f3/importlib_resources-6.4.5.tar.gz", hash = "sha256:980862a1d16c9e147a59603677fa2aa5fd82b87f223b6cb870695bcfce830065", size = 43372 }
wheels = [
    { url = "https://files.pythonhosted.org/packages/e1/6a/4604f9ae2fa62ef47b9de2fa5ad599589d28c9fd1d335f32759813dfa91e/importlib_resources-6.4.5-py3-none-any.whl", hash = "sha256:ac29d5f956f01d5e4bb63102a5a19957f1b9175e45649977264a1416783bb717", size = 36115 },
]

[[package]]
name = "iniconfig"
version = "2.0.0"
source = { registry = "https://pypi.org/simple" }
sdist = { url = "https://files.pythonhosted.org/packages/d7/4b/cbd8e699e64a6f16ca3a8220661b5f83792b3017d0f79807cb8708d33913/iniconfig-2.0.0.tar.gz", hash = "sha256:2d91e135bf72d31a410b17c16da610a82cb55f6b0477d1a902134b24a455b8b3", size = 4646 }
wheels = [
    { url = "https://files.pythonhosted.org/packages/ef/a6/62565a6e1cf69e10f5727360368e451d4b7f58beeac6173dc9db836a5b46/iniconfig-2.0.0-py3-none-any.whl", hash = "sha256:b6a85871a79d2e3b22d2d1b94ac2824226a63c6b741c88f7ae975f18b6778374", size = 5892 },
]

[[package]]
name = "interegular"
version = "0.3.3"
source = { registry = "https://pypi.org/simple" }
sdist = { url = "https://files.pythonhosted.org/packages/dc/9d/8b6dde58a028a3962ce17e84d5fe73758df61378e00ef8ac3d85da34b0ff/interegular-0.3.3.tar.gz", hash = "sha256:d9b697b21b34884711399ba0f0376914b81899ce670032486d0d048344a76600", size = 24705 }

[[package]]
name = "itsdangerous"
version = "2.2.0"
source = { registry = "https://pypi.org/simple" }
sdist = { url = "https://files.pythonhosted.org/packages/9c/cb/8ac0172223afbccb63986cc25049b154ecfb5e85932587206f42317be31d/itsdangerous-2.2.0.tar.gz", hash = "sha256:e0050c0b7da1eea53ffaf149c0cfbb5c6e2e2b69c4bef22c81fa6eb73e5f6173", size = 54410 }
wheels = [
    { url = "https://files.pythonhosted.org/packages/04/96/92447566d16df59b2a776c0fb82dbc4d9e07cd95062562af01e408583fc4/itsdangerous-2.2.0-py3-none-any.whl", hash = "sha256:c6242fc49e35958c8b15141343aa660db5fc54d4f13a1db01a3f5891b98700ef", size = 16234 },
]

[[package]]
name = "jinja2"
version = "3.1.4"
source = { registry = "https://pypi.org/simple" }
dependencies = [
    { name = "markupsafe" },
]
sdist = { url = "https://files.pythonhosted.org/packages/ed/55/39036716d19cab0747a5020fc7e907f362fbf48c984b14e62127f7e68e5d/jinja2-3.1.4.tar.gz", hash = "sha256:4a3aee7acbbe7303aede8e9648d13b8bf88a429282aa6122a993f0ac800cb369", size = 240245 }
wheels = [
    { url = "https://files.pythonhosted.org/packages/31/80/3a54838c3fb461f6fec263ebf3a3a41771bd05190238de3486aae8540c36/jinja2-3.1.4-py3-none-any.whl", hash = "sha256:bc5dd2abb727a5319567b7a813e6a2e7318c39f4f487cfe6c89c6f9c7d25197d", size = 133271 },
]

[[package]]
name = "jiter"
version = "0.8.0"
source = { registry = "https://pypi.org/simple" }
sdist = { url = "https://files.pythonhosted.org/packages/78/1e/3462be93c2443392a710ae1c2bba2239f44bbf0c826baea77da9f8311678/jiter-0.8.0.tar.gz", hash = "sha256:86fee98b569d4cc511ff2e3ec131354fafebd9348a487549c31ad371ae730310", size = 162953 }
wheels = [
    { url = "https://files.pythonhosted.org/packages/df/fa/e9e3842fb56285c2479149804fe58be2bcaa3455f82c40632289a855b34c/jiter-0.8.0-cp310-cp310-macosx_10_12_x86_64.whl", hash = "sha256:dee4eeb293ffcd2c3b31ebab684dbf7f7b71fe198f8eddcdf3a042cc6e10205a", size = 304425 },
    { url = "https://files.pythonhosted.org/packages/57/51/e8a069b01e43996b329062ba8e3e74b4e0bf10098466e686ce2e193e7a23/jiter-0.8.0-cp310-cp310-macosx_11_0_arm64.whl", hash = "sha256:aad1e6e9b01cf0304dcee14db03e92e0073287a6297caf5caf2e9dbfea16a924", size = 311579 },
    { url = "https://files.pythonhosted.org/packages/82/8e/aee3902be558ff4e7bc2734f765d75f9d319bc1f1eaa04ebb2e9da8b3bea/jiter-0.8.0-cp310-cp310-manylinux_2_17_aarch64.manylinux2014_aarch64.whl", hash = "sha256:504099fb7acdbe763e10690d560a25d4aee03d918d6a063f3a761d8a09fb833f", size = 333675 },
    { url = "https://files.pythonhosted.org/packages/2d/45/832da25eba973a04b9d2a2cc9da02d05bcd3027d5a95faf45a746a526fd1/jiter-0.8.0-cp310-cp310-manylinux_2_17_armv7l.manylinux2014_armv7l.whl", hash = "sha256:2373487caad7fe39581f588ab5c9262fc1ade078d448626fec93f4ffba528858", size = 354160 },
    { url = "https://files.pythonhosted.org/packages/f7/e7/5749d889d9a46a8758c5754185672615e18a23cfc5f289340787d55cc70a/jiter-0.8.0-cp310-cp310-manylinux_2_17_ppc64le.manylinux2014_ppc64le.whl", hash = "sha256:c341ecc3f9bccde952898b0c97c24f75b84b56a7e2f8bbc7c8e38cab0875a027", size = 380840 },
    { url = "https://files.pythonhosted.org/packages/dd/1c/cedf37d12216be9b4d5d35848408a4401e269e4faa27b441e418360b046f/jiter-0.8.0-cp310-cp310-manylinux_2_17_s390x.manylinux2014_s390x.whl", hash = "sha256:0e48e7a336529b9419d299b70c358d4ebf99b8f4b847ed3f1000ec9f320e8c0c", size = 388715 },
    { url = "https://files.pythonhosted.org/packages/90/78/d8e57be463048665b1c3ef571d1dcffe8b66a3d808cbd75f1a3d545ce92b/jiter-0.8.0-cp310-cp310-manylinux_2_17_x86_64.manylinux2014_x86_64.whl", hash = "sha256:f5ee157a8afd2943be690db679f82fafb8d347a8342e8b9c34863de30c538d55", size = 343643 },
    { url = "https://files.pythonhosted.org/packages/e8/ff/d8e042b459d3b09521a966b88a0f04e8c2fe87ba225e3eb6f833fbe7e1d1/jiter-0.8.0-cp310-cp310-manylinux_2_5_i686.manylinux1_i686.whl", hash = "sha256:d7dceae3549b80087f913aad4acc2a7c1e0ab7cb983effd78bdc9c41cabdcf18", size = 374682 },
    { url = "https://files.pythonhosted.org/packages/00/6c/070462f586f26aeba5db3ecc3bce0c38640e3ae45d4e87db5243852f3ce6/jiter-0.8.0-cp310-cp310-musllinux_1_1_aarch64.whl", hash = "sha256:e29e9ecce53d396772590438214cac4ab89776f5e60bd30601f1050b34464019", size = 512127 },
    { url = "https://files.pythonhosted.org/packages/5c/da/d39b3d823bc0f44f08aea93a0211d1f3e066de9cd9fbfdb300d10a2c5ffb/jiter-0.8.0-cp310-cp310-musllinux_1_1_x86_64.whl", hash = "sha256:fa1782f22d5f92c620153133f35a9a395d3f3823374bceddd3e7032e2fdfa0b1", size = 505037 },
    { url = "https://files.pythonhosted.org/packages/3e/53/2e5050fe5cdb1c32e0c93d7d5b46ba4c441801b4e527a398f32b7f10a056/jiter-0.8.0-cp310-none-win32.whl", hash = "sha256:f754ef13b4e4f67a3bf59fe974ef4342523801c48bf422f720bd37a02a360584", size = 204412 },
    { url = "https://files.pythonhosted.org/packages/71/fd/bb5e6a0c8852cb26990ed6bb180da3c18fa2b03d0f2b7036687de067ec9b/jiter-0.8.0-cp310-none-win_amd64.whl", hash = "sha256:796f750b65f5d605f5e7acaccc6b051675e60c41d7ac3eab40dbd7b5b81a290f", size = 206170 },
    { url = "https://files.pythonhosted.org/packages/84/e8/336b77bdda32e9a6167ca80b454905772c515a65c35e93d97ed6dc9b6fc0/jiter-0.8.0-cp311-cp311-macosx_10_12_x86_64.whl", hash = "sha256:f6f4e645efd96b4690b9b6091dbd4e0fa2885ba5c57a0305c1916b75b4f30ff6", size = 304423 },
    { url = "https://files.pythonhosted.org/packages/c9/87/28f93b5373cbca74ac3c6fd6e2025113f1a73164beb7cd966cdaed88cf70/jiter-0.8.0-cp311-cp311-macosx_11_0_arm64.whl", hash = "sha256:f61cf6d93c1ade9b8245c9f14b7900feadb0b7899dbe4aa8de268b705647df81", size = 310783 },
    { url = "https://files.pythonhosted.org/packages/57/2b/a23342154077995562bedb9c6dc85c6d113910ae54a225118f2b4f6e5765/jiter-0.8.0-cp311-cp311-manylinux_2_17_aarch64.manylinux2014_aarch64.whl", hash = "sha256:0396bc5cb1309c6dab085e70bb3913cdd92218315e47b44afe9eace68ee8adaa", size = 333675 },
    { url = "https://files.pythonhosted.org/packages/ee/cb/26dc6e8ae37208e5adc992fc762172efd65b658756e78daf803916d49996/jiter-0.8.0-cp311-cp311-manylinux_2_17_armv7l.manylinux2014_armv7l.whl", hash = "sha256:62d0e42ec5dc772bd8554a304358220be5d97d721c4648b23f3a9c01ccc2cb26", size = 354158 },
    { url = "https://files.pythonhosted.org/packages/e7/5e/de7b2bab00b9648940bb31e34c5b13fffe890e3695560cb72439f8fdd44a/jiter-0.8.0-cp311-cp311-manylinux_2_17_ppc64le.manylinux2014_ppc64le.whl", hash = "sha256:ec4b711989860705733fc59fb8c41b2def97041cea656b37cf6c8ea8dee1c3f4", size = 380842 },
    { url = "https://files.pythonhosted.org/packages/91/c1/f5bad3882d27359a3eb8110f2a0cf9e8fa7a6ffc0b1f7bdb9ad2c5a6facb/jiter-0.8.0-cp311-cp311-manylinux_2_17_s390x.manylinux2014_s390x.whl", hash = "sha256:859cc35bf304ab066d88f10a44a3251a9cd057fb11ec23e00be22206db878f4f", size = 388716 },
    { url = "https://files.pythonhosted.org/packages/bc/8c/052f85d911045c720ddd15bfbb71edc1c9043b54f5ab946d0f5cac7ac02c/jiter-0.8.0-cp311-cp311-manylinux_2_17_x86_64.manylinux2014_x86_64.whl", hash = "sha256:5000195921aa293b39b9b5bc959d7fa658e7f18f938c0e52732da8e3cc70a278", size = 343308 },
    { url = "https://files.pythonhosted.org/packages/6c/90/d703274855ee34f4da7b50877042bdef9650298a7125067630a62191db7e/jiter-0.8.0-cp311-cp311-manylinux_2_5_i686.manylinux1_i686.whl", hash = "sha256:36050284c0abde57aba34964d3920f3d6228211b65df7187059bb7c7f143759a", size = 374680 },
    { url = "https://files.pythonhosted.org/packages/7f/42/6af2ca86e7434ab3c028ddb9c38edcdbff2c3edbd599d0ca5b21aa9dfc02/jiter-0.8.0-cp311-cp311-musllinux_1_1_aarch64.whl", hash = "sha256:a88f608e050cfe45c48d771e86ecdbf5258314c883c986d4217cc79e1fb5f689", size = 512131 },
    { url = "https://files.pythonhosted.org/packages/9d/6c/afc4f73accfb9570a4b729840e4e3607196b924fddbdc346d0f02e662375/jiter-0.8.0-cp311-cp311-musllinux_1_1_x86_64.whl", hash = "sha256:646cf4237665b2e13b4159d8f26d53f59bc9f2e6e135e3a508a2e5dd26d978c6", size = 505038 },
    { url = "https://files.pythonhosted.org/packages/eb/cf/c3b6821151db25f617d83ff00022dd5769375ead7ab65bf68874b21e0bba/jiter-0.8.0-cp311-none-win32.whl", hash = "sha256:21fe5b8345db1b3023052b2ade9bb4d369417827242892051244af8fae8ba231", size = 204655 },
    { url = "https://files.pythonhosted.org/packages/f8/72/a3084e9c81ff934c1aa3529ff7c45b6d10d3b5dc649223fb14d7fa1fd6ed/jiter-0.8.0-cp311-none-win_amd64.whl", hash = "sha256:30c2161c5493acf6b6c3c909973fb64ae863747def01cc7574f3954e0a15042c", size = 208198 },
    { url = "https://files.pythonhosted.org/packages/d1/63/93084c4079b30e7832e1fb907045f8eca146d5d9a67bc62d311332416ab8/jiter-0.8.0-cp312-cp312-macosx_10_12_x86_64.whl", hash = "sha256:d91a52d8f49ada2672a4b808a0c5c25d28f320a2c9ca690e30ebd561eb5a1002", size = 304424 },
    { url = "https://files.pythonhosted.org/packages/d2/68/ae698958b4d7d27632056cbfeae70e9d7a89ca0954ac6d0ef486afe5d8da/jiter-0.8.0-cp312-cp312-macosx_11_0_arm64.whl", hash = "sha256:c38cf25cf7862f61410b7a49684d34eb3b5bcbd7ddaf4773eea40e0bd43de706", size = 309584 },
    { url = "https://files.pythonhosted.org/packages/05/b3/d04a1398644c5848339c201e81d1c0d5125097bfd84fd92ebebfe724659c/jiter-0.8.0-cp312-cp312-manylinux_2_17_aarch64.manylinux2014_aarch64.whl", hash = "sha256:c6189beb5c4b3117624be6b2e84545cff7611f5855d02de2d06ff68e316182be", size = 333677 },
    { url = "https://files.pythonhosted.org/packages/41/cd/76869353a0f5a91cf544bef80a9529d090b7d4254835997507738220e133/jiter-0.8.0-cp312-cp312-manylinux_2_17_armv7l.manylinux2014_armv7l.whl", hash = "sha256:e13fa849c0e30643554add089983caa82f027d69fad8f50acadcb21c462244ab", size = 354157 },
    { url = "https://files.pythonhosted.org/packages/34/9e/64adbc6d578a80debf7a1e81871257266e2149eede59300de7641dcd1a5e/jiter-0.8.0-cp312-cp312-manylinux_2_17_ppc64le.manylinux2014_ppc64le.whl", hash = "sha256:d7765ca159d0a58e8e0f8ca972cd6d26a33bc97b4480d0d2309856763807cd28", size = 380841 },
    { url = "https://files.pythonhosted.org/packages/9d/ef/4ae8f15859d4dae10bef6d1d4a7258fc450b1f9db635becd19403d906ba4/jiter-0.8.0-cp312-cp312-manylinux_2_17_s390x.manylinux2014_s390x.whl", hash = "sha256:1b0befe7c6e9fc867d5bed21bab0131dfe27d1fa5cd52ba2bced67da33730b7d", size = 388714 },
    { url = "https://files.pythonhosted.org/packages/3d/dd/3e7e3cdacda1990c1f09d9d2abdf2f37e80f8a9abd17804d61a74d8403fd/jiter-0.8.0-cp312-cp312-manylinux_2_17_x86_64.manylinux2014_x86_64.whl", hash = "sha256:e7d6363d4c6f1052b1d8b494eb9a72667c3ef5f80ebacfe18712728e85327000", size = 341876 },
    { url = "https://files.pythonhosted.org/packages/44/5b/c9533eb01eee153fd6f936e76a35583f8e244d7a5db9c2b64b4451167368/jiter-0.8.0-cp312-cp312-manylinux_2_5_i686.manylinux1_i686.whl", hash = "sha256:a873e57009863eeac3e3969e4653f07031d6270d037d6224415074ac17e5505c", size = 374683 },
    { url = "https://files.pythonhosted.org/packages/f8/2f/34696e31a79c1b0b30e430dfdcd7c6ee7b5fd0f5b0df4503c1b01ec9bcba/jiter-0.8.0-cp312-cp312-musllinux_1_1_aarch64.whl", hash = "sha256:2582912473c0d9940791479fe1bf2976a34f212eb8e0a82ee9e645ac275c5d16", size = 512132 },
    { url = "https://files.pythonhosted.org/packages/3b/b3/041d97047a30b529d5d99b3cc5d9d58fc71d9c73f106e827ba28a99058b9/jiter-0.8.0-cp312-cp312-musllinux_1_1_x86_64.whl", hash = "sha256:646163201af42f55393ee6e8f6136b8df488253a6533f4230a64242ecbfe6048", size = 505039 },
    { url = "https://files.pythonhosted.org/packages/59/5b/630995b058aa26e8ba9b15731b121cec9fc0e105d5ae93d2ed754a0e44f5/jiter-0.8.0-cp312-none-win32.whl", hash = "sha256:96e75c9abfbf7387cba89a324d2356d86d8897ac58c956017d062ad510832dae", size = 205267 },
    { url = "https://files.pythonhosted.org/packages/1b/0e/1b79afa5616309d4e2e84980c62a3f73c4035e5b856ad7601aebbb5a7db0/jiter-0.8.0-cp312-none-win_amd64.whl", hash = "sha256:ed6074552b4a32e047b52dad5ab497223721efbd0e9efe68c67749f094a092f7", size = 206572 },
    { url = "https://files.pythonhosted.org/packages/78/56/8f8ab198d9080c19f692649364d87c4a487cb8568b958aa5ce4a14379cbf/jiter-0.8.0-cp313-cp313-macosx_10_12_x86_64.whl", hash = "sha256:dd5e351cb9b3e676ec3360a85ea96def515ad2b83c8ae3a251ce84985a2c9a6f", size = 304426 },
    { url = "https://files.pythonhosted.org/packages/21/bc/b4a61e32dc4702840ce5088149a91b2f9e10ad121e62ab09a49124f387c5/jiter-0.8.0-cp313-cp313-macosx_11_0_arm64.whl", hash = "sha256:ba9f12b0f801ecd5ed0cec29041dc425d1050922b434314c592fc30d51022467", size = 309656 },
    { url = "https://files.pythonhosted.org/packages/3a/c7/e662c2ad78d3f0aa9eb91f69e004298421bb288f988baa95cab5468b3434/jiter-0.8.0-cp313-cp313-manylinux_2_17_aarch64.manylinux2014_aarch64.whl", hash = "sha256:a7ba461c3681728d556392e8ae56fb44a550155a24905f01982317b367c21dd4", size = 333677 },
    { url = "https://files.pythonhosted.org/packages/d1/c8/406bf24e38f55005daa7514d22c6c798911ba197642cac1711eb623706b6/jiter-0.8.0-cp313-cp313-manylinux_2_17_armv7l.manylinux2014_armv7l.whl", hash = "sha256:3a15ed47ab09576db560dbc5c2c5a64477535beb056cd7d997d5dd0f2798770e", size = 354159 },
    { url = "https://files.pythonhosted.org/packages/90/33/c7813184b29ecd20f651f1e335e0814e02bc96e5cf5531ec52397362b9cd/jiter-0.8.0-cp313-cp313-manylinux_2_17_ppc64le.manylinux2014_ppc64le.whl", hash = "sha256:cef55042816d0737142b0ec056c0356a5f681fb8d6aa8499b158e87098f4c6f8", size = 380842 },
    { url = "https://files.pythonhosted.org/packages/ab/db/8e0ce77a5581783710de8ce70893d3a7e3fd38c8daa506c7d2be24e95c96/jiter-0.8.0-cp313-cp313-manylinux_2_17_s390x.manylinux2014_s390x.whl", hash = "sha256:549f170215adeb5e866f10617c3d019d8eb4e6d4e3c6b724b3b8c056514a3487", size = 388715 },
    { url = "https://files.pythonhosted.org/packages/22/04/b78c51485637bc8c16594ed58300d4d60754392ee5939019d38a91426805/jiter-0.8.0-cp313-cp313-manylinux_2_17_x86_64.manylinux2014_x86_64.whl", hash = "sha256:f867edeb279d22020877640d2ea728de5817378c60a51be8af731a8a8f525306", size = 343333 },
    { url = "https://files.pythonhosted.org/packages/49/a3/ada1efbe7dda5c911d39610a946b70b7a5d55ef5b6fe54da3d02ae95e453/jiter-0.8.0-cp313-cp313-manylinux_2_5_i686.manylinux1_i686.whl", hash = "sha256:aef8845f463093799db4464cee2aa59d61aa8edcb3762aaa4aacbec3f478c929", size = 374682 },
    { url = "https://files.pythonhosted.org/packages/dc/b4/cf5bcbfeeca7af7236060cb63cf9804c386be51005f6dac0465a2269034e/jiter-0.8.0-cp313-cp313-musllinux_1_1_aarch64.whl", hash = "sha256:d0d6e22e4062c3d3c1bf3594baa2f67fc9dcdda8275abad99e468e0c6540bc54", size = 512132 },
    { url = "https://files.pythonhosted.org/packages/d6/9b/f759873e9b87176acd2c8301d28fbbfee7cf1b17b80e6c5c21872d7a5b4a/jiter-0.8.0-cp313-cp313-musllinux_1_1_x86_64.whl", hash = "sha256:079e62e64696241ac3f408e337aaac09137ed760ccf2b72b1094b48745c13641", size = 505038 },
    { url = "https://files.pythonhosted.org/packages/d1/d9/f888c4c1580516fa305b5199c136153416c51b010161f5086829df7ebbe6/jiter-0.8.0-cp313-cp313t-macosx_11_0_arm64.whl", hash = "sha256:74d2b56ed3da5760544df53b5f5c39782e68efb64dc3aa0bba4cc08815e6fae8", size = 308637 },
    { url = "https://files.pythonhosted.org/packages/ff/ce/09003b57df19d8645cfbd327eb0848e0c3228f2bbfc3102a79ae43287c37/jiter-0.8.0-cp313-cp313t-manylinux_2_17_x86_64.manylinux2014_x86_64.whl", hash = "sha256:798dafe108cba58a7bb0a50d4d5971f98bb7f3c974e1373e750de6eb21c1a329", size = 341071 },
    { url = "https://files.pythonhosted.org/packages/1e/5d/fcb55694705c045aaae0b1640e3cfc3dbe20e7b2642dfb2efdcc6e32822d/jiter-0.8.0-cp313-none-win32.whl", hash = "sha256:ca6d3064dfc743eb0d3d7539d89d4ba886957c717567adc72744341c1e3573c9", size = 204830 },
    { url = "https://files.pythonhosted.org/packages/08/25/60931e5b0d0ad1a17c471b9e1727421f2abe6fa7612c6716ffcacf6f70ab/jiter-0.8.0-cp313-none-win_amd64.whl", hash = "sha256:38caedda64fe1f04b06d7011fc15e86b3b837ed5088657bf778656551e3cd8f9", size = 202905 },
]

[[package]]
name = "jsonschema"
version = "4.23.0"
source = { registry = "https://pypi.org/simple" }
dependencies = [
    { name = "attrs" },
    { name = "jsonschema-specifications" },
    { name = "referencing" },
    { name = "rpds-py" },
]
sdist = { url = "https://files.pythonhosted.org/packages/38/2e/03362ee4034a4c917f697890ccd4aec0800ccf9ded7f511971c75451deec/jsonschema-4.23.0.tar.gz", hash = "sha256:d71497fef26351a33265337fa77ffeb82423f3ea21283cd9467bb03999266bc4", size = 325778 }
wheels = [
    { url = "https://files.pythonhosted.org/packages/69/4a/4f9dbeb84e8850557c02365a0eee0649abe5eb1d84af92a25731c6c0f922/jsonschema-4.23.0-py3-none-any.whl", hash = "sha256:fbadb6f8b144a8f8cf9f0b89ba94501d143e50411a1278633f56a7acf7fd5566", size = 88462 },
]

[[package]]
name = "jsonschema-specifications"
version = "2024.10.1"
source = { registry = "https://pypi.org/simple" }
dependencies = [
    { name = "referencing" },
]
sdist = { url = "https://files.pythonhosted.org/packages/10/db/58f950c996c793472e336ff3655b13fbcf1e3b359dcf52dcf3ed3b52c352/jsonschema_specifications-2024.10.1.tar.gz", hash = "sha256:0f38b83639958ce1152d02a7f062902c41c8fd20d558b0c34344292d417ae272", size = 15561 }
wheels = [
    { url = "https://files.pythonhosted.org/packages/d1/0f/8910b19ac0670a0f80ce1008e5e751c4a57e14d2c4c13a482aa6079fa9d6/jsonschema_specifications-2024.10.1-py3-none-any.whl", hash = "sha256:a09a0680616357d9a0ecf05c12ad234479f549239d0f5b55f3deea67475da9bf", size = 18459 },
]

[[package]]
name = "lark"
version = "1.2.2"
source = { registry = "https://pypi.org/simple" }
sdist = { url = "https://files.pythonhosted.org/packages/af/60/bc7622aefb2aee1c0b4ba23c1446d3e30225c8770b38d7aedbfb65ca9d5a/lark-1.2.2.tar.gz", hash = "sha256:ca807d0162cd16cef15a8feecb862d7319e7a09bdb13aef927968e45040fed80", size = 252132 }
wheels = [
    { url = "https://files.pythonhosted.org/packages/2d/00/d90b10b962b4277f5e64a78b6609968859ff86889f5b898c1a778c06ec00/lark-1.2.2-py3-none-any.whl", hash = "sha256:c2276486b02f0f1b90be155f2c8ba4a8e194d42775786db622faccd652d8e80c", size = 111036 },
]

[[package]]
name = "mako"
version = "1.3.8"
source = { registry = "https://pypi.org/simple" }
dependencies = [
    { name = "markupsafe" },
]
sdist = { url = "https://files.pythonhosted.org/packages/5f/d9/8518279534ed7dace1795d5a47e49d5299dd0994eed1053996402a8902f9/mako-1.3.8.tar.gz", hash = "sha256:577b97e414580d3e088d47c2dbbe9594aa7a5146ed2875d4dfa9075af2dd3cc8", size = 392069 }
wheels = [
    { url = "https://files.pythonhosted.org/packages/1e/bf/7a6a36ce2e4cafdfb202752be68850e22607fccd692847c45c1ae3c17ba6/Mako-1.3.8-py3-none-any.whl", hash = "sha256:42f48953c7eb91332040ff567eb7eea69b22e7a4affbc5ba8e845e8f730f6627", size = 78569 },
]

[[package]]
name = "markdown"
version = "3.7"
source = { registry = "https://pypi.org/simple" }
sdist = { url = "https://files.pythonhosted.org/packages/54/28/3af612670f82f4c056911fbbbb42760255801b3068c48de792d354ff4472/markdown-3.7.tar.gz", hash = "sha256:2ae2471477cfd02dbbf038d5d9bc226d40def84b4fe2986e49b59b6b472bbed2", size = 357086 }
wheels = [
    { url = "https://files.pythonhosted.org/packages/3f/08/83871f3c50fc983b88547c196d11cf8c3340e37c32d2e9d6152abe2c61f7/Markdown-3.7-py3-none-any.whl", hash = "sha256:7eb6df5690b81a1d7942992c97fad2938e956e79df20cbc6186e9c3a77b1c803", size = 106349 },
]

[[package]]
name = "markdown-it-py"
version = "3.0.0"
source = { registry = "https://pypi.org/simple" }
dependencies = [
    { name = "mdurl" },
]
sdist = { url = "https://files.pythonhosted.org/packages/38/71/3b932df36c1a044d397a1f92d1cf91ee0a503d91e470cbd670aa66b07ed0/markdown-it-py-3.0.0.tar.gz", hash = "sha256:e3f60a94fa066dc52ec76661e37c851cb232d92f9886b15cb560aaada2df8feb", size = 74596 }
wheels = [
    { url = "https://files.pythonhosted.org/packages/42/d7/1ec15b46af6af88f19b8e5ffea08fa375d433c998b8a7639e76935c14f1f/markdown_it_py-3.0.0-py3-none-any.whl", hash = "sha256:355216845c60bd96232cd8d8c40e8f9765cc86f46880e43a8fd22dc1a1a8cab1", size = 87528 },
]

[[package]]
name = "markupsafe"
version = "3.0.2"
source = { registry = "https://pypi.org/simple" }
sdist = { url = "https://files.pythonhosted.org/packages/b2/97/5d42485e71dfc078108a86d6de8fa46db44a1a9295e89c5d6d4a06e23a62/markupsafe-3.0.2.tar.gz", hash = "sha256:ee55d3edf80167e48ea11a923c7386f4669df67d7994554387f84e7d8b0a2bf0", size = 20537 }
wheels = [
    { url = "https://files.pythonhosted.org/packages/04/90/d08277ce111dd22f77149fd1a5d4653eeb3b3eaacbdfcbae5afb2600eebd/MarkupSafe-3.0.2-cp310-cp310-macosx_10_9_universal2.whl", hash = "sha256:7e94c425039cde14257288fd61dcfb01963e658efbc0ff54f5306b06054700f8", size = 14357 },
    { url = "https://files.pythonhosted.org/packages/04/e1/6e2194baeae0bca1fae6629dc0cbbb968d4d941469cbab11a3872edff374/MarkupSafe-3.0.2-cp310-cp310-macosx_11_0_arm64.whl", hash = "sha256:9e2d922824181480953426608b81967de705c3cef4d1af983af849d7bd619158", size = 12393 },
    { url = "https://files.pythonhosted.org/packages/1d/69/35fa85a8ece0a437493dc61ce0bb6d459dcba482c34197e3efc829aa357f/MarkupSafe-3.0.2-cp310-cp310-manylinux_2_17_aarch64.manylinux2014_aarch64.whl", hash = "sha256:38a9ef736c01fccdd6600705b09dc574584b89bea478200c5fbf112a6b0d5579", size = 21732 },
    { url = "https://files.pythonhosted.org/packages/22/35/137da042dfb4720b638d2937c38a9c2df83fe32d20e8c8f3185dbfef05f7/MarkupSafe-3.0.2-cp310-cp310-manylinux_2_17_x86_64.manylinux2014_x86_64.whl", hash = "sha256:bbcb445fa71794da8f178f0f6d66789a28d7319071af7a496d4d507ed566270d", size = 20866 },
    { url = "https://files.pythonhosted.org/packages/29/28/6d029a903727a1b62edb51863232152fd335d602def598dade38996887f0/MarkupSafe-3.0.2-cp310-cp310-manylinux_2_5_i686.manylinux1_i686.manylinux_2_17_i686.manylinux2014_i686.whl", hash = "sha256:57cb5a3cf367aeb1d316576250f65edec5bb3be939e9247ae594b4bcbc317dfb", size = 20964 },
    { url = "https://files.pythonhosted.org/packages/cc/cd/07438f95f83e8bc028279909d9c9bd39e24149b0d60053a97b2bc4f8aa51/MarkupSafe-3.0.2-cp310-cp310-musllinux_1_2_aarch64.whl", hash = "sha256:3809ede931876f5b2ec92eef964286840ed3540dadf803dd570c3b7e13141a3b", size = 21977 },
    { url = "https://files.pythonhosted.org/packages/29/01/84b57395b4cc062f9c4c55ce0df7d3108ca32397299d9df00fedd9117d3d/MarkupSafe-3.0.2-cp310-cp310-musllinux_1_2_i686.whl", hash = "sha256:e07c3764494e3776c602c1e78e298937c3315ccc9043ead7e685b7f2b8d47b3c", size = 21366 },
    { url = "https://files.pythonhosted.org/packages/bd/6e/61ebf08d8940553afff20d1fb1ba7294b6f8d279df9fd0c0db911b4bbcfd/MarkupSafe-3.0.2-cp310-cp310-musllinux_1_2_x86_64.whl", hash = "sha256:b424c77b206d63d500bcb69fa55ed8d0e6a3774056bdc4839fc9298a7edca171", size = 21091 },
    { url = "https://files.pythonhosted.org/packages/11/23/ffbf53694e8c94ebd1e7e491de185124277964344733c45481f32ede2499/MarkupSafe-3.0.2-cp310-cp310-win32.whl", hash = "sha256:fcabf5ff6eea076f859677f5f0b6b5c1a51e70a376b0579e0eadef8db48c6b50", size = 15065 },
    { url = "https://files.pythonhosted.org/packages/44/06/e7175d06dd6e9172d4a69a72592cb3f7a996a9c396eee29082826449bbc3/MarkupSafe-3.0.2-cp310-cp310-win_amd64.whl", hash = "sha256:6af100e168aa82a50e186c82875a5893c5597a0c1ccdb0d8b40240b1f28b969a", size = 15514 },
    { url = "https://files.pythonhosted.org/packages/6b/28/bbf83e3f76936960b850435576dd5e67034e200469571be53f69174a2dfd/MarkupSafe-3.0.2-cp311-cp311-macosx_10_9_universal2.whl", hash = "sha256:9025b4018f3a1314059769c7bf15441064b2207cb3f065e6ea1e7359cb46db9d", size = 14353 },
    { url = "https://files.pythonhosted.org/packages/6c/30/316d194b093cde57d448a4c3209f22e3046c5bb2fb0820b118292b334be7/MarkupSafe-3.0.2-cp311-cp311-macosx_11_0_arm64.whl", hash = "sha256:93335ca3812df2f366e80509ae119189886b0f3c2b81325d39efdb84a1e2ae93", size = 12392 },
    { url = "https://files.pythonhosted.org/packages/f2/96/9cdafba8445d3a53cae530aaf83c38ec64c4d5427d975c974084af5bc5d2/MarkupSafe-3.0.2-cp311-cp311-manylinux_2_17_aarch64.manylinux2014_aarch64.whl", hash = "sha256:2cb8438c3cbb25e220c2ab33bb226559e7afb3baec11c4f218ffa7308603c832", size = 23984 },
    { url = "https://files.pythonhosted.org/packages/f1/a4/aefb044a2cd8d7334c8a47d3fb2c9f328ac48cb349468cc31c20b539305f/MarkupSafe-3.0.2-cp311-cp311-manylinux_2_17_x86_64.manylinux2014_x86_64.whl", hash = "sha256:a123e330ef0853c6e822384873bef7507557d8e4a082961e1defa947aa59ba84", size = 23120 },
    { url = "https://files.pythonhosted.org/packages/8d/21/5e4851379f88f3fad1de30361db501300d4f07bcad047d3cb0449fc51f8c/MarkupSafe-3.0.2-cp311-cp311-manylinux_2_5_i686.manylinux1_i686.manylinux_2_17_i686.manylinux2014_i686.whl", hash = "sha256:1e084f686b92e5b83186b07e8a17fc09e38fff551f3602b249881fec658d3eca", size = 23032 },
    { url = "https://files.pythonhosted.org/packages/00/7b/e92c64e079b2d0d7ddf69899c98842f3f9a60a1ae72657c89ce2655c999d/MarkupSafe-3.0.2-cp311-cp311-musllinux_1_2_aarch64.whl", hash = "sha256:d8213e09c917a951de9d09ecee036d5c7d36cb6cb7dbaece4c71a60d79fb9798", size = 24057 },
    { url = "https://files.pythonhosted.org/packages/f9/ac/46f960ca323037caa0a10662ef97d0a4728e890334fc156b9f9e52bcc4ca/MarkupSafe-3.0.2-cp311-cp311-musllinux_1_2_i686.whl", hash = "sha256:5b02fb34468b6aaa40dfc198d813a641e3a63b98c2b05a16b9f80b7ec314185e", size = 23359 },
    { url = "https://files.pythonhosted.org/packages/69/84/83439e16197337b8b14b6a5b9c2105fff81d42c2a7c5b58ac7b62ee2c3b1/MarkupSafe-3.0.2-cp311-cp311-musllinux_1_2_x86_64.whl", hash = "sha256:0bff5e0ae4ef2e1ae4fdf2dfd5b76c75e5c2fa4132d05fc1b0dabcd20c7e28c4", size = 23306 },
    { url = "https://files.pythonhosted.org/packages/9a/34/a15aa69f01e2181ed8d2b685c0d2f6655d5cca2c4db0ddea775e631918cd/MarkupSafe-3.0.2-cp311-cp311-win32.whl", hash = "sha256:6c89876f41da747c8d3677a2b540fb32ef5715f97b66eeb0c6b66f5e3ef6f59d", size = 15094 },
    { url = "https://files.pythonhosted.org/packages/da/b8/3a3bd761922d416f3dc5d00bfbed11f66b1ab89a0c2b6e887240a30b0f6b/MarkupSafe-3.0.2-cp311-cp311-win_amd64.whl", hash = "sha256:70a87b411535ccad5ef2f1df5136506a10775d267e197e4cf531ced10537bd6b", size = 15521 },
    { url = "https://files.pythonhosted.org/packages/22/09/d1f21434c97fc42f09d290cbb6350d44eb12f09cc62c9476effdb33a18aa/MarkupSafe-3.0.2-cp312-cp312-macosx_10_13_universal2.whl", hash = "sha256:9778bd8ab0a994ebf6f84c2b949e65736d5575320a17ae8984a77fab08db94cf", size = 14274 },
    { url = "https://files.pythonhosted.org/packages/6b/b0/18f76bba336fa5aecf79d45dcd6c806c280ec44538b3c13671d49099fdd0/MarkupSafe-3.0.2-cp312-cp312-macosx_11_0_arm64.whl", hash = "sha256:846ade7b71e3536c4e56b386c2a47adf5741d2d8b94ec9dc3e92e5e1ee1e2225", size = 12348 },
    { url = "https://files.pythonhosted.org/packages/e0/25/dd5c0f6ac1311e9b40f4af06c78efde0f3b5cbf02502f8ef9501294c425b/MarkupSafe-3.0.2-cp312-cp312-manylinux_2_17_aarch64.manylinux2014_aarch64.whl", hash = "sha256:1c99d261bd2d5f6b59325c92c73df481e05e57f19837bdca8413b9eac4bd8028", size = 24149 },
    { url = "https://files.pythonhosted.org/packages/f3/f0/89e7aadfb3749d0f52234a0c8c7867877876e0a20b60e2188e9850794c17/MarkupSafe-3.0.2-cp312-cp312-manylinux_2_17_x86_64.manylinux2014_x86_64.whl", hash = "sha256:e17c96c14e19278594aa4841ec148115f9c7615a47382ecb6b82bd8fea3ab0c8", size = 23118 },
    { url = "https://files.pythonhosted.org/packages/d5/da/f2eeb64c723f5e3777bc081da884b414671982008c47dcc1873d81f625b6/MarkupSafe-3.0.2-cp312-cp312-manylinux_2_5_i686.manylinux1_i686.manylinux_2_17_i686.manylinux2014_i686.whl", hash = "sha256:88416bd1e65dcea10bc7569faacb2c20ce071dd1f87539ca2ab364bf6231393c", size = 22993 },
    { url = "https://files.pythonhosted.org/packages/da/0e/1f32af846df486dce7c227fe0f2398dc7e2e51d4a370508281f3c1c5cddc/MarkupSafe-3.0.2-cp312-cp312-musllinux_1_2_aarch64.whl", hash = "sha256:2181e67807fc2fa785d0592dc2d6206c019b9502410671cc905d132a92866557", size = 24178 },
    { url = "https://files.pythonhosted.org/packages/c4/f6/bb3ca0532de8086cbff5f06d137064c8410d10779c4c127e0e47d17c0b71/MarkupSafe-3.0.2-cp312-cp312-musllinux_1_2_i686.whl", hash = "sha256:52305740fe773d09cffb16f8ed0427942901f00adedac82ec8b67752f58a1b22", size = 23319 },
    { url = "https://files.pythonhosted.org/packages/a2/82/8be4c96ffee03c5b4a034e60a31294daf481e12c7c43ab8e34a1453ee48b/MarkupSafe-3.0.2-cp312-cp312-musllinux_1_2_x86_64.whl", hash = "sha256:ad10d3ded218f1039f11a75f8091880239651b52e9bb592ca27de44eed242a48", size = 23352 },
    { url = "https://files.pythonhosted.org/packages/51/ae/97827349d3fcffee7e184bdf7f41cd6b88d9919c80f0263ba7acd1bbcb18/MarkupSafe-3.0.2-cp312-cp312-win32.whl", hash = "sha256:0f4ca02bea9a23221c0182836703cbf8930c5e9454bacce27e767509fa286a30", size = 15097 },
    { url = "https://files.pythonhosted.org/packages/c1/80/a61f99dc3a936413c3ee4e1eecac96c0da5ed07ad56fd975f1a9da5bc630/MarkupSafe-3.0.2-cp312-cp312-win_amd64.whl", hash = "sha256:8e06879fc22a25ca47312fbe7c8264eb0b662f6db27cb2d3bbbc74b1df4b9b87", size = 15601 },
    { url = "https://files.pythonhosted.org/packages/83/0e/67eb10a7ecc77a0c2bbe2b0235765b98d164d81600746914bebada795e97/MarkupSafe-3.0.2-cp313-cp313-macosx_10_13_universal2.whl", hash = "sha256:ba9527cdd4c926ed0760bc301f6728ef34d841f405abf9d4f959c478421e4efd", size = 14274 },
    { url = "https://files.pythonhosted.org/packages/2b/6d/9409f3684d3335375d04e5f05744dfe7e9f120062c9857df4ab490a1031a/MarkupSafe-3.0.2-cp313-cp313-macosx_11_0_arm64.whl", hash = "sha256:f8b3d067f2e40fe93e1ccdd6b2e1d16c43140e76f02fb1319a05cf2b79d99430", size = 12352 },
    { url = "https://files.pythonhosted.org/packages/d2/f5/6eadfcd3885ea85fe2a7c128315cc1bb7241e1987443d78c8fe712d03091/MarkupSafe-3.0.2-cp313-cp313-manylinux_2_17_aarch64.manylinux2014_aarch64.whl", hash = "sha256:569511d3b58c8791ab4c2e1285575265991e6d8f8700c7be0e88f86cb0672094", size = 24122 },
    { url = "https://files.pythonhosted.org/packages/0c/91/96cf928db8236f1bfab6ce15ad070dfdd02ed88261c2afafd4b43575e9e9/MarkupSafe-3.0.2-cp313-cp313-manylinux_2_17_x86_64.manylinux2014_x86_64.whl", hash = "sha256:15ab75ef81add55874e7ab7055e9c397312385bd9ced94920f2802310c930396", size = 23085 },
    { url = "https://files.pythonhosted.org/packages/c2/cf/c9d56af24d56ea04daae7ac0940232d31d5a8354f2b457c6d856b2057d69/MarkupSafe-3.0.2-cp313-cp313-manylinux_2_5_i686.manylinux1_i686.manylinux_2_17_i686.manylinux2014_i686.whl", hash = "sha256:f3818cb119498c0678015754eba762e0d61e5b52d34c8b13d770f0719f7b1d79", size = 22978 },
    { url = "https://files.pythonhosted.org/packages/2a/9f/8619835cd6a711d6272d62abb78c033bda638fdc54c4e7f4272cf1c0962b/MarkupSafe-3.0.2-cp313-cp313-musllinux_1_2_aarch64.whl", hash = "sha256:cdb82a876c47801bb54a690c5ae105a46b392ac6099881cdfb9f6e95e4014c6a", size = 24208 },
    { url = "https://files.pythonhosted.org/packages/f9/bf/176950a1792b2cd2102b8ffeb5133e1ed984547b75db47c25a67d3359f77/MarkupSafe-3.0.2-cp313-cp313-musllinux_1_2_i686.whl", hash = "sha256:cabc348d87e913db6ab4aa100f01b08f481097838bdddf7c7a84b7575b7309ca", size = 23357 },
    { url = "https://files.pythonhosted.org/packages/ce/4f/9a02c1d335caabe5c4efb90e1b6e8ee944aa245c1aaaab8e8a618987d816/MarkupSafe-3.0.2-cp313-cp313-musllinux_1_2_x86_64.whl", hash = "sha256:444dcda765c8a838eaae23112db52f1efaf750daddb2d9ca300bcae1039adc5c", size = 23344 },
    { url = "https://files.pythonhosted.org/packages/ee/55/c271b57db36f748f0e04a759ace9f8f759ccf22b4960c270c78a394f58be/MarkupSafe-3.0.2-cp313-cp313-win32.whl", hash = "sha256:bcf3e58998965654fdaff38e58584d8937aa3096ab5354d493c77d1fdd66d7a1", size = 15101 },
    { url = "https://files.pythonhosted.org/packages/29/88/07df22d2dd4df40aba9f3e402e6dc1b8ee86297dddbad4872bd5e7b0094f/MarkupSafe-3.0.2-cp313-cp313-win_amd64.whl", hash = "sha256:e6a2a455bd412959b57a172ce6328d2dd1f01cb2135efda2e4576e8a23fa3b0f", size = 15603 },
    { url = "https://files.pythonhosted.org/packages/62/6a/8b89d24db2d32d433dffcd6a8779159da109842434f1dd2f6e71f32f738c/MarkupSafe-3.0.2-cp313-cp313t-macosx_10_13_universal2.whl", hash = "sha256:b5a6b3ada725cea8a5e634536b1b01c30bcdcd7f9c6fff4151548d5bf6b3a36c", size = 14510 },
    { url = "https://files.pythonhosted.org/packages/7a/06/a10f955f70a2e5a9bf78d11a161029d278eeacbd35ef806c3fd17b13060d/MarkupSafe-3.0.2-cp313-cp313t-macosx_11_0_arm64.whl", hash = "sha256:a904af0a6162c73e3edcb969eeeb53a63ceeb5d8cf642fade7d39e7963a22ddb", size = 12486 },
    { url = "https://files.pythonhosted.org/packages/34/cf/65d4a571869a1a9078198ca28f39fba5fbb910f952f9dbc5220afff9f5e6/MarkupSafe-3.0.2-cp313-cp313t-manylinux_2_17_aarch64.manylinux2014_aarch64.whl", hash = "sha256:4aa4e5faecf353ed117801a068ebab7b7e09ffb6e1d5e412dc852e0da018126c", size = 25480 },
    { url = "https://files.pythonhosted.org/packages/0c/e3/90e9651924c430b885468b56b3d597cabf6d72be4b24a0acd1fa0e12af67/MarkupSafe-3.0.2-cp313-cp313t-manylinux_2_17_x86_64.manylinux2014_x86_64.whl", hash = "sha256:c0ef13eaeee5b615fb07c9a7dadb38eac06a0608b41570d8ade51c56539e509d", size = 23914 },
    { url = "https://files.pythonhosted.org/packages/66/8c/6c7cf61f95d63bb866db39085150df1f2a5bd3335298f14a66b48e92659c/MarkupSafe-3.0.2-cp313-cp313t-manylinux_2_5_i686.manylinux1_i686.manylinux_2_17_i686.manylinux2014_i686.whl", hash = "sha256:d16a81a06776313e817c951135cf7340a3e91e8c1ff2fac444cfd75fffa04afe", size = 23796 },
    { url = "https://files.pythonhosted.org/packages/bb/35/cbe9238ec3f47ac9a7c8b3df7a808e7cb50fe149dc7039f5f454b3fba218/MarkupSafe-3.0.2-cp313-cp313t-musllinux_1_2_aarch64.whl", hash = "sha256:6381026f158fdb7c72a168278597a5e3a5222e83ea18f543112b2662a9b699c5", size = 25473 },
    { url = "https://files.pythonhosted.org/packages/e6/32/7621a4382488aa283cc05e8984a9c219abad3bca087be9ec77e89939ded9/MarkupSafe-3.0.2-cp313-cp313t-musllinux_1_2_i686.whl", hash = "sha256:3d79d162e7be8f996986c064d1c7c817f6df3a77fe3d6859f6f9e7be4b8c213a", size = 24114 },
    { url = "https://files.pythonhosted.org/packages/0d/80/0985960e4b89922cb5a0bac0ed39c5b96cbc1a536a99f30e8c220a996ed9/MarkupSafe-3.0.2-cp313-cp313t-musllinux_1_2_x86_64.whl", hash = "sha256:131a3c7689c85f5ad20f9f6fb1b866f402c445b220c19fe4308c0b147ccd2ad9", size = 24098 },
    { url = "https://files.pythonhosted.org/packages/82/78/fedb03c7d5380df2427038ec8d973587e90561b2d90cd472ce9254cf348b/MarkupSafe-3.0.2-cp313-cp313t-win32.whl", hash = "sha256:ba8062ed2cf21c07a9e295d5b8a2a5ce678b913b45fdf68c32d95d6c1291e0b6", size = 15208 },
    { url = "https://files.pythonhosted.org/packages/4f/65/6079a46068dfceaeabb5dcad6d674f5f5c61a6fa5673746f42a9f4c233b3/MarkupSafe-3.0.2-cp313-cp313t-win_amd64.whl", hash = "sha256:e444a31f8db13eb18ada366ab3cf45fd4b31e4db1236a4448f68778c1d1a5a2f", size = 15739 },
]

[[package]]
name = "mdurl"
version = "0.1.2"
source = { registry = "https://pypi.org/simple" }
sdist = { url = "https://files.pythonhosted.org/packages/d6/54/cfe61301667036ec958cb99bd3efefba235e65cdeb9c84d24a8293ba1d90/mdurl-0.1.2.tar.gz", hash = "sha256:bb413d29f5eea38f31dd4754dd7377d4465116fb207585f97bf925588687c1ba", size = 8729 }
wheels = [
    { url = "https://files.pythonhosted.org/packages/b3/38/89ba8ad64ae25be8de66a6d463314cf1eb366222074cfda9ee839c56a4b4/mdurl-0.1.2-py3-none-any.whl", hash = "sha256:84008a41e51615a49fc9966191ff91509e3c40b939176e643fd50a5c2196b8f8", size = 9979 },
]

[[package]]
name = "mergedeep"
version = "1.3.4"
source = { registry = "https://pypi.org/simple" }
sdist = { url = "https://files.pythonhosted.org/packages/3a/41/580bb4006e3ed0361b8151a01d324fb03f420815446c7def45d02f74c270/mergedeep-1.3.4.tar.gz", hash = "sha256:0096d52e9dad9939c3d975a774666af186eda617e6ca84df4c94dec30004f2a8", size = 4661 }
wheels = [
    { url = "https://files.pythonhosted.org/packages/2c/19/04f9b178c2d8a15b076c8b5140708fa6ffc5601fb6f1e975537072df5b2a/mergedeep-1.3.4-py3-none-any.whl", hash = "sha256:70775750742b25c0d8f36c55aed03d24c3384d17c951b3175d898bd778ef0307", size = 6354 },
]

[[package]]
name = "mike"
version = "2.1.3"
source = { registry = "https://pypi.org/simple" }
dependencies = [
    { name = "importlib-metadata" },
    { name = "importlib-resources" },
    { name = "jinja2" },
    { name = "mkdocs" },
    { name = "pyparsing" },
    { name = "pyyaml" },
    { name = "pyyaml-env-tag" },
    { name = "verspec" },
]
sdist = { url = "https://files.pythonhosted.org/packages/ab/f7/2933f1a1fb0e0f077d5d6a92c6c7f8a54e6128241f116dff4df8b6050bbf/mike-2.1.3.tar.gz", hash = "sha256:abd79b8ea483fb0275b7972825d3082e5ae67a41820f8d8a0dc7a3f49944e810", size = 38119 }
wheels = [
    { url = "https://files.pythonhosted.org/packages/fd/1a/31b7cd6e4e7a02df4e076162e9783620777592bea9e4bb036389389af99d/mike-2.1.3-py3-none-any.whl", hash = "sha256:d90c64077e84f06272437b464735130d380703a76a5738b152932884c60c062a", size = 33754 },
]

[[package]]
name = "mirascope"
version = "1.12.1"
source = { registry = "https://pypi.org/simple" }
dependencies = [
    { name = "docstring-parser" },
    { name = "jiter" },
    { name = "pydantic" },
    { name = "typing-extensions" },
]
sdist = { url = "https://files.pythonhosted.org/packages/a6/ff/128e339984aaf1f7c4a94f2324861ba19234f3624ef136480636b723c41d/mirascope-1.12.1.tar.gz", hash = "sha256:acd7afe5a6677e4981d61e8282c36fb0f1a71ca1fdaaaec6ff4274b73d4d408d", size = 65685195 }
wheels = [
    { url = "https://files.pythonhosted.org/packages/41/7c/969a934ae331aea77385496825ade1b173c0feab39835d80c625bfec6277/mirascope-1.12.1-py3-none-any.whl", hash = "sha256:ca28c23eecd4e624f9c5cfa1795086e92b9989e1971416168718d4662b88f1ac", size = 272577 },
]

[[package]]
name = "mkdocs"
version = "1.6.1"
source = { registry = "https://pypi.org/simple" }
dependencies = [
    { name = "click" },
    { name = "colorama", marker = "platform_system == 'Windows'" },
    { name = "ghp-import" },
    { name = "jinja2" },
    { name = "markdown" },
    { name = "markupsafe" },
    { name = "mergedeep" },
    { name = "mkdocs-get-deps" },
    { name = "packaging" },
    { name = "pathspec" },
    { name = "pyyaml" },
    { name = "pyyaml-env-tag" },
    { name = "watchdog" },
]
sdist = { url = "https://files.pythonhosted.org/packages/bc/c6/bbd4f061bd16b378247f12953ffcb04786a618ce5e904b8c5a01a0309061/mkdocs-1.6.1.tar.gz", hash = "sha256:7b432f01d928c084353ab39c57282f29f92136665bdd6abf7c1ec8d822ef86f2", size = 3889159 }
wheels = [
    { url = "https://files.pythonhosted.org/packages/22/5b/dbc6a8cddc9cfa9c4971d59fb12bb8d42e161b7e7f8cc89e49137c5b279c/mkdocs-1.6.1-py3-none-any.whl", hash = "sha256:db91759624d1647f3f34aa0c3f327dd2601beae39a366d6e064c03468d35c20e", size = 3864451 },
]

[[package]]
name = "mkdocs-autorefs"
version = "1.2.0"
source = { registry = "https://pypi.org/simple" }
dependencies = [
    { name = "markdown" },
    { name = "markupsafe" },
    { name = "mkdocs" },
]
sdist = { url = "https://files.pythonhosted.org/packages/fb/ae/0f1154c614d6a8b8a36fff084e5b82af3a15f7d2060cf0dcdb1c53297a71/mkdocs_autorefs-1.2.0.tar.gz", hash = "sha256:a86b93abff653521bda71cf3fc5596342b7a23982093915cb74273f67522190f", size = 40262 }
wheels = [
    { url = "https://files.pythonhosted.org/packages/71/26/4d39d52ea2219604053a4d05b98e90d6a335511cc01806436ec4886b1028/mkdocs_autorefs-1.2.0-py3-none-any.whl", hash = "sha256:d588754ae89bd0ced0c70c06f58566a4ee43471eeeee5202427da7de9ef85a2f", size = 16522 },
]

[[package]]
name = "mkdocs-get-deps"
version = "0.2.0"
source = { registry = "https://pypi.org/simple" }
dependencies = [
    { name = "mergedeep" },
    { name = "platformdirs" },
    { name = "pyyaml" },
]
sdist = { url = "https://files.pythonhosted.org/packages/98/f5/ed29cd50067784976f25ed0ed6fcd3c2ce9eb90650aa3b2796ddf7b6870b/mkdocs_get_deps-0.2.0.tar.gz", hash = "sha256:162b3d129c7fad9b19abfdcb9c1458a651628e4b1dea628ac68790fb3061c60c", size = 10239 }
wheels = [
    { url = "https://files.pythonhosted.org/packages/9f/d4/029f984e8d3f3b6b726bd33cafc473b75e9e44c0f7e80a5b29abc466bdea/mkdocs_get_deps-0.2.0-py3-none-any.whl", hash = "sha256:2bf11d0b133e77a0dd036abeeb06dec8775e46efa526dc70667d8863eefc6134", size = 9521 },
]

[[package]]
name = "mkdocs-macros-plugin"
version = "1.3.7"
source = { registry = "https://pypi.org/simple" }
dependencies = [
    { name = "hjson" },
    { name = "jinja2" },
    { name = "mkdocs" },
    { name = "packaging" },
    { name = "pathspec" },
    { name = "python-dateutil" },
    { name = "pyyaml" },
    { name = "super-collections" },
    { name = "termcolor" },
]
sdist = { url = "https://files.pythonhosted.org/packages/43/65/61a746c56788867221aebf07fe4b6b4c08ac99cf341fd51d728c89d1456e/mkdocs_macros_plugin-1.3.7.tar.gz", hash = "sha256:17c7fd1a49b94defcdb502fd453d17a1e730f8836523379d21292eb2be4cb523", size = 33466 }
wheels = [
    { url = "https://files.pythonhosted.org/packages/55/cf/f03331298ee50a4da6fb72ccec79078041158c1f8b5fc24835c1be42232e/mkdocs_macros_plugin-1.3.7-py3-none-any.whl", hash = "sha256:02432033a5b77fb247d6ec7924e72fc4ceec264165b1644ab8d0dc159c22ce59", size = 37799 },
]

[[package]]
name = "mkdocs-material"
version = "9.5.47"
source = { registry = "https://pypi.org/simple" }
dependencies = [
    { name = "babel" },
    { name = "colorama" },
    { name = "jinja2" },
    { name = "markdown" },
    { name = "mkdocs" },
    { name = "mkdocs-material-extensions" },
    { name = "paginate" },
    { name = "pygments" },
    { name = "pymdown-extensions" },
    { name = "regex" },
    { name = "requests" },
]
sdist = { url = "https://files.pythonhosted.org/packages/7a/0a/6b5a5761d6e500f0c6de9ae24461ac93c66b35785faac331e6d66522776f/mkdocs_material-9.5.47.tar.gz", hash = "sha256:fc3b7a8e00ad896660bd3a5cc12ca0cb28bdc2bcbe2a946b5714c23ac91b0ede", size = 3910665 }
wheels = [
    { url = "https://files.pythonhosted.org/packages/aa/ef/25150e53836255bc8a2cee958e251516035e85b307774fbcfc6bda0d0388/mkdocs_material-9.5.47-py3-none-any.whl", hash = "sha256:53fb9c9624e7865da6ec807d116cd7be24b3cb36ab31b1d1d1a9af58c56009a2", size = 8625827 },
]

[[package]]
name = "mkdocs-material-extensions"
version = "1.3.1"
source = { registry = "https://pypi.org/simple" }
sdist = { url = "https://files.pythonhosted.org/packages/79/9b/9b4c96d6593b2a541e1cb8b34899a6d021d208bb357042823d4d2cabdbe7/mkdocs_material_extensions-1.3.1.tar.gz", hash = "sha256:10c9511cea88f568257f960358a467d12b970e1f7b2c0e5fb2bb48cab1928443", size = 11847 }
wheels = [
    { url = "https://files.pythonhosted.org/packages/5b/54/662a4743aa81d9582ee9339d4ffa3c8fd40a4965e033d77b9da9774d3960/mkdocs_material_extensions-1.3.1-py3-none-any.whl", hash = "sha256:adff8b62700b25cb77b53358dad940f3ef973dd6db797907c49e3c2ef3ab4e31", size = 8728 },
]

[[package]]
name = "mkdocstrings"
version = "0.27.0"
source = { registry = "https://pypi.org/simple" }
dependencies = [
    { name = "click" },
    { name = "jinja2" },
    { name = "markdown" },
    { name = "markupsafe" },
    { name = "mkdocs" },
    { name = "mkdocs-autorefs" },
    { name = "platformdirs" },
    { name = "pymdown-extensions" },
]
sdist = { url = "https://files.pythonhosted.org/packages/e2/5a/5de70538c2cefae7ac3a15b5601e306ef3717290cb2aab11d51cbbc2d1c0/mkdocstrings-0.27.0.tar.gz", hash = "sha256:16adca6d6b0a1f9e0c07ff0b02ced8e16f228a9d65a37c063ec4c14d7b76a657", size = 94830 }
wheels = [
    { url = "https://files.pythonhosted.org/packages/cd/10/4c27c3063c2b3681a4b7942f8dbdeb4fa34fecb2c19b594e7345ebf4f86f/mkdocstrings-0.27.0-py3-none-any.whl", hash = "sha256:6ceaa7ea830770959b55a16203ac63da24badd71325b96af950e59fd37366332", size = 30658 },
]

[[package]]
name = "mkdocstrings-python"
version = "1.12.2"
source = { registry = "https://pypi.org/simple" }
dependencies = [
    { name = "griffe" },
    { name = "mkdocs-autorefs" },
    { name = "mkdocstrings" },
]
sdist = { url = "https://files.pythonhosted.org/packages/23/ec/cb6debe2db77f1ef42b25b21d93b5021474de3037cd82385e586aee72545/mkdocstrings_python-1.12.2.tar.gz", hash = "sha256:7a1760941c0b52a2cd87b960a9e21112ffe52e7df9d0b9583d04d47ed2e186f3", size = 168207 }
wheels = [
    { url = "https://files.pythonhosted.org/packages/5b/c1/ac524e1026d9580cbc654b5d19f5843c8b364a66d30f956372cd09fd2f92/mkdocstrings_python-1.12.2-py3-none-any.whl", hash = "sha256:7f7d40d6db3cb1f5d19dbcd80e3efe4d0ba32b073272c0c0de9de2e604eda62a", size = 111759 },
]

[[package]]
name = "mpmath"
version = "1.3.0"
source = { registry = "https://pypi.org/simple" }
sdist = { url = "https://files.pythonhosted.org/packages/e0/47/dd32fa426cc72114383ac549964eecb20ecfd886d1e5ccf5340b55b02f57/mpmath-1.3.0.tar.gz", hash = "sha256:7a28eb2a9774d00c7bc92411c19a89209d5da7c4c9a9e227be8330a23a25b91f", size = 508106 }
wheels = [
    { url = "https://files.pythonhosted.org/packages/43/e3/7d92a15f894aa0c9c4b49b8ee9ac9850d6e63b03c9c32c0367a13ae62209/mpmath-1.3.0-py3-none-any.whl", hash = "sha256:a0b2b9fe80bbcd81a6647ff13108738cfb482d481d826cc0e02f5b35e5c88d2c", size = 536198 },
]

[[package]]
name = "nest-asyncio"
version = "1.6.0"
source = { registry = "https://pypi.org/simple" }
sdist = { url = "https://files.pythonhosted.org/packages/83/f8/51569ac65d696c8ecbee95938f89d4abf00f47d58d48f6fbabfe8f0baefe/nest_asyncio-1.6.0.tar.gz", hash = "sha256:6f172d5449aca15afd6c646851f4e31e02c598d553a667e38cafa997cfec55fe", size = 7418 }
wheels = [
    { url = "https://files.pythonhosted.org/packages/a0/c4/c2971a3ba4c6103a3d10c4b0f24f461ddc027f0f09763220cf35ca1401b3/nest_asyncio-1.6.0-py3-none-any.whl", hash = "sha256:87af6efd6b5e897c81050477ef65c62e2b2f35d51703cae01aff2905b1852e1c", size = 5195 },
]

[[package]]
name = "networkx"
version = "3.4.2"
source = { registry = "https://pypi.org/simple" }
sdist = { url = "https://files.pythonhosted.org/packages/fd/1d/06475e1cd5264c0b870ea2cc6fdb3e37177c1e565c43f56ff17a10e3937f/networkx-3.4.2.tar.gz", hash = "sha256:307c3669428c5362aab27c8a1260aa8f47c4e91d3891f48be0141738d8d053e1", size = 2151368 }
wheels = [
    { url = "https://files.pythonhosted.org/packages/b9/54/dd730b32ea14ea797530a4479b2ed46a6fb250f682a9cfb997e968bf0261/networkx-3.4.2-py3-none-any.whl", hash = "sha256:df5d4365b724cf81b8c6a7312509d0c22386097011ad1abe274afd5e9d3bbc5f", size = 1723263 },
]

[[package]]
name = "nodeenv"
version = "1.9.1"
source = { registry = "https://pypi.org/simple" }
sdist = { url = "https://files.pythonhosted.org/packages/43/16/fc88b08840de0e0a72a2f9d8c6bae36be573e475a6326ae854bcc549fc45/nodeenv-1.9.1.tar.gz", hash = "sha256:6ec12890a2dab7946721edbfbcd91f3319c6ccc9aec47be7c7e6b7011ee6645f", size = 47437 }
wheels = [
    { url = "https://files.pythonhosted.org/packages/d2/1d/1b658dbd2b9fa9c4c9f32accbfc0205d532c8c6194dc0f2a4c0428e7128a/nodeenv-1.9.1-py2.py3-none-any.whl", hash = "sha256:ba11c9782d29c27c70ffbdda2d7415098754709be8a7056d79a737cd901155c9", size = 22314 },
]

[[package]]
name = "numpy"
version = "2.2.0"
source = { registry = "https://pypi.org/simple" }
sdist = { url = "https://files.pythonhosted.org/packages/47/1b/1d565e0f6e156e1522ab564176b8b29d71e13d8caf003a08768df3d5cec5/numpy-2.2.0.tar.gz", hash = "sha256:140dd80ff8981a583a60980be1a655068f8adebf7a45a06a6858c873fcdcd4a0", size = 20225497 }
wheels = [
    { url = "https://files.pythonhosted.org/packages/c7/81/3882353e097204fe4d7a5fe026b694b0104b78f930c969faadeed1538e00/numpy-2.2.0-cp310-cp310-macosx_10_9_x86_64.whl", hash = "sha256:1e25507d85da11ff5066269d0bd25d06e0a0f2e908415534f3e603d2a78e4ffa", size = 21212476 },
    { url = "https://files.pythonhosted.org/packages/2c/64/5577dc71240272749e07fcacb47c0f29e31ba4fbd1613fefbd1aa88efc29/numpy-2.2.0-cp310-cp310-macosx_11_0_arm64.whl", hash = "sha256:a62eb442011776e4036af5c8b1a00b706c5bc02dc15eb5344b0c750428c94219", size = 14351441 },
    { url = "https://files.pythonhosted.org/packages/c9/43/850c040481c19c1c2289203a606df1a202eeb3aa81440624bac891024f83/numpy-2.2.0-cp310-cp310-macosx_14_0_arm64.whl", hash = "sha256:b606b1aaf802e6468c2608c65ff7ece53eae1a6874b3765f69b8ceb20c5fa78e", size = 5390304 },
    { url = "https://files.pythonhosted.org/packages/73/96/a4c8a86300dbafc7e4f44d8986f8b64950b7f4640a2dc5c91e036afe28c6/numpy-2.2.0-cp310-cp310-macosx_14_0_x86_64.whl", hash = "sha256:36b2b43146f646642b425dd2027730f99bac962618ec2052932157e213a040e9", size = 6925476 },
    { url = "https://files.pythonhosted.org/packages/0c/0a/22129c3107c4fb237f97876df4399a5c3a83f3d95f86e0353ae6fbbd202f/numpy-2.2.0-cp310-cp310-manylinux_2_17_aarch64.manylinux2014_aarch64.whl", hash = "sha256:7fe8f3583e0607ad4e43a954e35c1748b553bfe9fdac8635c02058023277d1b3", size = 14329997 },
    { url = "https://files.pythonhosted.org/packages/4c/49/c2adeccc8a47bcd9335ec000dfcb4de34a7c34aeaa23af57cd504017e8c3/numpy-2.2.0-cp310-cp310-manylinux_2_17_x86_64.manylinux2014_x86_64.whl", hash = "sha256:122fd2fcfafdefc889c64ad99c228d5a1f9692c3a83f56c292618a59aa60ae83", size = 16378908 },
    { url = "https://files.pythonhosted.org/packages/8d/85/b65f4596748cc5468c0a978a16b3be45f6bcec78339b0fe7bce71d121d89/numpy-2.2.0-cp310-cp310-musllinux_1_2_aarch64.whl", hash = "sha256:3f2f5cddeaa4424a0a118924b988746db6ffa8565e5829b1841a8a3bd73eb59a", size = 15540949 },
    { url = "https://files.pythonhosted.org/packages/ff/b3/3b18321c94a6a6a1d972baf1b39a6de50e65c991002c014ffbcce7e09be8/numpy-2.2.0-cp310-cp310-musllinux_1_2_x86_64.whl", hash = "sha256:7fe4bb0695fe986a9e4deec3b6857003b4cfe5c5e4aac0b95f6a658c14635e31", size = 18167677 },
    { url = "https://files.pythonhosted.org/packages/41/f0/fa2a76e893a05764e4474f6011575c4e4ccf32af9c95bfcc8ef4b8a99f69/numpy-2.2.0-cp310-cp310-win32.whl", hash = "sha256:b30042fe92dbd79f1ba7f6898fada10bdaad1847c44f2dff9a16147e00a93661", size = 6570288 },
    { url = "https://files.pythonhosted.org/packages/97/4e/0b7debcd013214db224997b0d3e39bb7b3656d37d06dfc31bb57d42d143b/numpy-2.2.0-cp310-cp310-win_amd64.whl", hash = "sha256:54dc1d6d66f8d37843ed281773c7174f03bf7ad826523f73435deb88ba60d2d4", size = 12912730 },
    { url = "https://files.pythonhosted.org/packages/80/1b/736023977a96e787c4e7653a1ac2d31d4f6ab6b4048f83c8359f7c0af2e3/numpy-2.2.0-cp311-cp311-macosx_10_9_x86_64.whl", hash = "sha256:9874bc2ff574c40ab7a5cbb7464bf9b045d617e36754a7bc93f933d52bd9ffc6", size = 21216607 },
    { url = "https://files.pythonhosted.org/packages/85/4f/5f0be4c5c93525e663573bab9e29bd88a71f85de3a0d01413ee05bce0c2f/numpy-2.2.0-cp311-cp311-macosx_11_0_arm64.whl", hash = "sha256:0da8495970f6b101ddd0c38ace92edea30e7e12b9a926b57f5fabb1ecc25bb90", size = 14387756 },
    { url = "https://files.pythonhosted.org/packages/36/78/c38af7833c4f29999cdacdf12452b43b660cd25a1990ea9a7edf1fb01f17/numpy-2.2.0-cp311-cp311-macosx_14_0_arm64.whl", hash = "sha256:0557eebc699c1c34cccdd8c3778c9294e8196df27d713706895edc6f57d29608", size = 5388483 },
    { url = "https://files.pythonhosted.org/packages/e9/b5/306ac6ee3f8f0c51abd3664ee8a9b8e264cbf179a860674827151ecc0a9c/numpy-2.2.0-cp311-cp311-macosx_14_0_x86_64.whl", hash = "sha256:3579eaeb5e07f3ded59298ce22b65f877a86ba8e9fe701f5576c99bb17c283da", size = 6929721 },
    { url = "https://files.pythonhosted.org/packages/ea/15/e33a7d86d8ce91de82c34ce94a87f2b8df891e603675e83ec7039325ff10/numpy-2.2.0-cp311-cp311-manylinux_2_17_aarch64.manylinux2014_aarch64.whl", hash = "sha256:40deb10198bbaa531509aad0cd2f9fadb26c8b94070831e2208e7df543562b74", size = 14334667 },
    { url = "https://files.pythonhosted.org/packages/52/33/10825f580f42a353f744abc450dcd2a4b1e6f1931abb0ccbd1d63bd3993c/numpy-2.2.0-cp311-cp311-manylinux_2_17_x86_64.manylinux2014_x86_64.whl", hash = "sha256:c2aed8fcf8abc3020d6a9ccb31dbc9e7d7819c56a348cc88fd44be269b37427e", size = 16390204 },
    { url = "https://files.pythonhosted.org/packages/b4/24/36cce77559572bdc6c8bcdd2f3e0db03c7079d14b9a1cd342476d7f451e8/numpy-2.2.0-cp311-cp311-musllinux_1_2_aarch64.whl", hash = "sha256:a222d764352c773aa5ebde02dd84dba3279c81c6db2e482d62a3fa54e5ece69b", size = 15556123 },
    { url = "https://files.pythonhosted.org/packages/05/51/2d706d14adee8f5c70c5de3831673d4d57051fc9ac6f3f6bff8811d2f9bd/numpy-2.2.0-cp311-cp311-musllinux_1_2_x86_64.whl", hash = "sha256:4e58666988605e251d42c2818c7d3d8991555381be26399303053b58a5bbf30d", size = 18179898 },
    { url = "https://files.pythonhosted.org/packages/8a/e7/ea8b7652564113f218e75b296e3545a256d88b233021f792fd08591e8f33/numpy-2.2.0-cp311-cp311-win32.whl", hash = "sha256:4723a50e1523e1de4fccd1b9a6dcea750c2102461e9a02b2ac55ffeae09a4410", size = 6568146 },
    { url = "https://files.pythonhosted.org/packages/d0/06/3d1ff6ed377cb0340baf90487a35f15f9dc1db8e0a07de2bf2c54a8e490f/numpy-2.2.0-cp311-cp311-win_amd64.whl", hash = "sha256:16757cf28621e43e252c560d25b15f18a2f11da94fea344bf26c599b9cf54b73", size = 12916677 },
    { url = "https://files.pythonhosted.org/packages/7f/bc/a20dc4e1d051149052762e7647455311865d11c603170c476d1e910a353e/numpy-2.2.0-cp312-cp312-macosx_10_13_x86_64.whl", hash = "sha256:cff210198bb4cae3f3c100444c5eaa573a823f05c253e7188e1362a5555235b3", size = 20909153 },
    { url = "https://files.pythonhosted.org/packages/60/3d/ac4fb63f36db94f4c7db05b45e3ecb3f88f778ca71850664460c78cfde41/numpy-2.2.0-cp312-cp312-macosx_11_0_arm64.whl", hash = "sha256:58b92a5828bd4d9aa0952492b7de803135038de47343b2aa3cc23f3b71a3dc4e", size = 14095021 },
    { url = "https://files.pythonhosted.org/packages/41/6d/a654d519d24e4fcc7a83d4a51209cda086f26cf30722b3d8ffc1aa9b775e/numpy-2.2.0-cp312-cp312-macosx_14_0_arm64.whl", hash = "sha256:ebe5e59545401fbb1b24da76f006ab19734ae71e703cdb4a8b347e84a0cece67", size = 5125491 },
    { url = "https://files.pythonhosted.org/packages/e6/22/fab7e1510a62e5092f4e6507a279020052b89f11d9cfe52af7f52c243b04/numpy-2.2.0-cp312-cp312-macosx_14_0_x86_64.whl", hash = "sha256:e2b8cd48a9942ed3f85b95ca4105c45758438c7ed28fff1e4ce3e57c3b589d8e", size = 6658534 },
    { url = "https://files.pythonhosted.org/packages/fc/29/a3d938ddc5a534cd53df7ab79d20a68db8c67578de1df0ae0118230f5f54/numpy-2.2.0-cp312-cp312-manylinux_2_17_aarch64.manylinux2014_aarch64.whl", hash = "sha256:57fcc997ffc0bef234b8875a54d4058afa92b0b0c4223fc1f62f24b3b5e86038", size = 14046306 },
    { url = "https://files.pythonhosted.org/packages/90/24/d0bbb56abdd8934f30384632e3c2ca1ebfeb5d17e150c6e366ba291de36b/numpy-2.2.0-cp312-cp312-manylinux_2_17_x86_64.manylinux2014_x86_64.whl", hash = "sha256:85ad7d11b309bd132d74397fcf2920933c9d1dc865487128f5c03d580f2c3d03", size = 16095819 },
    { url = "https://files.pythonhosted.org/packages/99/9c/58a673faa9e8a0e77248e782f7a17410cf7259b326265646fd50ed49c4e1/numpy-2.2.0-cp312-cp312-musllinux_1_2_aarch64.whl", hash = "sha256:cb24cca1968b21355cc6f3da1a20cd1cebd8a023e3c5b09b432444617949085a", size = 15243215 },
    { url = "https://files.pythonhosted.org/packages/9c/61/f311693f78cbf635cfb69ce9e1e857ff83937a27d93c96ac5932fd33e330/numpy-2.2.0-cp312-cp312-musllinux_1_2_x86_64.whl", hash = "sha256:0798b138c291d792f8ea40fe3768610f3c7dd2574389e37c3f26573757c8f7ef", size = 17860175 },
    { url = "https://files.pythonhosted.org/packages/11/3e/491c34262cb1fc9dd13a00beb80d755ee0517b17db20e54cac7aa524533e/numpy-2.2.0-cp312-cp312-win32.whl", hash = "sha256:afe8fb968743d40435c3827632fd36c5fbde633b0423da7692e426529b1759b1", size = 6273281 },
    { url = "https://files.pythonhosted.org/packages/89/ea/00537f599eb230771157bc509f6ea5b2dddf05d4b09f9d2f1d7096a18781/numpy-2.2.0-cp312-cp312-win_amd64.whl", hash = "sha256:3a4199f519e57d517ebd48cb76b36c82da0360781c6a0353e64c0cac30ecaad3", size = 12613227 },
    { url = "https://files.pythonhosted.org/packages/bd/4c/0d1eef206545c994289e7a9de21b642880a11e0ed47a2b0c407c688c4f69/numpy-2.2.0-cp313-cp313-macosx_10_13_x86_64.whl", hash = "sha256:f8c8b141ef9699ae777c6278b52c706b653bf15d135d302754f6b2e90eb30367", size = 20895707 },
    { url = "https://files.pythonhosted.org/packages/16/cb/88f6c1e6df83002c421d5f854ccf134aa088aa997af786a5dac3f32ec99b/numpy-2.2.0-cp313-cp313-macosx_11_0_arm64.whl", hash = "sha256:0f0986e917aca18f7a567b812ef7ca9391288e2acb7a4308aa9d265bd724bdae", size = 14110592 },
    { url = "https://files.pythonhosted.org/packages/b4/54/817e6894168a43f33dca74199ba0dd0f1acd99aa6323ed6d323d63d640a2/numpy-2.2.0-cp313-cp313-macosx_14_0_arm64.whl", hash = "sha256:1c92113619f7b272838b8d6702a7f8ebe5edea0df48166c47929611d0b4dea69", size = 5110858 },
    { url = "https://files.pythonhosted.org/packages/c7/99/00d8a1a8eb70425bba7880257ed73fed08d3e8d05da4202fb6b9a81d5ee4/numpy-2.2.0-cp313-cp313-macosx_14_0_x86_64.whl", hash = "sha256:5a145e956b374e72ad1dff82779177d4a3c62bc8248f41b80cb5122e68f22d13", size = 6645143 },
    { url = "https://files.pythonhosted.org/packages/34/86/5b9c2b7c56e7a9d9297a0a4be0b8433f498eba52a8f5892d9132b0f64627/numpy-2.2.0-cp313-cp313-manylinux_2_17_aarch64.manylinux2014_aarch64.whl", hash = "sha256:18142b497d70a34b01642b9feabb70156311b326fdddd875a9981f34a369b671", size = 14042812 },
    { url = "https://files.pythonhosted.org/packages/df/54/13535f74391dbe5f479ceed96f1403267be302c840040700d4fd66688089/numpy-2.2.0-cp313-cp313-manylinux_2_17_x86_64.manylinux2014_x86_64.whl", hash = "sha256:a7d41d1612c1a82b64697e894b75db6758d4f21c3ec069d841e60ebe54b5b571", size = 16093419 },
    { url = "https://files.pythonhosted.org/packages/dd/37/dfb2056842ac61315f225aa56f455da369f5223e4c5a38b91d20da1b628b/numpy-2.2.0-cp313-cp313-musllinux_1_2_aarch64.whl", hash = "sha256:a98f6f20465e7618c83252c02041517bd2f7ea29be5378f09667a8f654a5918d", size = 15238969 },
    { url = "https://files.pythonhosted.org/packages/5a/3d/d20d24ee313992f0b7e7b9d9eef642d9b545d39d5b91c4a2cc8c98776328/numpy-2.2.0-cp313-cp313-musllinux_1_2_x86_64.whl", hash = "sha256:e09d40edfdb4e260cb1567d8ae770ccf3b8b7e9f0d9b5c2a9992696b30ce2742", size = 17855705 },
    { url = "https://files.pythonhosted.org/packages/5b/40/944c9ee264f875a2db6f79380944fd2b5bb9d712bb4a134d11f45ad5b693/numpy-2.2.0-cp313-cp313-win32.whl", hash = "sha256:3905a5fffcc23e597ee4d9fb3fcd209bd658c352657548db7316e810ca80458e", size = 6270078 },
    { url = "https://files.pythonhosted.org/packages/30/04/e1ee6f8b22034302d4c5c24e15782bdedf76d90b90f3874ed0b48525def0/numpy-2.2.0-cp313-cp313-win_amd64.whl", hash = "sha256:a184288538e6ad699cbe6b24859206e38ce5fba28f3bcfa51c90d0502c1582b2", size = 12605791 },
    { url = "https://files.pythonhosted.org/packages/ef/fb/51d458625cd6134d60ac15180ae50995d7d21b0f2f92a6286ae7b0792d19/numpy-2.2.0-cp313-cp313t-macosx_10_13_x86_64.whl", hash = "sha256:7832f9e8eb00be32f15fdfb9a981d6955ea9adc8574c521d48710171b6c55e95", size = 20920160 },
    { url = "https://files.pythonhosted.org/packages/b4/34/162ae0c5d2536ea4be98c813b5161c980f0443cd5765fde16ddfe3450140/numpy-2.2.0-cp313-cp313t-macosx_11_0_arm64.whl", hash = "sha256:f0dd071b95bbca244f4cb7f70b77d2ff3aaaba7fa16dc41f58d14854a6204e6c", size = 14119064 },
    { url = "https://files.pythonhosted.org/packages/17/6c/4195dd0e1c41c55f466d516e17e9e28510f32af76d23061ea3da67438e3c/numpy-2.2.0-cp313-cp313t-macosx_14_0_arm64.whl", hash = "sha256:b0b227dcff8cdc3efbce66d4e50891f04d0a387cce282fe1e66199146a6a8fca", size = 5152778 },
    { url = "https://files.pythonhosted.org/packages/2f/47/ea804ae525832c8d05ed85b560dfd242d34e4bb0962bc269ccaa720fb934/numpy-2.2.0-cp313-cp313t-macosx_14_0_x86_64.whl", hash = "sha256:6ab153263a7c5ccaf6dfe7e53447b74f77789f28ecb278c3b5d49db7ece10d6d", size = 6667605 },
    { url = "https://files.pythonhosted.org/packages/76/99/34d20e50b3d894bb16b5374bfbee399ab8ff3a33bf1e1f0b8acfe7bbd70d/numpy-2.2.0-cp313-cp313t-manylinux_2_17_aarch64.manylinux2014_aarch64.whl", hash = "sha256:e500aba968a48e9019e42c0c199b7ec0696a97fa69037bea163b55398e390529", size = 14013275 },
    { url = "https://files.pythonhosted.org/packages/69/8f/a1df7bd02d434ab82539517d1b98028985700cfc4300bc5496fb140ca648/numpy-2.2.0-cp313-cp313t-manylinux_2_17_x86_64.manylinux2014_x86_64.whl", hash = "sha256:440cfb3db4c5029775803794f8638fbdbf71ec702caf32735f53b008e1eaece3", size = 16074900 },
    { url = "https://files.pythonhosted.org/packages/04/94/b419e7a76bf21a00fcb03c613583f10e389fdc8dfe420412ff5710c8ad3d/numpy-2.2.0-cp313-cp313t-musllinux_1_2_aarch64.whl", hash = "sha256:a55dc7a7f0b6198b07ec0cd445fbb98b05234e8b00c5ac4874a63372ba98d4ab", size = 15219122 },
    { url = "https://files.pythonhosted.org/packages/65/d9/dddf398b2b6c5d750892a207a469c2854a8db0f033edaf72103af8cf05aa/numpy-2.2.0-cp313-cp313t-musllinux_1_2_x86_64.whl", hash = "sha256:4bddbaa30d78c86329b26bd6aaaea06b1e47444da99eddac7bf1e2fab717bd72", size = 17851668 },
    { url = "https://files.pythonhosted.org/packages/d4/dc/09a4e5819a9782a213c0eb4eecacdc1cd75ad8dac99279b04cfccb7eeb0a/numpy-2.2.0-cp313-cp313t-win32.whl", hash = "sha256:30bf971c12e4365153afb31fc73f441d4da157153f3400b82db32d04de1e4066", size = 6325288 },
    { url = "https://files.pythonhosted.org/packages/ce/e1/e0d06ec34036c92b43aef206efe99a5f5f04e12c776eab82a36e00c40afc/numpy-2.2.0-cp313-cp313t-win_amd64.whl", hash = "sha256:d35717333b39d1b6bb8433fa758a55f1081543de527171543a2b710551d40881", size = 12692303 },
    { url = "https://files.pythonhosted.org/packages/f3/18/6d4e1274f221073058b621f4df8050958b7564b24b4fa25be9f1b7639274/numpy-2.2.0-pp310-pypy310_pp73-macosx_10_15_x86_64.whl", hash = "sha256:e12c6c1ce84628c52d6367863773f7c8c8241be554e8b79686e91a43f1733773", size = 21043901 },
    { url = "https://files.pythonhosted.org/packages/19/3e/2b20599e7ead7ae1b89a77bb34f88c5ec12e43fbb320576ed646388d2cb7/numpy-2.2.0-pp310-pypy310_pp73-macosx_14_0_x86_64.whl", hash = "sha256:b6207dc8fb3c8cb5668e885cef9ec7f70189bec4e276f0ff70d5aa078d32c88e", size = 6789122 },
    { url = "https://files.pythonhosted.org/packages/c9/5a/378954132c192fafa6c3d5c160092a427c7562e5bda0cc6ad9cc37008a7a/numpy-2.2.0-pp310-pypy310_pp73-manylinux_2_17_x86_64.manylinux2014_x86_64.whl", hash = "sha256:a50aeff71d0f97b6450d33940c7181b08be1441c6c193e678211bff11aa725e7", size = 16194018 },
    { url = "https://files.pythonhosted.org/packages/67/17/209bda34fc83f3436834392f44643e66dcf3c77465f232102e7f1c7d8eae/numpy-2.2.0-pp310-pypy310_pp73-win_amd64.whl", hash = "sha256:df12a1f99b99f569a7c2ae59aa2d31724e8d835fc7f33e14f4792e3071d11221", size = 12819486 },
]

[[package]]
<<<<<<< HEAD
=======
name = "nvidia-cublas-cu12"
version = "12.4.5.8"
source = { registry = "https://pypi.org/simple" }
wheels = [
    { url = "https://files.pythonhosted.org/packages/7f/7f/7fbae15a3982dc9595e49ce0f19332423b260045d0a6afe93cdbe2f1f624/nvidia_cublas_cu12-12.4.5.8-py3-none-manylinux2014_aarch64.whl", hash = "sha256:0f8aa1706812e00b9f19dfe0cdb3999b092ccb8ca168c0db5b8ea712456fd9b3", size = 363333771 },
    { url = "https://files.pythonhosted.org/packages/ae/71/1c91302526c45ab494c23f61c7a84aa568b8c1f9d196efa5993957faf906/nvidia_cublas_cu12-12.4.5.8-py3-none-manylinux2014_x86_64.whl", hash = "sha256:2fc8da60df463fdefa81e323eef2e36489e1c94335b5358bcb38360adf75ac9b", size = 363438805 },
]

[[package]]
name = "nvidia-cuda-cupti-cu12"
version = "12.4.127"
source = { registry = "https://pypi.org/simple" }
wheels = [
    { url = "https://files.pythonhosted.org/packages/93/b5/9fb3d00386d3361b03874246190dfec7b206fd74e6e287b26a8fcb359d95/nvidia_cuda_cupti_cu12-12.4.127-py3-none-manylinux2014_aarch64.whl", hash = "sha256:79279b35cf6f91da114182a5ce1864997fd52294a87a16179ce275773799458a", size = 12354556 },
    { url = "https://files.pythonhosted.org/packages/67/42/f4f60238e8194a3106d06a058d494b18e006c10bb2b915655bd9f6ea4cb1/nvidia_cuda_cupti_cu12-12.4.127-py3-none-manylinux2014_x86_64.whl", hash = "sha256:9dec60f5ac126f7bb551c055072b69d85392b13311fcc1bcda2202d172df30fb", size = 13813957 },
]

[[package]]
name = "nvidia-cuda-nvrtc-cu12"
version = "12.4.127"
source = { registry = "https://pypi.org/simple" }
wheels = [
    { url = "https://files.pythonhosted.org/packages/77/aa/083b01c427e963ad0b314040565ea396f914349914c298556484f799e61b/nvidia_cuda_nvrtc_cu12-12.4.127-py3-none-manylinux2014_aarch64.whl", hash = "sha256:0eedf14185e04b76aa05b1fea04133e59f465b6f960c0cbf4e37c3cb6b0ea198", size = 24133372 },
    { url = "https://files.pythonhosted.org/packages/2c/14/91ae57cd4db3f9ef7aa99f4019cfa8d54cb4caa7e00975df6467e9725a9f/nvidia_cuda_nvrtc_cu12-12.4.127-py3-none-manylinux2014_x86_64.whl", hash = "sha256:a178759ebb095827bd30ef56598ec182b85547f1508941a3d560eb7ea1fbf338", size = 24640306 },
]

[[package]]
name = "nvidia-cuda-runtime-cu12"
version = "12.4.127"
source = { registry = "https://pypi.org/simple" }
wheels = [
    { url = "https://files.pythonhosted.org/packages/a1/aa/b656d755f474e2084971e9a297def515938d56b466ab39624012070cb773/nvidia_cuda_runtime_cu12-12.4.127-py3-none-manylinux2014_aarch64.whl", hash = "sha256:961fe0e2e716a2a1d967aab7caee97512f71767f852f67432d572e36cb3a11f3", size = 894177 },
    { url = "https://files.pythonhosted.org/packages/ea/27/1795d86fe88ef397885f2e580ac37628ed058a92ed2c39dc8eac3adf0619/nvidia_cuda_runtime_cu12-12.4.127-py3-none-manylinux2014_x86_64.whl", hash = "sha256:64403288fa2136ee8e467cdc9c9427e0434110899d07c779f25b5c068934faa5", size = 883737 },
]

[[package]]
name = "nvidia-cudnn-cu12"
version = "9.1.0.70"
source = { registry = "https://pypi.org/simple" }
dependencies = [
    { name = "nvidia-cublas-cu12" },
]
wheels = [
    { url = "https://files.pythonhosted.org/packages/9f/fd/713452cd72343f682b1c7b9321e23829f00b842ceaedcda96e742ea0b0b3/nvidia_cudnn_cu12-9.1.0.70-py3-none-manylinux2014_x86_64.whl", hash = "sha256:165764f44ef8c61fcdfdfdbe769d687e06374059fbb388b6c89ecb0e28793a6f", size = 664752741 },
]

[[package]]
name = "nvidia-cufft-cu12"
version = "11.2.1.3"
source = { registry = "https://pypi.org/simple" }
dependencies = [
    { name = "nvidia-nvjitlink-cu12" },
]
wheels = [
    { url = "https://files.pythonhosted.org/packages/7a/8a/0e728f749baca3fbeffad762738276e5df60851958be7783af121a7221e7/nvidia_cufft_cu12-11.2.1.3-py3-none-manylinux2014_aarch64.whl", hash = "sha256:5dad8008fc7f92f5ddfa2101430917ce2ffacd86824914c82e28990ad7f00399", size = 211422548 },
    { url = "https://files.pythonhosted.org/packages/27/94/3266821f65b92b3138631e9c8e7fe1fb513804ac934485a8d05776e1dd43/nvidia_cufft_cu12-11.2.1.3-py3-none-manylinux2014_x86_64.whl", hash = "sha256:f083fc24912aa410be21fa16d157fed2055dab1cc4b6934a0e03cba69eb242b9", size = 211459117 },
]

[[package]]
name = "nvidia-curand-cu12"
version = "10.3.5.147"
source = { registry = "https://pypi.org/simple" }
wheels = [
    { url = "https://files.pythonhosted.org/packages/80/9c/a79180e4d70995fdf030c6946991d0171555c6edf95c265c6b2bf7011112/nvidia_curand_cu12-10.3.5.147-py3-none-manylinux2014_aarch64.whl", hash = "sha256:1f173f09e3e3c76ab084aba0de819c49e56614feae5c12f69883f4ae9bb5fad9", size = 56314811 },
    { url = "https://files.pythonhosted.org/packages/8a/6d/44ad094874c6f1b9c654f8ed939590bdc408349f137f9b98a3a23ccec411/nvidia_curand_cu12-10.3.5.147-py3-none-manylinux2014_x86_64.whl", hash = "sha256:a88f583d4e0bb643c49743469964103aa59f7f708d862c3ddb0fc07f851e3b8b", size = 56305206 },
]

[[package]]
name = "nvidia-cusolver-cu12"
version = "11.6.1.9"
source = { registry = "https://pypi.org/simple" }
dependencies = [
    { name = "nvidia-cublas-cu12" },
    { name = "nvidia-cusparse-cu12" },
    { name = "nvidia-nvjitlink-cu12" },
]
wheels = [
    { url = "https://files.pythonhosted.org/packages/46/6b/a5c33cf16af09166845345275c34ad2190944bcc6026797a39f8e0a282e0/nvidia_cusolver_cu12-11.6.1.9-py3-none-manylinux2014_aarch64.whl", hash = "sha256:d338f155f174f90724bbde3758b7ac375a70ce8e706d70b018dd3375545fc84e", size = 127634111 },
    { url = "https://files.pythonhosted.org/packages/3a/e1/5b9089a4b2a4790dfdea8b3a006052cfecff58139d5a4e34cb1a51df8d6f/nvidia_cusolver_cu12-11.6.1.9-py3-none-manylinux2014_x86_64.whl", hash = "sha256:19e33fa442bcfd085b3086c4ebf7e8debc07cfe01e11513cc6d332fd918ac260", size = 127936057 },
]

[[package]]
name = "nvidia-cusparse-cu12"
version = "12.3.1.170"
source = { registry = "https://pypi.org/simple" }
dependencies = [
    { name = "nvidia-nvjitlink-cu12" },
]
wheels = [
    { url = "https://files.pythonhosted.org/packages/96/a9/c0d2f83a53d40a4a41be14cea6a0bf9e668ffcf8b004bd65633f433050c0/nvidia_cusparse_cu12-12.3.1.170-py3-none-manylinux2014_aarch64.whl", hash = "sha256:9d32f62896231ebe0480efd8a7f702e143c98cfaa0e8a76df3386c1ba2b54df3", size = 207381987 },
    { url = "https://files.pythonhosted.org/packages/db/f7/97a9ea26ed4bbbfc2d470994b8b4f338ef663be97b8f677519ac195e113d/nvidia_cusparse_cu12-12.3.1.170-py3-none-manylinux2014_x86_64.whl", hash = "sha256:ea4f11a2904e2a8dc4b1833cc1b5181cde564edd0d5cd33e3c168eff2d1863f1", size = 207454763 },
]

[[package]]
name = "nvidia-nccl-cu12"
version = "2.21.5"
source = { registry = "https://pypi.org/simple" }
wheels = [
    { url = "https://files.pythonhosted.org/packages/df/99/12cd266d6233f47d00daf3a72739872bdc10267d0383508b0b9c84a18bb6/nvidia_nccl_cu12-2.21.5-py3-none-manylinux2014_x86_64.whl", hash = "sha256:8579076d30a8c24988834445f8d633c697d42397e92ffc3f63fa26766d25e0a0", size = 188654414 },
]

[[package]]
name = "nvidia-nvjitlink-cu12"
version = "12.4.127"
source = { registry = "https://pypi.org/simple" }
wheels = [
    { url = "https://files.pythonhosted.org/packages/02/45/239d52c05074898a80a900f49b1615d81c07fceadd5ad6c4f86a987c0bc4/nvidia_nvjitlink_cu12-12.4.127-py3-none-manylinux2014_aarch64.whl", hash = "sha256:4abe7fef64914ccfa909bc2ba39739670ecc9e820c83ccc7a6ed414122599b83", size = 20552510 },
    { url = "https://files.pythonhosted.org/packages/ff/ff/847841bacfbefc97a00036e0fce5a0f086b640756dc38caea5e1bb002655/nvidia_nvjitlink_cu12-12.4.127-py3-none-manylinux2014_x86_64.whl", hash = "sha256:06b3b9b25bf3f8af351d664978ca26a16d2c5127dbd53c0497e28d1fb9611d57", size = 21066810 },
]

[[package]]
name = "nvidia-nvtx-cu12"
version = "12.4.127"
source = { registry = "https://pypi.org/simple" }
wheels = [
    { url = "https://files.pythonhosted.org/packages/06/39/471f581edbb7804b39e8063d92fc8305bdc7a80ae5c07dbe6ea5c50d14a5/nvidia_nvtx_cu12-12.4.127-py3-none-manylinux2014_aarch64.whl", hash = "sha256:7959ad635db13edf4fc65c06a6e9f9e55fc2f92596db928d169c0bb031e88ef3", size = 100417 },
    { url = "https://files.pythonhosted.org/packages/87/20/199b8713428322a2f22b722c62b8cc278cc53dffa9705d744484b5035ee9/nvidia_nvtx_cu12-12.4.127-py3-none-manylinux2014_x86_64.whl", hash = "sha256:781e950d9b9f60d8241ccea575b32f5105a5baf4c2351cab5256a24869f12a1a", size = 99144 },
]

[[package]]
>>>>>>> 88cde1a8
name = "openai"
version = "1.57.0"
source = { registry = "https://pypi.org/simple" }
dependencies = [
    { name = "anyio" },
    { name = "distro" },
    { name = "httpx" },
    { name = "jiter" },
    { name = "pydantic" },
    { name = "sniffio" },
    { name = "tqdm" },
    { name = "typing-extensions" },
]
sdist = { url = "https://files.pythonhosted.org/packages/fa/64/4acd9331b3c0e1069f36692d4c29d2c8deea6649a1e150f45a096f91b339/openai-1.57.0.tar.gz", hash = "sha256:76f91971c4bdbd78380c9970581075e0337b5d497c2fbf7b5255078f4b31abf9", size = 315514 }
wheels = [
    { url = "https://files.pythonhosted.org/packages/ab/2d/eb8539a2d5809eb78508633a8faa8df7745960e99af0388310c43b2c0be1/openai-1.57.0-py3-none-any.whl", hash = "sha256:972e36960b821797952da3dc4532f486c28e28a2a332d7d0c5407f242e9d9c39", size = 389854 },
]

[[package]]
name = "opentelemetry-api"
version = "1.28.2"
source = { registry = "https://pypi.org/simple" }
dependencies = [
    { name = "deprecated" },
    { name = "importlib-metadata" },
]
sdist = { url = "https://files.pythonhosted.org/packages/51/34/e4e9245c868c6490a46ffedf6bd5b0f512bbc0a848b19e3a51f6bbad648c/opentelemetry_api-1.28.2.tar.gz", hash = "sha256:ecdc70c7139f17f9b0cf3742d57d7020e3e8315d6cffcdf1a12a905d45b19cc0", size = 62796 }
wheels = [
    { url = "https://files.pythonhosted.org/packages/4d/58/b17393cdfc149e14ee84c662abf921993dcce8058628359ef1f49e2abb97/opentelemetry_api-1.28.2-py3-none-any.whl", hash = "sha256:6fcec89e265beb258fe6b1acaaa3c8c705a934bd977b9f534a2b7c0d2d4275a6", size = 64302 },
]

[[package]]
name = "opentelemetry-instrumentation"
version = "0.49b2"
source = { registry = "https://pypi.org/simple" }
dependencies = [
    { name = "opentelemetry-api" },
    { name = "opentelemetry-semantic-conventions" },
    { name = "packaging" },
    { name = "wrapt" },
]
sdist = { url = "https://files.pythonhosted.org/packages/6f/1f/9fa51f6f64f4d179f4e3370eb042176ff7717682428552f5e1f4c5efcc09/opentelemetry_instrumentation-0.49b2.tar.gz", hash = "sha256:8cf00cc8d9d479e4b72adb9bd267ec544308c602b7188598db5a687e77b298e2", size = 26480 }
wheels = [
    { url = "https://files.pythonhosted.org/packages/ef/e3/ad23372525653b0221212d5e2a71bd97aae64cc35f90cbf0c70de57dfa4e/opentelemetry_instrumentation-0.49b2-py3-none-any.whl", hash = "sha256:f6d782b0ef9fef4a4c745298651c65f5c532c34cd4c40d230ab5b9f3b3b4d151", size = 30693 },
]

[[package]]
name = "opentelemetry-sdk"
version = "1.28.2"
source = { registry = "https://pypi.org/simple" }
dependencies = [
    { name = "opentelemetry-api" },
    { name = "opentelemetry-semantic-conventions" },
    { name = "typing-extensions" },
]
sdist = { url = "https://files.pythonhosted.org/packages/4b/f4/840a5af4efe48d7fb4c456ad60fd624673e871a60d6494f7ff8a934755d4/opentelemetry_sdk-1.28.2.tar.gz", hash = "sha256:5fed24c5497e10df30282456fe2910f83377797511de07d14cec0d3e0a1a3110", size = 157272 }
wheels = [
    { url = "https://files.pythonhosted.org/packages/da/8b/4f2b418496c08016d4384f9b1c4725a8af7faafa248d624be4bb95993ce1/opentelemetry_sdk-1.28.2-py3-none-any.whl", hash = "sha256:93336c129556f1e3ccd21442b94d3521759541521861b2214c499571b85cb71b", size = 118757 },
]

[[package]]
name = "opentelemetry-semantic-conventions"
version = "0.49b2"
source = { registry = "https://pypi.org/simple" }
dependencies = [
    { name = "deprecated" },
    { name = "opentelemetry-api" },
]
sdist = { url = "https://files.pythonhosted.org/packages/7d/0a/e3b93f94aa3223c6fd8e743502a1fefd4fb3a753d8f501ce2a418f7c0bd4/opentelemetry_semantic_conventions-0.49b2.tar.gz", hash = "sha256:44e32ce6a5bb8d7c0c617f84b9dc1c8deda1045a07dc16a688cc7cbeab679997", size = 95213 }
wheels = [
    { url = "https://files.pythonhosted.org/packages/b1/be/6661c8f76708bb3ba38c90be8fa8d7ffe17ccbc5cbbc229334f5535f6448/opentelemetry_semantic_conventions-0.49b2-py3-none-any.whl", hash = "sha256:51e7e1d0daa958782b6c2a8ed05e5f0e7dd0716fc327ac058777b8659649ee54", size = 159199 },
]

[[package]]
name = "outlines"
version = "0.1.11"
source = { registry = "https://pypi.org/simple" }
dependencies = [
    { name = "airportsdata" },
    { name = "cloudpickle" },
    { name = "diskcache" },
    { name = "interegular" },
    { name = "jinja2" },
    { name = "jsonschema" },
    { name = "lark" },
    { name = "nest-asyncio" },
    { name = "numpy" },
    { name = "outlines-core" },
    { name = "pycountry" },
    { name = "pydantic" },
    { name = "referencing" },
    { name = "requests" },
    { name = "torch" },
    { name = "tqdm" },
    { name = "typing-extensions" },
]
sdist = { url = "https://files.pythonhosted.org/packages/ac/d0/d59ae830bf7026425942899e3d48e77b58a713cff946a695e5405808da1b/outlines-0.1.11.tar.gz", hash = "sha256:0997bd9da1cc050e430bd08995dc7d4bd855918bafa4531e49d3f37110a23aba", size = 2488858 }
wheels = [
    { url = "https://files.pythonhosted.org/packages/13/b4/99ea4a122bef60e3fd6402d19665aff1f928e0daf8fac3044d0b73f72003/outlines-0.1.11-py3-none-any.whl", hash = "sha256:f5a5f2242ed9802d3aab7a92789bf4008d734c576be9258cc0a297f690124727", size = 87623 },
]

[[package]]
name = "outlines-core"
version = "0.1.26"
source = { registry = "https://pypi.org/simple" }
dependencies = [
    { name = "interegular" },
    { name = "jsonschema" },
]
sdist = { url = "https://files.pythonhosted.org/packages/d3/f3/274d07f4702728b43581235a77e545ec602b25f9b0098b288a0f3052521d/outlines_core-0.1.26.tar.gz", hash = "sha256:481c4301341e77cc8f1832d616784adb4d461b4fec65878e7c0d2cba7163a189", size = 75139 }
wheels = [
    { url = "https://files.pythonhosted.org/packages/e2/df/e9ff00f1dcf671cb8c4c20abcfd53406328b344cafa689a2832e8059c0b4/outlines_core-0.1.26-cp310-cp310-macosx_10_12_x86_64.whl", hash = "sha256:6a962a7452e7ac170fa04d405342cadae2d28fafa5b1830cef7aa610257ed32f", size = 322602 },
    { url = "https://files.pythonhosted.org/packages/3c/f1/e9064f18c462a61f4abbe73b24f25e36d8abef19c593416fa69dce6a83c0/outlines_core-0.1.26-cp310-cp310-macosx_11_0_arm64.whl", hash = "sha256:15a3684fa29564da2db03934cf0097bef3e871f70d3af0ef2b52fdb886da2e09", size = 301929 },
    { url = "https://files.pythonhosted.org/packages/76/c3/6bc82db40b4818421e573237f43d4026c40a3305fa2558eb0aa1a7aa08f7/outlines_core-0.1.26-cp310-cp310-manylinux_2_17_aarch64.manylinux2014_aarch64.whl", hash = "sha256:64e01c0cfa9ba371634d7c3f6ea1862397cef98e4509fe98e3f57faa721a72d6", size = 321355 },
    { url = "https://files.pythonhosted.org/packages/c9/c2/1d85bfeaee3a83327e0d162bee4bdc7d7889bea5998e44fcc66c924dc1fd/outlines_core-0.1.26-cp310-cp310-manylinux_2_17_x86_64.manylinux2014_x86_64.whl", hash = "sha256:a3c4196148e47f455f1ace78e329d5b97e531cbc406456d681592952adae7e17", size = 343552 },
    { url = "https://files.pythonhosted.org/packages/45/da/1e61d3d997ba1858fb8e71c3127f24a95c30575559da012ea5b45b147ad3/outlines_core-0.1.26-cp310-cp310-win32.whl", hash = "sha256:f38d290a7f6e5e12cbfcaee03269dfc0dbda49b360024b4279d1aba251fdc346", size = 234750 },
    { url = "https://files.pythonhosted.org/packages/1c/04/6d7968019a81df235ad6bc7405eefe32be8da4c4153792655e7490d06c8d/outlines_core-0.1.26-cp310-cp310-win_amd64.whl", hash = "sha256:11ff56af56cb54c563b7f25d86cd9ee77f3fed825f1d4dccd9449bb1e4e89538", size = 243713 },
    { url = "https://files.pythonhosted.org/packages/17/94/19d5c50c303ba71f3465c81620ca9b5af4db07fd8922dfe59ae5a9ae61d1/outlines_core-0.1.26-cp311-cp311-macosx_10_12_x86_64.whl", hash = "sha256:b6787b07b7c673fc3087d2b537719ecac8e03b10a47d032dd1926985c32885b0", size = 322344 },
    { url = "https://files.pythonhosted.org/packages/f2/ea/f44beea7f610f2737ebb908c8dfa37d8324e92ca529468a56b00a77af199/outlines_core-0.1.26-cp311-cp311-macosx_11_0_arm64.whl", hash = "sha256:1e0ea28a76da31d25b6f53242bf13e1b59a0241badf82353c88f55e1cf81b128", size = 301670 },
    { url = "https://files.pythonhosted.org/packages/6a/a6/ceac3760e1feb898b4047aeb54e0a3de975b59e87a17d6ba0a04dec5eaed/outlines_core-0.1.26-cp311-cp311-manylinux_2_17_aarch64.manylinux2014_aarch64.whl", hash = "sha256:a8932044a3d9329be53a226118850638f85b4d7842f9b863d0a123f23de220cd", size = 321067 },
    { url = "https://files.pythonhosted.org/packages/92/f0/ad0074d6726fed86bb0bba1b9307cbbd67a2af5debd3540d66c69298a001/outlines_core-0.1.26-cp311-cp311-manylinux_2_17_x86_64.manylinux2014_x86_64.whl", hash = "sha256:a84b7cd2fb6268bf990dd3d479ffb4fa0bace6f571cb85b15b6cdb44b84f5b69", size = 343264 },
    { url = "https://files.pythonhosted.org/packages/e6/bd/198c9a73d5f36e2ecad558a26359af3f0dbe4f5ba11c4629e46fccdfe2d6/outlines_core-0.1.26-cp311-cp311-win32.whl", hash = "sha256:f19765c151abfc970996368080aeea6d2a19e927817fe4e2af6726e639be3de4", size = 234529 },
    { url = "https://files.pythonhosted.org/packages/b9/27/354b484045e6368c92f688d954124064ec2ce961681e56711852904e1ec2/outlines_core-0.1.26-cp311-cp311-win_amd64.whl", hash = "sha256:3f59aeccea21ed6ff3cf52102fd163f26d279821c20e5127ddd18d4ea4d0c8d2", size = 243457 },
    { url = "https://files.pythonhosted.org/packages/c6/86/0fb40746e579db38d89f127122a3900d9e0350f76aae8cb61adeaff44cc2/outlines_core-0.1.26-cp312-cp312-macosx_10_13_x86_64.whl", hash = "sha256:f54633bca50055d42ea4d94ae06dcbe52d3d76a9b621b75723b1177d0d952953", size = 321874 },
    { url = "https://files.pythonhosted.org/packages/ab/0c/b91f7bc03843796c1d643ee030b6cd8fd5a8ba2cd4856c855f140c878976/outlines_core-0.1.26-cp312-cp312-macosx_11_0_arm64.whl", hash = "sha256:9525321b48700dcaaabf60bcdc951e45f9357ba3fb3e1bfc81b662d7d4170e7c", size = 301995 },
    { url = "https://files.pythonhosted.org/packages/ad/db/fa91a2d54288b900de82d86eda3adb2417b3b5b2db6256854a5e8bc85c32/outlines_core-0.1.26-cp312-cp312-manylinux_2_17_aarch64.manylinux2014_aarch64.whl", hash = "sha256:00f409f72c11f6ffadb57066950dd384d5388015028c1a1a615c9a64988dae3e", size = 321050 },
    { url = "https://files.pythonhosted.org/packages/e2/1d/a36292b6198986bd9c3ff8c24355deb82ed5475403379ee40b5b5473e2e3/outlines_core-0.1.26-cp312-cp312-manylinux_2_17_x86_64.manylinux2014_x86_64.whl", hash = "sha256:e86a1bb46adc5cbf6dfd7a7fe4105e0e2a4c6e041732a053126b41c521a1f223", size = 343201 },
    { url = "https://files.pythonhosted.org/packages/08/63/5dd2b5a364412f674b6edcb59b0c21513bdb07cdcc7613b064c1a0660d01/outlines_core-0.1.26-cp312-cp312-win32.whl", hash = "sha256:19f462f6b00935708677ad27cb4df55e0e17f6ffe713ab750f5f2683b090f95d", size = 233970 },
    { url = "https://files.pythonhosted.org/packages/a5/56/8adf0b7446d1e975c2314454813c59eb7b195889908a2932ed34148c113c/outlines_core-0.1.26-cp312-cp312-win_amd64.whl", hash = "sha256:9b36bff12779e58883747116893a17b3551bbd10865878b951b03a44d112229a", size = 243578 },
]

[[package]]
name = "packaging"
version = "24.2"
source = { registry = "https://pypi.org/simple" }
sdist = { url = "https://files.pythonhosted.org/packages/d0/63/68dbb6eb2de9cb10ee4c9c14a0148804425e13c4fb20d61cce69f53106da/packaging-24.2.tar.gz", hash = "sha256:c228a6dc5e932d346bc5739379109d49e8853dd8223571c7c5b55260edc0b97f", size = 163950 }
wheels = [
    { url = "https://files.pythonhosted.org/packages/88/ef/eb23f262cca3c0c4eb7ab1933c3b1f03d021f2c48f54763065b6f0e321be/packaging-24.2-py3-none-any.whl", hash = "sha256:09abb1bccd265c01f4a3aa3f7a7db064b36514d2cba19a2f694fe6150451a759", size = 65451 },
]

[[package]]
name = "paginate"
version = "0.5.7"
source = { registry = "https://pypi.org/simple" }
sdist = { url = "https://files.pythonhosted.org/packages/ec/46/68dde5b6bc00c1296ec6466ab27dddede6aec9af1b99090e1107091b3b84/paginate-0.5.7.tar.gz", hash = "sha256:22bd083ab41e1a8b4f3690544afb2c60c25e5c9a63a30fa2f483f6c60c8e5945", size = 19252 }
wheels = [
    { url = "https://files.pythonhosted.org/packages/90/96/04b8e52da071d28f5e21a805b19cb9390aa17a47462ac87f5e2696b9566d/paginate-0.5.7-py2.py3-none-any.whl", hash = "sha256:b885e2af73abcf01d9559fd5216b57ef722f8c42affbb63942377668e35c7591", size = 13746 },
]

[[package]]
name = "pathspec"
version = "0.12.1"
source = { registry = "https://pypi.org/simple" }
sdist = { url = "https://files.pythonhosted.org/packages/ca/bc/f35b8446f4531a7cb215605d100cd88b7ac6f44ab3fc94870c120ab3adbf/pathspec-0.12.1.tar.gz", hash = "sha256:a482d51503a1ab33b1c67a6c3813a26953dbdc71c31dacaef9a838c4e29f5712", size = 51043 }
wheels = [
    { url = "https://files.pythonhosted.org/packages/cc/20/ff623b09d963f88bfde16306a54e12ee5ea43e9b597108672ff3a408aad6/pathspec-0.12.1-py3-none-any.whl", hash = "sha256:a0d503e138a4c123b27490a4f7beda6a01c6f288df0e4a8b79c7eb0dc7b4cc08", size = 31191 },
]

[[package]]
name = "pillow"
version = "10.4.0"
source = { registry = "https://pypi.org/simple" }
sdist = { url = "https://files.pythonhosted.org/packages/cd/74/ad3d526f3bf7b6d3f408b73fde271ec69dfac8b81341a318ce825f2b3812/pillow-10.4.0.tar.gz", hash = "sha256:166c1cd4d24309b30d61f79f4a9114b7b2313d7450912277855ff5dfd7cd4a06", size = 46555059 }
wheels = [
    { url = "https://files.pythonhosted.org/packages/0e/69/a31cccd538ca0b5272be2a38347f8839b97a14be104ea08b0db92f749c74/pillow-10.4.0-cp310-cp310-macosx_10_10_x86_64.whl", hash = "sha256:4d9667937cfa347525b319ae34375c37b9ee6b525440f3ef48542fcf66f2731e", size = 3509271 },
    { url = "https://files.pythonhosted.org/packages/9a/9e/4143b907be8ea0bce215f2ae4f7480027473f8b61fcedfda9d851082a5d2/pillow-10.4.0-cp310-cp310-macosx_11_0_arm64.whl", hash = "sha256:543f3dc61c18dafb755773efc89aae60d06b6596a63914107f75459cf984164d", size = 3375658 },
    { url = "https://files.pythonhosted.org/packages/8a/25/1fc45761955f9359b1169aa75e241551e74ac01a09f487adaaf4c3472d11/pillow-10.4.0-cp310-cp310-manylinux_2_17_aarch64.manylinux2014_aarch64.whl", hash = "sha256:7928ecbf1ece13956b95d9cbcfc77137652b02763ba384d9ab508099a2eca856", size = 4332075 },
    { url = "https://files.pythonhosted.org/packages/5e/dd/425b95d0151e1d6c951f45051112394f130df3da67363b6bc75dc4c27aba/pillow-10.4.0-cp310-cp310-manylinux_2_17_x86_64.manylinux2014_x86_64.whl", hash = "sha256:e4d49b85c4348ea0b31ea63bc75a9f3857869174e2bf17e7aba02945cd218e6f", size = 4444808 },
    { url = "https://files.pythonhosted.org/packages/b1/84/9a15cc5726cbbfe7f9f90bfb11f5d028586595907cd093815ca6644932e3/pillow-10.4.0-cp310-cp310-manylinux_2_28_aarch64.whl", hash = "sha256:6c762a5b0997f5659a5ef2266abc1d8851ad7749ad9a6a5506eb23d314e4f46b", size = 4356290 },
    { url = "https://files.pythonhosted.org/packages/b5/5b/6651c288b08df3b8c1e2f8c1152201e0b25d240e22ddade0f1e242fc9fa0/pillow-10.4.0-cp310-cp310-manylinux_2_28_x86_64.whl", hash = "sha256:a985e028fc183bf12a77a8bbf36318db4238a3ded7fa9df1b9a133f1cb79f8fc", size = 4525163 },
    { url = "https://files.pythonhosted.org/packages/07/8b/34854bf11a83c248505c8cb0fcf8d3d0b459a2246c8809b967963b6b12ae/pillow-10.4.0-cp310-cp310-musllinux_1_2_aarch64.whl", hash = "sha256:812f7342b0eee081eaec84d91423d1b4650bb9828eb53d8511bcef8ce5aecf1e", size = 4463100 },
    { url = "https://files.pythonhosted.org/packages/78/63/0632aee4e82476d9cbe5200c0cdf9ba41ee04ed77887432845264d81116d/pillow-10.4.0-cp310-cp310-musllinux_1_2_x86_64.whl", hash = "sha256:ac1452d2fbe4978c2eec89fb5a23b8387aba707ac72810d9490118817d9c0b46", size = 4592880 },
    { url = "https://files.pythonhosted.org/packages/df/56/b8663d7520671b4398b9d97e1ed9f583d4afcbefbda3c6188325e8c297bd/pillow-10.4.0-cp310-cp310-win32.whl", hash = "sha256:bcd5e41a859bf2e84fdc42f4edb7d9aba0a13d29a2abadccafad99de3feff984", size = 2235218 },
    { url = "https://files.pythonhosted.org/packages/f4/72/0203e94a91ddb4a9d5238434ae6c1ca10e610e8487036132ea9bf806ca2a/pillow-10.4.0-cp310-cp310-win_amd64.whl", hash = "sha256:ecd85a8d3e79cd7158dec1c9e5808e821feea088e2f69a974db5edf84dc53141", size = 2554487 },
    { url = "https://files.pythonhosted.org/packages/bd/52/7e7e93d7a6e4290543f17dc6f7d3af4bd0b3dd9926e2e8a35ac2282bc5f4/pillow-10.4.0-cp310-cp310-win_arm64.whl", hash = "sha256:ff337c552345e95702c5fde3158acb0625111017d0e5f24bf3acdb9cc16b90d1", size = 2243219 },
    { url = "https://files.pythonhosted.org/packages/a7/62/c9449f9c3043c37f73e7487ec4ef0c03eb9c9afc91a92b977a67b3c0bbc5/pillow-10.4.0-cp311-cp311-macosx_10_10_x86_64.whl", hash = "sha256:0a9ec697746f268507404647e531e92889890a087e03681a3606d9b920fbee3c", size = 3509265 },
    { url = "https://files.pythonhosted.org/packages/f4/5f/491dafc7bbf5a3cc1845dc0430872e8096eb9e2b6f8161509d124594ec2d/pillow-10.4.0-cp311-cp311-macosx_11_0_arm64.whl", hash = "sha256:dfe91cb65544a1321e631e696759491ae04a2ea11d36715eca01ce07284738be", size = 3375655 },
    { url = "https://files.pythonhosted.org/packages/73/d5/c4011a76f4207a3c151134cd22a1415741e42fa5ddecec7c0182887deb3d/pillow-10.4.0-cp311-cp311-manylinux_2_17_aarch64.manylinux2014_aarch64.whl", hash = "sha256:5dc6761a6efc781e6a1544206f22c80c3af4c8cf461206d46a1e6006e4429ff3", size = 4340304 },
    { url = "https://files.pythonhosted.org/packages/ac/10/c67e20445a707f7a610699bba4fe050583b688d8cd2d202572b257f46600/pillow-10.4.0-cp311-cp311-manylinux_2_17_x86_64.manylinux2014_x86_64.whl", hash = "sha256:5e84b6cc6a4a3d76c153a6b19270b3526a5a8ed6b09501d3af891daa2a9de7d6", size = 4452804 },
    { url = "https://files.pythonhosted.org/packages/a9/83/6523837906d1da2b269dee787e31df3b0acb12e3d08f024965a3e7f64665/pillow-10.4.0-cp311-cp311-manylinux_2_28_aarch64.whl", hash = "sha256:bbc527b519bd3aa9d7f429d152fea69f9ad37c95f0b02aebddff592688998abe", size = 4365126 },
    { url = "https://files.pythonhosted.org/packages/ba/e5/8c68ff608a4203085158cff5cc2a3c534ec384536d9438c405ed6370d080/pillow-10.4.0-cp311-cp311-manylinux_2_28_x86_64.whl", hash = "sha256:76a911dfe51a36041f2e756b00f96ed84677cdeb75d25c767f296c1c1eda1319", size = 4533541 },
    { url = "https://files.pythonhosted.org/packages/f4/7c/01b8dbdca5bc6785573f4cee96e2358b0918b7b2c7b60d8b6f3abf87a070/pillow-10.4.0-cp311-cp311-musllinux_1_2_aarch64.whl", hash = "sha256:59291fb29317122398786c2d44427bbd1a6d7ff54017075b22be9d21aa59bd8d", size = 4471616 },
    { url = "https://files.pythonhosted.org/packages/c8/57/2899b82394a35a0fbfd352e290945440e3b3785655a03365c0ca8279f351/pillow-10.4.0-cp311-cp311-musllinux_1_2_x86_64.whl", hash = "sha256:416d3a5d0e8cfe4f27f574362435bc9bae57f679a7158e0096ad2beb427b8696", size = 4600802 },
    { url = "https://files.pythonhosted.org/packages/4d/d7/a44f193d4c26e58ee5d2d9db3d4854b2cfb5b5e08d360a5e03fe987c0086/pillow-10.4.0-cp311-cp311-win32.whl", hash = "sha256:7086cc1d5eebb91ad24ded9f58bec6c688e9f0ed7eb3dbbf1e4800280a896496", size = 2235213 },
    { url = "https://files.pythonhosted.org/packages/c1/d0/5866318eec2b801cdb8c82abf190c8343d8a1cd8bf5a0c17444a6f268291/pillow-10.4.0-cp311-cp311-win_amd64.whl", hash = "sha256:cbed61494057c0f83b83eb3a310f0bf774b09513307c434d4366ed64f4128a91", size = 2554498 },
    { url = "https://files.pythonhosted.org/packages/d4/c8/310ac16ac2b97e902d9eb438688de0d961660a87703ad1561fd3dfbd2aa0/pillow-10.4.0-cp311-cp311-win_arm64.whl", hash = "sha256:f5f0c3e969c8f12dd2bb7e0b15d5c468b51e5017e01e2e867335c81903046a22", size = 2243219 },
    { url = "https://files.pythonhosted.org/packages/05/cb/0353013dc30c02a8be34eb91d25e4e4cf594b59e5a55ea1128fde1e5f8ea/pillow-10.4.0-cp312-cp312-macosx_10_10_x86_64.whl", hash = "sha256:673655af3eadf4df6b5457033f086e90299fdd7a47983a13827acf7459c15d94", size = 3509350 },
    { url = "https://files.pythonhosted.org/packages/e7/cf/5c558a0f247e0bf9cec92bff9b46ae6474dd736f6d906315e60e4075f737/pillow-10.4.0-cp312-cp312-macosx_11_0_arm64.whl", hash = "sha256:866b6942a92f56300012f5fbac71f2d610312ee65e22f1aa2609e491284e5597", size = 3374980 },
    { url = "https://files.pythonhosted.org/packages/84/48/6e394b86369a4eb68b8a1382c78dc092245af517385c086c5094e3b34428/pillow-10.4.0-cp312-cp312-manylinux_2_17_aarch64.manylinux2014_aarch64.whl", hash = "sha256:29dbdc4207642ea6aad70fbde1a9338753d33fb23ed6956e706936706f52dd80", size = 4343799 },
    { url = "https://files.pythonhosted.org/packages/3b/f3/a8c6c11fa84b59b9df0cd5694492da8c039a24cd159f0f6918690105c3be/pillow-10.4.0-cp312-cp312-manylinux_2_17_x86_64.manylinux2014_x86_64.whl", hash = "sha256:bf2342ac639c4cf38799a44950bbc2dfcb685f052b9e262f446482afaf4bffca", size = 4459973 },
    { url = "https://files.pythonhosted.org/packages/7d/1b/c14b4197b80150fb64453585247e6fb2e1d93761fa0fa9cf63b102fde822/pillow-10.4.0-cp312-cp312-manylinux_2_28_aarch64.whl", hash = "sha256:f5b92f4d70791b4a67157321c4e8225d60b119c5cc9aee8ecf153aace4aad4ef", size = 4370054 },
    { url = "https://files.pythonhosted.org/packages/55/77/40daddf677897a923d5d33329acd52a2144d54a9644f2a5422c028c6bf2d/pillow-10.4.0-cp312-cp312-manylinux_2_28_x86_64.whl", hash = "sha256:86dcb5a1eb778d8b25659d5e4341269e8590ad6b4e8b44d9f4b07f8d136c414a", size = 4539484 },
    { url = "https://files.pythonhosted.org/packages/40/54/90de3e4256b1207300fb2b1d7168dd912a2fb4b2401e439ba23c2b2cabde/pillow-10.4.0-cp312-cp312-musllinux_1_2_aarch64.whl", hash = "sha256:780c072c2e11c9b2c7ca37f9a2ee8ba66f44367ac3e5c7832afcfe5104fd6d1b", size = 4477375 },
    { url = "https://files.pythonhosted.org/packages/13/24/1bfba52f44193860918ff7c93d03d95e3f8748ca1de3ceaf11157a14cf16/pillow-10.4.0-cp312-cp312-musllinux_1_2_x86_64.whl", hash = "sha256:37fb69d905be665f68f28a8bba3c6d3223c8efe1edf14cc4cfa06c241f8c81d9", size = 4608773 },
    { url = "https://files.pythonhosted.org/packages/55/04/5e6de6e6120451ec0c24516c41dbaf80cce1b6451f96561235ef2429da2e/pillow-10.4.0-cp312-cp312-win32.whl", hash = "sha256:7dfecdbad5c301d7b5bde160150b4db4c659cee2b69589705b6f8a0c509d9f42", size = 2235690 },
    { url = "https://files.pythonhosted.org/packages/74/0a/d4ce3c44bca8635bd29a2eab5aa181b654a734a29b263ca8efe013beea98/pillow-10.4.0-cp312-cp312-win_amd64.whl", hash = "sha256:1d846aea995ad352d4bdcc847535bd56e0fd88d36829d2c90be880ef1ee4668a", size = 2554951 },
    { url = "https://files.pythonhosted.org/packages/b5/ca/184349ee40f2e92439be9b3502ae6cfc43ac4b50bc4fc6b3de7957563894/pillow-10.4.0-cp312-cp312-win_arm64.whl", hash = "sha256:e553cad5179a66ba15bb18b353a19020e73a7921296a7979c4a2b7f6a5cd57f9", size = 2243427 },
    { url = "https://files.pythonhosted.org/packages/c3/00/706cebe7c2c12a6318aabe5d354836f54adff7156fd9e1bd6c89f4ba0e98/pillow-10.4.0-cp313-cp313-macosx_10_13_x86_64.whl", hash = "sha256:8bc1a764ed8c957a2e9cacf97c8b2b053b70307cf2996aafd70e91a082e70df3", size = 3525685 },
    { url = "https://files.pythonhosted.org/packages/cf/76/f658cbfa49405e5ecbfb9ba42d07074ad9792031267e782d409fd8fe7c69/pillow-10.4.0-cp313-cp313-macosx_11_0_arm64.whl", hash = "sha256:6209bb41dc692ddfee4942517c19ee81b86c864b626dbfca272ec0f7cff5d9fb", size = 3374883 },
    { url = "https://files.pythonhosted.org/packages/46/2b/99c28c4379a85e65378211971c0b430d9c7234b1ec4d59b2668f6299e011/pillow-10.4.0-cp313-cp313-manylinux_2_17_aarch64.manylinux2014_aarch64.whl", hash = "sha256:bee197b30783295d2eb680b311af15a20a8b24024a19c3a26431ff83eb8d1f70", size = 4339837 },
    { url = "https://files.pythonhosted.org/packages/f1/74/b1ec314f624c0c43711fdf0d8076f82d9d802afd58f1d62c2a86878e8615/pillow-10.4.0-cp313-cp313-manylinux_2_17_x86_64.manylinux2014_x86_64.whl", hash = "sha256:1ef61f5dd14c300786318482456481463b9d6b91ebe5ef12f405afbba77ed0be", size = 4455562 },
    { url = "https://files.pythonhosted.org/packages/4a/2a/4b04157cb7b9c74372fa867096a1607e6fedad93a44deeff553ccd307868/pillow-10.4.0-cp313-cp313-manylinux_2_28_aarch64.whl", hash = "sha256:297e388da6e248c98bc4a02e018966af0c5f92dfacf5a5ca22fa01cb3179bca0", size = 4366761 },
    { url = "https://files.pythonhosted.org/packages/ac/7b/8f1d815c1a6a268fe90481232c98dd0e5fa8c75e341a75f060037bd5ceae/pillow-10.4.0-cp313-cp313-manylinux_2_28_x86_64.whl", hash = "sha256:e4db64794ccdf6cb83a59d73405f63adbe2a1887012e308828596100a0b2f6cc", size = 4536767 },
    { url = "https://files.pythonhosted.org/packages/e5/77/05fa64d1f45d12c22c314e7b97398ffb28ef2813a485465017b7978b3ce7/pillow-10.4.0-cp313-cp313-musllinux_1_2_aarch64.whl", hash = "sha256:bd2880a07482090a3bcb01f4265f1936a903d70bc740bfcb1fd4e8a2ffe5cf5a", size = 4477989 },
    { url = "https://files.pythonhosted.org/packages/12/63/b0397cfc2caae05c3fb2f4ed1b4fc4fc878f0243510a7a6034ca59726494/pillow-10.4.0-cp313-cp313-musllinux_1_2_x86_64.whl", hash = "sha256:4b35b21b819ac1dbd1233317adeecd63495f6babf21b7b2512d244ff6c6ce309", size = 4610255 },
    { url = "https://files.pythonhosted.org/packages/7b/f9/cfaa5082ca9bc4a6de66ffe1c12c2d90bf09c309a5f52b27759a596900e7/pillow-10.4.0-cp313-cp313-win32.whl", hash = "sha256:551d3fd6e9dc15e4c1eb6fc4ba2b39c0c7933fa113b220057a34f4bb3268a060", size = 2235603 },
    { url = "https://files.pythonhosted.org/packages/01/6a/30ff0eef6e0c0e71e55ded56a38d4859bf9d3634a94a88743897b5f96936/pillow-10.4.0-cp313-cp313-win_amd64.whl", hash = "sha256:030abdbe43ee02e0de642aee345efa443740aa4d828bfe8e2eb11922ea6a21ea", size = 2554972 },
    { url = "https://files.pythonhosted.org/packages/48/2c/2e0a52890f269435eee38b21c8218e102c621fe8d8df8b9dd06fabf879ba/pillow-10.4.0-cp313-cp313-win_arm64.whl", hash = "sha256:5b001114dd152cfd6b23befeb28d7aee43553e2402c9f159807bf55f33af8a8d", size = 2243375 },
    { url = "https://files.pythonhosted.org/packages/38/30/095d4f55f3a053392f75e2eae45eba3228452783bab3d9a920b951ac495c/pillow-10.4.0-pp310-pypy310_pp73-macosx_10_15_x86_64.whl", hash = "sha256:5b4815f2e65b30f5fbae9dfffa8636d992d49705723fe86a3661806e069352d4", size = 3493889 },
    { url = "https://files.pythonhosted.org/packages/f3/e8/4ff79788803a5fcd5dc35efdc9386af153569853767bff74540725b45863/pillow-10.4.0-pp310-pypy310_pp73-macosx_11_0_arm64.whl", hash = "sha256:8f0aef4ef59694b12cadee839e2ba6afeab89c0f39a3adc02ed51d109117b8da", size = 3346160 },
    { url = "https://files.pythonhosted.org/packages/d7/ac/4184edd511b14f760c73f5bb8a5d6fd85c591c8aff7c2229677a355c4179/pillow-10.4.0-pp310-pypy310_pp73-manylinux_2_17_aarch64.manylinux2014_aarch64.whl", hash = "sha256:9f4727572e2918acaa9077c919cbbeb73bd2b3ebcfe033b72f858fc9fbef0026", size = 3435020 },
    { url = "https://files.pythonhosted.org/packages/da/21/1749cd09160149c0a246a81d646e05f35041619ce76f6493d6a96e8d1103/pillow-10.4.0-pp310-pypy310_pp73-manylinux_2_17_x86_64.manylinux2014_x86_64.whl", hash = "sha256:ff25afb18123cea58a591ea0244b92eb1e61a1fd497bf6d6384f09bc3262ec3e", size = 3490539 },
    { url = "https://files.pythonhosted.org/packages/b6/f5/f71fe1888b96083b3f6dfa0709101f61fc9e972c0c8d04e9d93ccef2a045/pillow-10.4.0-pp310-pypy310_pp73-manylinux_2_28_aarch64.whl", hash = "sha256:dc3e2db6ba09ffd7d02ae9141cfa0ae23393ee7687248d46a7507b75d610f4f5", size = 3476125 },
    { url = "https://files.pythonhosted.org/packages/96/b9/c0362c54290a31866c3526848583a2f45a535aa9d725fd31e25d318c805f/pillow-10.4.0-pp310-pypy310_pp73-manylinux_2_28_x86_64.whl", hash = "sha256:02a2be69f9c9b8c1e97cf2713e789d4e398c751ecfd9967c18d0ce304efbf885", size = 3579373 },
    { url = "https://files.pythonhosted.org/packages/52/3b/ce7a01026a7cf46e5452afa86f97a5e88ca97f562cafa76570178ab56d8d/pillow-10.4.0-pp310-pypy310_pp73-win_amd64.whl", hash = "sha256:0755ffd4a0c6f267cccbae2e9903d95477ca2f77c4fcf3a3a09570001856c8a5", size = 2554661 },
]

[[package]]
name = "platformdirs"
version = "4.3.6"
source = { registry = "https://pypi.org/simple" }
sdist = { url = "https://files.pythonhosted.org/packages/13/fc/128cc9cb8f03208bdbf93d3aa862e16d376844a14f9a0ce5cf4507372de4/platformdirs-4.3.6.tar.gz", hash = "sha256:357fb2acbc885b0419afd3ce3ed34564c13c9b95c89360cd9563f73aa5e2b907", size = 21302 }
wheels = [
    { url = "https://files.pythonhosted.org/packages/3c/a6/bc1012356d8ece4d66dd75c4b9fc6c1f6650ddd5991e421177d9f8f671be/platformdirs-4.3.6-py3-none-any.whl", hash = "sha256:73e575e1408ab8103900836b97580d5307456908a03e92031bab39e4554cc3fb", size = 18439 },
]

[[package]]
name = "pluggy"
version = "1.5.0"
source = { registry = "https://pypi.org/simple" }
sdist = { url = "https://files.pythonhosted.org/packages/96/2d/02d4312c973c6050a18b314a5ad0b3210edb65a906f868e31c111dede4a6/pluggy-1.5.0.tar.gz", hash = "sha256:2cffa88e94fdc978c4c574f15f9e59b7f4201d439195c3715ca9e2486f1d0cf1", size = 67955 }
wheels = [
    { url = "https://files.pythonhosted.org/packages/88/5f/e351af9a41f866ac3f1fac4ca0613908d9a41741cfcf2228f4ad853b697d/pluggy-1.5.0-py3-none-any.whl", hash = "sha256:44e1ad92c8ca002de6377e165f3e0f1be63266ab4d554740532335b9d75ea669", size = 20556 },
]

[[package]]
name = "pre-commit"
version = "4.0.1"
source = { registry = "https://pypi.org/simple" }
dependencies = [
    { name = "cfgv" },
    { name = "identify" },
    { name = "nodeenv" },
    { name = "pyyaml" },
    { name = "virtualenv" },
]
sdist = { url = "https://files.pythonhosted.org/packages/2e/c8/e22c292035f1bac8b9f5237a2622305bc0304e776080b246f3df57c4ff9f/pre_commit-4.0.1.tar.gz", hash = "sha256:80905ac375958c0444c65e9cebebd948b3cdb518f335a091a670a89d652139d2", size = 191678 }
wheels = [
    { url = "https://files.pythonhosted.org/packages/16/8f/496e10d51edd6671ebe0432e33ff800aa86775d2d147ce7d43389324a525/pre_commit-4.0.1-py2.py3-none-any.whl", hash = "sha256:efde913840816312445dc98787724647c65473daefe420785f885e8ed9a06878", size = 218713 },
]

[[package]]
name = "proto-plus"
version = "1.25.0"
source = { registry = "https://pypi.org/simple" }
dependencies = [
    { name = "protobuf" },
]
sdist = { url = "https://files.pythonhosted.org/packages/7e/05/74417b2061e1bf1b82776037cad97094228fa1c1b6e82d08a78d3fb6ddb6/proto_plus-1.25.0.tar.gz", hash = "sha256:fbb17f57f7bd05a68b7707e745e26528b0b3c34e378db91eef93912c54982d91", size = 56124 }
wheels = [
    { url = "https://files.pythonhosted.org/packages/dd/25/0b7cc838ae3d76d46539020ec39fc92bfc9acc29367e58fe912702c2a79e/proto_plus-1.25.0-py3-none-any.whl", hash = "sha256:c91fc4a65074ade8e458e95ef8bac34d4008daa7cce4a12d6707066fca648961", size = 50126 },
]

[[package]]
name = "protobuf"
version = "5.29.1"
source = { registry = "https://pypi.org/simple" }
sdist = { url = "https://files.pythonhosted.org/packages/d2/4f/1639b7b1633d8fd55f216ba01e21bf2c43384ab25ef3ddb35d85a52033e8/protobuf-5.29.1.tar.gz", hash = "sha256:683be02ca21a6ffe80db6dd02c0b5b2892322c59ca57fd6c872d652cb80549cb", size = 424965 }
wheels = [
    { url = "https://files.pythonhosted.org/packages/50/c7/28669b04691a376cf7d0617d612f126aa0fff763d57df0142f9bf474c5b8/protobuf-5.29.1-cp310-abi3-win32.whl", hash = "sha256:22c1f539024241ee545cbcb00ee160ad1877975690b16656ff87dde107b5f110", size = 422706 },
    { url = "https://files.pythonhosted.org/packages/e3/33/dc7a7712f457456b7e0b16420ab8ba1cc8686751d3f28392eb43d0029ab9/protobuf-5.29.1-cp310-abi3-win_amd64.whl", hash = "sha256:1fc55267f086dd4050d18ef839d7bd69300d0d08c2a53ca7df3920cc271a3c34", size = 434505 },
    { url = "https://files.pythonhosted.org/packages/e5/39/44239fb1c6ec557e1731d996a5de89a9eb1ada7a92491fcf9c5d714052ed/protobuf-5.29.1-cp38-abi3-macosx_10_9_universal2.whl", hash = "sha256:d473655e29c0c4bbf8b69e9a8fb54645bc289dead6d753b952e7aa660254ae18", size = 417822 },
    { url = "https://files.pythonhosted.org/packages/fb/4a/ec56f101d38d4bef2959a9750209809242d86cf8b897db00f2f98bfa360e/protobuf-5.29.1-cp38-abi3-manylinux2014_aarch64.whl", hash = "sha256:b5ba1d0e4c8a40ae0496d0e2ecfdbb82e1776928a205106d14ad6985a09ec155", size = 319572 },
    { url = "https://files.pythonhosted.org/packages/04/52/c97c58a33b3d6c89a8138788576d372a90a6556f354799971c6b4d16d871/protobuf-5.29.1-cp38-abi3-manylinux2014_x86_64.whl", hash = "sha256:8ee1461b3af56145aca2800e6a3e2f928108c749ba8feccc6f5dd0062c410c0d", size = 319671 },
    { url = "https://files.pythonhosted.org/packages/3b/24/c8c49df8f6587719e1d400109b16c10c6902d0c9adddc8fff82840146f99/protobuf-5.29.1-py3-none-any.whl", hash = "sha256:32600ddb9c2a53dedc25b8581ea0f1fd8ea04956373c0c07577ce58d312522e0", size = 172547 },
]

[[package]]
name = "psycopg2-binary"
version = "2.9.10"
source = { registry = "https://pypi.org/simple" }
sdist = { url = "https://files.pythonhosted.org/packages/cb/0e/bdc8274dc0585090b4e3432267d7be4dfbfd8971c0fa59167c711105a6bf/psycopg2-binary-2.9.10.tar.gz", hash = "sha256:4b3df0e6990aa98acda57d983942eff13d824135fe2250e6522edaa782a06de2", size = 385764 }
wheels = [
    { url = "https://files.pythonhosted.org/packages/7a/81/331257dbf2801cdb82105306042f7a1637cc752f65f2bb688188e0de5f0b/psycopg2_binary-2.9.10-cp310-cp310-macosx_12_0_x86_64.whl", hash = "sha256:0ea8e3d0ae83564f2fc554955d327fa081d065c8ca5cc6d2abb643e2c9c1200f", size = 3043397 },
    { url = "https://files.pythonhosted.org/packages/e7/9a/7f4f2f031010bbfe6a02b4a15c01e12eb6b9b7b358ab33229f28baadbfc1/psycopg2_binary-2.9.10-cp310-cp310-macosx_14_0_arm64.whl", hash = "sha256:3e9c76f0ac6f92ecfc79516a8034a544926430f7b080ec5a0537bca389ee0906", size = 3274806 },
    { url = "https://files.pythonhosted.org/packages/e5/57/8ddd4b374fa811a0b0a0f49b6abad1cde9cb34df73ea3348cc283fcd70b4/psycopg2_binary-2.9.10-cp310-cp310-manylinux_2_17_aarch64.manylinux2014_aarch64.whl", hash = "sha256:2ad26b467a405c798aaa1458ba09d7e2b6e5f96b1ce0ac15d82fd9f95dc38a92", size = 2851361 },
    { url = "https://files.pythonhosted.org/packages/f9/66/d1e52c20d283f1f3a8e7e5c1e06851d432f123ef57b13043b4f9b21ffa1f/psycopg2_binary-2.9.10-cp310-cp310-manylinux_2_17_i686.manylinux2014_i686.whl", hash = "sha256:270934a475a0e4b6925b5f804e3809dd5f90f8613621d062848dd82f9cd62007", size = 3080836 },
    { url = "https://files.pythonhosted.org/packages/a0/cb/592d44a9546aba78f8a1249021fe7c59d3afb8a0ba51434d6610cc3462b6/psycopg2_binary-2.9.10-cp310-cp310-manylinux_2_17_ppc64le.manylinux2014_ppc64le.whl", hash = "sha256:48b338f08d93e7be4ab2b5f1dbe69dc5e9ef07170fe1f86514422076d9c010d0", size = 3264552 },
    { url = "https://files.pythonhosted.org/packages/64/33/c8548560b94b7617f203d7236d6cdf36fe1a5a3645600ada6efd79da946f/psycopg2_binary-2.9.10-cp310-cp310-manylinux_2_17_x86_64.manylinux2014_x86_64.whl", hash = "sha256:7f4152f8f76d2023aac16285576a9ecd2b11a9895373a1f10fd9db54b3ff06b4", size = 3019789 },
    { url = "https://files.pythonhosted.org/packages/b0/0e/c2da0db5bea88a3be52307f88b75eec72c4de62814cbe9ee600c29c06334/psycopg2_binary-2.9.10-cp310-cp310-musllinux_1_2_aarch64.whl", hash = "sha256:32581b3020c72d7a421009ee1c6bf4a131ef5f0a968fab2e2de0c9d2bb4577f1", size = 2871776 },
    { url = "https://files.pythonhosted.org/packages/15/d7/774afa1eadb787ddf41aab52d4c62785563e29949613c958955031408ae6/psycopg2_binary-2.9.10-cp310-cp310-musllinux_1_2_i686.whl", hash = "sha256:2ce3e21dc3437b1d960521eca599d57408a695a0d3c26797ea0f72e834c7ffe5", size = 2820959 },
    { url = "https://files.pythonhosted.org/packages/5e/ed/440dc3f5991a8c6172a1cde44850ead0e483a375277a1aef7cfcec00af07/psycopg2_binary-2.9.10-cp310-cp310-musllinux_1_2_ppc64le.whl", hash = "sha256:e984839e75e0b60cfe75e351db53d6db750b00de45644c5d1f7ee5d1f34a1ce5", size = 2919329 },
    { url = "https://files.pythonhosted.org/packages/03/be/2cc8f4282898306732d2ae7b7378ae14e8df3c1231b53579efa056aae887/psycopg2_binary-2.9.10-cp310-cp310-musllinux_1_2_x86_64.whl", hash = "sha256:3c4745a90b78e51d9ba06e2088a2fe0c693ae19cc8cb051ccda44e8df8a6eb53", size = 2957659 },
    { url = "https://files.pythonhosted.org/packages/d0/12/fb8e4f485d98c570e00dad5800e9a2349cfe0f71a767c856857160d343a5/psycopg2_binary-2.9.10-cp310-cp310-win32.whl", hash = "sha256:e5720a5d25e3b99cd0dc5c8a440570469ff82659bb09431c1439b92caf184d3b", size = 1024605 },
    { url = "https://files.pythonhosted.org/packages/22/4f/217cd2471ecf45d82905dd09085e049af8de6cfdc008b6663c3226dc1c98/psycopg2_binary-2.9.10-cp310-cp310-win_amd64.whl", hash = "sha256:3c18f74eb4386bf35e92ab2354a12c17e5eb4d9798e4c0ad3a00783eae7cd9f1", size = 1163817 },
    { url = "https://files.pythonhosted.org/packages/9c/8f/9feb01291d0d7a0a4c6a6bab24094135c2b59c6a81943752f632c75896d6/psycopg2_binary-2.9.10-cp311-cp311-macosx_12_0_x86_64.whl", hash = "sha256:04392983d0bb89a8717772a193cfaac58871321e3ec69514e1c4e0d4957b5aff", size = 3043397 },
    { url = "https://files.pythonhosted.org/packages/15/30/346e4683532011561cd9c8dfeac6a8153dd96452fee0b12666058ab7893c/psycopg2_binary-2.9.10-cp311-cp311-macosx_14_0_arm64.whl", hash = "sha256:1a6784f0ce3fec4edc64e985865c17778514325074adf5ad8f80636cd029ef7c", size = 3274806 },
    { url = "https://files.pythonhosted.org/packages/66/6e/4efebe76f76aee7ec99166b6c023ff8abdc4e183f7b70913d7c047701b79/psycopg2_binary-2.9.10-cp311-cp311-manylinux_2_17_aarch64.manylinux2014_aarch64.whl", hash = "sha256:b5f86c56eeb91dc3135b3fd8a95dc7ae14c538a2f3ad77a19645cf55bab1799c", size = 2851370 },
    { url = "https://files.pythonhosted.org/packages/7f/fd/ff83313f86b50f7ca089b161b8e0a22bb3c319974096093cd50680433fdb/psycopg2_binary-2.9.10-cp311-cp311-manylinux_2_17_i686.manylinux2014_i686.whl", hash = "sha256:2b3d2491d4d78b6b14f76881905c7a8a8abcf974aad4a8a0b065273a0ed7a2cb", size = 3080780 },
    { url = "https://files.pythonhosted.org/packages/e6/c4/bfadd202dcda8333a7ccafdc51c541dbdfce7c2c7cda89fa2374455d795f/psycopg2_binary-2.9.10-cp311-cp311-manylinux_2_17_ppc64le.manylinux2014_ppc64le.whl", hash = "sha256:2286791ececda3a723d1910441c793be44625d86d1a4e79942751197f4d30341", size = 3264583 },
    { url = "https://files.pythonhosted.org/packages/5d/f1/09f45ac25e704ac954862581f9f9ae21303cc5ded3d0b775532b407f0e90/psycopg2_binary-2.9.10-cp311-cp311-manylinux_2_17_x86_64.manylinux2014_x86_64.whl", hash = "sha256:512d29bb12608891e349af6a0cccedce51677725a921c07dba6342beaf576f9a", size = 3019831 },
    { url = "https://files.pythonhosted.org/packages/9e/2e/9beaea078095cc558f215e38f647c7114987d9febfc25cb2beed7c3582a5/psycopg2_binary-2.9.10-cp311-cp311-musllinux_1_2_aarch64.whl", hash = "sha256:5a507320c58903967ef7384355a4da7ff3f28132d679aeb23572753cbf2ec10b", size = 2871822 },
    { url = "https://files.pythonhosted.org/packages/01/9e/ef93c5d93f3dc9fc92786ffab39e323b9aed066ba59fdc34cf85e2722271/psycopg2_binary-2.9.10-cp311-cp311-musllinux_1_2_i686.whl", hash = "sha256:6d4fa1079cab9018f4d0bd2db307beaa612b0d13ba73b5c6304b9fe2fb441ff7", size = 2820975 },
    { url = "https://files.pythonhosted.org/packages/a5/f0/049e9631e3268fe4c5a387f6fc27e267ebe199acf1bc1bc9cbde4bd6916c/psycopg2_binary-2.9.10-cp311-cp311-musllinux_1_2_ppc64le.whl", hash = "sha256:851485a42dbb0bdc1edcdabdb8557c09c9655dfa2ca0460ff210522e073e319e", size = 2919320 },
    { url = "https://files.pythonhosted.org/packages/dc/9a/bcb8773b88e45fb5a5ea8339e2104d82c863a3b8558fbb2aadfe66df86b3/psycopg2_binary-2.9.10-cp311-cp311-musllinux_1_2_x86_64.whl", hash = "sha256:35958ec9e46432d9076286dda67942ed6d968b9c3a6a2fd62b48939d1d78bf68", size = 2957617 },
    { url = "https://files.pythonhosted.org/packages/e2/6b/144336a9bf08a67d217b3af3246abb1d027095dab726f0687f01f43e8c03/psycopg2_binary-2.9.10-cp311-cp311-win32.whl", hash = "sha256:ecced182e935529727401b24d76634a357c71c9275b356efafd8a2a91ec07392", size = 1024618 },
    { url = "https://files.pythonhosted.org/packages/61/69/3b3d7bd583c6d3cbe5100802efa5beacaacc86e37b653fc708bf3d6853b8/psycopg2_binary-2.9.10-cp311-cp311-win_amd64.whl", hash = "sha256:ee0e8c683a7ff25d23b55b11161c2663d4b099770f6085ff0a20d4505778d6b4", size = 1163816 },
    { url = "https://files.pythonhosted.org/packages/49/7d/465cc9795cf76f6d329efdafca74693714556ea3891813701ac1fee87545/psycopg2_binary-2.9.10-cp312-cp312-macosx_12_0_x86_64.whl", hash = "sha256:880845dfe1f85d9d5f7c412efea7a08946a46894537e4e5d091732eb1d34d9a0", size = 3044771 },
    { url = "https://files.pythonhosted.org/packages/8b/31/6d225b7b641a1a2148e3ed65e1aa74fc86ba3fee850545e27be9e1de893d/psycopg2_binary-2.9.10-cp312-cp312-macosx_14_0_arm64.whl", hash = "sha256:9440fa522a79356aaa482aa4ba500b65f28e5d0e63b801abf6aa152a29bd842a", size = 3275336 },
    { url = "https://files.pythonhosted.org/packages/30/b7/a68c2b4bff1cbb1728e3ec864b2d92327c77ad52edcd27922535a8366f68/psycopg2_binary-2.9.10-cp312-cp312-manylinux_2_17_aarch64.manylinux2014_aarch64.whl", hash = "sha256:e3923c1d9870c49a2d44f795df0c889a22380d36ef92440ff618ec315757e539", size = 2851637 },
    { url = "https://files.pythonhosted.org/packages/0b/b1/cfedc0e0e6f9ad61f8657fd173b2f831ce261c02a08c0b09c652b127d813/psycopg2_binary-2.9.10-cp312-cp312-manylinux_2_17_i686.manylinux2014_i686.whl", hash = "sha256:7b2c956c028ea5de47ff3a8d6b3cc3330ab45cf0b7c3da35a2d6ff8420896526", size = 3082097 },
    { url = "https://files.pythonhosted.org/packages/18/ed/0a8e4153c9b769f59c02fb5e7914f20f0b2483a19dae7bf2db54b743d0d0/psycopg2_binary-2.9.10-cp312-cp312-manylinux_2_17_ppc64le.manylinux2014_ppc64le.whl", hash = "sha256:f758ed67cab30b9a8d2833609513ce4d3bd027641673d4ebc9c067e4d208eec1", size = 3264776 },
    { url = "https://files.pythonhosted.org/packages/10/db/d09da68c6a0cdab41566b74e0a6068a425f077169bed0946559b7348ebe9/psycopg2_binary-2.9.10-cp312-cp312-manylinux_2_17_x86_64.manylinux2014_x86_64.whl", hash = "sha256:8cd9b4f2cfab88ed4a9106192de509464b75a906462fb846b936eabe45c2063e", size = 3020968 },
    { url = "https://files.pythonhosted.org/packages/94/28/4d6f8c255f0dfffb410db2b3f9ac5218d959a66c715c34cac31081e19b95/psycopg2_binary-2.9.10-cp312-cp312-musllinux_1_2_aarch64.whl", hash = "sha256:6dc08420625b5a20b53551c50deae6e231e6371194fa0651dbe0fb206452ae1f", size = 2872334 },
    { url = "https://files.pythonhosted.org/packages/05/f7/20d7bf796593c4fea95e12119d6cc384ff1f6141a24fbb7df5a668d29d29/psycopg2_binary-2.9.10-cp312-cp312-musllinux_1_2_i686.whl", hash = "sha256:d7cd730dfa7c36dbe8724426bf5612798734bff2d3c3857f36f2733f5bfc7c00", size = 2822722 },
    { url = "https://files.pythonhosted.org/packages/4d/e4/0c407ae919ef626dbdb32835a03b6737013c3cc7240169843965cada2bdf/psycopg2_binary-2.9.10-cp312-cp312-musllinux_1_2_ppc64le.whl", hash = "sha256:155e69561d54d02b3c3209545fb08938e27889ff5a10c19de8d23eb5a41be8a5", size = 2920132 },
    { url = "https://files.pythonhosted.org/packages/2d/70/aa69c9f69cf09a01da224909ff6ce8b68faeef476f00f7ec377e8f03be70/psycopg2_binary-2.9.10-cp312-cp312-musllinux_1_2_x86_64.whl", hash = "sha256:c3cc28a6fd5a4a26224007712e79b81dbaee2ffb90ff406256158ec4d7b52b47", size = 2959312 },
    { url = "https://files.pythonhosted.org/packages/d3/bd/213e59854fafe87ba47814bf413ace0dcee33a89c8c8c814faca6bc7cf3c/psycopg2_binary-2.9.10-cp312-cp312-win32.whl", hash = "sha256:ec8a77f521a17506a24a5f626cb2aee7850f9b69a0afe704586f63a464f3cd64", size = 1025191 },
    { url = "https://files.pythonhosted.org/packages/92/29/06261ea000e2dc1e22907dbbc483a1093665509ea586b29b8986a0e56733/psycopg2_binary-2.9.10-cp312-cp312-win_amd64.whl", hash = "sha256:18c5ee682b9c6dd3696dad6e54cc7ff3a1a9020df6a5c0f861ef8bfd338c3ca0", size = 1164031 },
    { url = "https://files.pythonhosted.org/packages/3e/30/d41d3ba765609c0763505d565c4d12d8f3c79793f0d0f044ff5a28bf395b/psycopg2_binary-2.9.10-cp313-cp313-macosx_12_0_x86_64.whl", hash = "sha256:26540d4a9a4e2b096f1ff9cce51253d0504dca5a85872c7f7be23be5a53eb18d", size = 3044699 },
    { url = "https://files.pythonhosted.org/packages/35/44/257ddadec7ef04536ba71af6bc6a75ec05c5343004a7ec93006bee66c0bc/psycopg2_binary-2.9.10-cp313-cp313-macosx_14_0_arm64.whl", hash = "sha256:e217ce4d37667df0bc1c397fdcd8de5e81018ef305aed9415c3b093faaeb10fb", size = 3275245 },
    { url = "https://files.pythonhosted.org/packages/1b/11/48ea1cd11de67f9efd7262085588790a95d9dfcd9b8a687d46caf7305c1a/psycopg2_binary-2.9.10-cp313-cp313-manylinux_2_17_aarch64.manylinux2014_aarch64.whl", hash = "sha256:245159e7ab20a71d989da00f280ca57da7641fa2cdcf71749c193cea540a74f7", size = 2851631 },
    { url = "https://files.pythonhosted.org/packages/62/e0/62ce5ee650e6c86719d621a761fe4bc846ab9eff8c1f12b1ed5741bf1c9b/psycopg2_binary-2.9.10-cp313-cp313-manylinux_2_17_i686.manylinux2014_i686.whl", hash = "sha256:3c4ded1a24b20021ebe677b7b08ad10bf09aac197d6943bfe6fec70ac4e4690d", size = 3082140 },
    { url = "https://files.pythonhosted.org/packages/27/ce/63f946c098611f7be234c0dd7cb1ad68b0b5744d34f68062bb3c5aa510c8/psycopg2_binary-2.9.10-cp313-cp313-manylinux_2_17_ppc64le.manylinux2014_ppc64le.whl", hash = "sha256:3abb691ff9e57d4a93355f60d4f4c1dd2d68326c968e7db17ea96df3c023ef73", size = 3264762 },
    { url = "https://files.pythonhosted.org/packages/43/25/c603cd81402e69edf7daa59b1602bd41eb9859e2824b8c0855d748366ac9/psycopg2_binary-2.9.10-cp313-cp313-manylinux_2_17_x86_64.manylinux2014_x86_64.whl", hash = "sha256:8608c078134f0b3cbd9f89b34bd60a943b23fd33cc5f065e8d5f840061bd0673", size = 3020967 },
    { url = "https://files.pythonhosted.org/packages/5f/d6/8708d8c6fca531057fa170cdde8df870e8b6a9b136e82b361c65e42b841e/psycopg2_binary-2.9.10-cp313-cp313-musllinux_1_2_aarch64.whl", hash = "sha256:230eeae2d71594103cd5b93fd29d1ace6420d0b86f4778739cb1a5a32f607d1f", size = 2872326 },
    { url = "https://files.pythonhosted.org/packages/ce/ac/5b1ea50fc08a9df82de7e1771537557f07c2632231bbab652c7e22597908/psycopg2_binary-2.9.10-cp313-cp313-musllinux_1_2_i686.whl", hash = "sha256:bb89f0a835bcfc1d42ccd5f41f04870c1b936d8507c6df12b7737febc40f0909", size = 2822712 },
    { url = "https://files.pythonhosted.org/packages/c4/fc/504d4503b2abc4570fac3ca56eb8fed5e437bf9c9ef13f36b6621db8ef00/psycopg2_binary-2.9.10-cp313-cp313-musllinux_1_2_ppc64le.whl", hash = "sha256:f0c2d907a1e102526dd2986df638343388b94c33860ff3bbe1384130828714b1", size = 2920155 },
    { url = "https://files.pythonhosted.org/packages/b2/d1/323581e9273ad2c0dbd1902f3fb50c441da86e894b6e25a73c3fda32c57e/psycopg2_binary-2.9.10-cp313-cp313-musllinux_1_2_x86_64.whl", hash = "sha256:f8157bed2f51db683f31306aa497311b560f2265998122abe1dce6428bd86567", size = 2959356 },
]

[[package]]
name = "pyasn1"
version = "0.6.1"
source = { registry = "https://pypi.org/simple" }
sdist = { url = "https://files.pythonhosted.org/packages/ba/e9/01f1a64245b89f039897cb0130016d79f77d52669aae6ee7b159a6c4c018/pyasn1-0.6.1.tar.gz", hash = "sha256:6f580d2bdd84365380830acf45550f2511469f673cb4a5ae3857a3170128b034", size = 145322 }
wheels = [
    { url = "https://files.pythonhosted.org/packages/c8/f1/d6a797abb14f6283c0ddff96bbdd46937f64122b8c925cab503dd37f8214/pyasn1-0.6.1-py3-none-any.whl", hash = "sha256:0d632f46f2ba09143da3a8afe9e33fb6f92fa2320ab7e886e2d0f7672af84629", size = 83135 },
]

[[package]]
name = "pyasn1-modules"
version = "0.4.1"
source = { registry = "https://pypi.org/simple" }
dependencies = [
    { name = "pyasn1" },
]
sdist = { url = "https://files.pythonhosted.org/packages/1d/67/6afbf0d507f73c32d21084a79946bfcfca5fbc62a72057e9c23797a737c9/pyasn1_modules-0.4.1.tar.gz", hash = "sha256:c28e2dbf9c06ad61c71a075c7e0f9fd0f1b0bb2d2ad4377f240d33ac2ab60a7c", size = 310028 }
wheels = [
    { url = "https://files.pythonhosted.org/packages/77/89/bc88a6711935ba795a679ea6ebee07e128050d6382eaa35a0a47c8032bdc/pyasn1_modules-0.4.1-py3-none-any.whl", hash = "sha256:49bfa96b45a292b711e986f222502c1c9a5e1f4e568fc30e2574a6c7d07838fd", size = 181537 },
]

[[package]]
name = "pycountry"
version = "24.6.1"
source = { registry = "https://pypi.org/simple" }
sdist = { url = "https://files.pythonhosted.org/packages/76/57/c389fa68c50590881a75b7883eeb3dc15e9e73a0fdc001cdd45c13290c92/pycountry-24.6.1.tar.gz", hash = "sha256:b61b3faccea67f87d10c1f2b0fc0be714409e8fcdcc1315613174f6466c10221", size = 6043910 }
wheels = [
    { url = "https://files.pythonhosted.org/packages/b1/ec/1fb891d8a2660716aadb2143235481d15ed1cbfe3ad669194690b0604492/pycountry-24.6.1-py3-none-any.whl", hash = "sha256:f1a4fb391cd7214f8eefd39556d740adcc233c778a27f8942c8dca351d6ce06f", size = 6335189 },
]

[[package]]
name = "pycparser"
version = "2.22"
source = { registry = "https://pypi.org/simple" }
sdist = { url = "https://files.pythonhosted.org/packages/1d/b2/31537cf4b1ca988837256c910a668b553fceb8f069bedc4b1c826024b52c/pycparser-2.22.tar.gz", hash = "sha256:491c8be9c040f5390f5bf44a5b07752bd07f56edf992381b05c701439eec10f6", size = 172736 }
wheels = [
    { url = "https://files.pythonhosted.org/packages/13/a3/a812df4e2dd5696d1f351d58b8fe16a405b234ad2886a0dab9183fb78109/pycparser-2.22-py3-none-any.whl", hash = "sha256:c3702b6d3dd8c7abc1afa565d7e63d53a1d0bd86cdc24edd75470f4de499cfcc", size = 117552 },
]

[[package]]
name = "pydantic"
version = "2.10.3"
source = { registry = "https://pypi.org/simple" }
dependencies = [
    { name = "annotated-types" },
    { name = "pydantic-core" },
    { name = "typing-extensions" },
]
sdist = { url = "https://files.pythonhosted.org/packages/45/0f/27908242621b14e649a84e62b133de45f84c255eecb350ab02979844a788/pydantic-2.10.3.tar.gz", hash = "sha256:cb5ac360ce894ceacd69c403187900a02c4b20b693a9dd1d643e1effab9eadf9", size = 786486 }
wheels = [
    { url = "https://files.pythonhosted.org/packages/62/51/72c18c55cf2f46ff4f91ebcc8f75aa30f7305f3d726be3f4ebffb4ae972b/pydantic-2.10.3-py3-none-any.whl", hash = "sha256:be04d85bbc7b65651c5f8e6b9976ed9c6f41782a55524cef079a34a0bb82144d", size = 456997 },
]

[[package]]
name = "pydantic-core"
version = "2.27.1"
source = { registry = "https://pypi.org/simple" }
dependencies = [
    { name = "typing-extensions" },
]
sdist = { url = "https://files.pythonhosted.org/packages/a6/9f/7de1f19b6aea45aeb441838782d68352e71bfa98ee6fa048d5041991b33e/pydantic_core-2.27.1.tar.gz", hash = "sha256:62a763352879b84aa31058fc931884055fd75089cccbd9d58bb6afd01141b235", size = 412785 }
wheels = [
    { url = "https://files.pythonhosted.org/packages/6e/ce/60fd96895c09738648c83f3f00f595c807cb6735c70d3306b548cc96dd49/pydantic_core-2.27.1-cp310-cp310-macosx_10_12_x86_64.whl", hash = "sha256:71a5e35c75c021aaf400ac048dacc855f000bdfed91614b4a726f7432f1f3d6a", size = 1897984 },
    { url = "https://files.pythonhosted.org/packages/fd/b9/84623d6b6be98cc209b06687d9bca5a7b966ffed008d15225dd0d20cce2e/pydantic_core-2.27.1-cp310-cp310-macosx_11_0_arm64.whl", hash = "sha256:f82d068a2d6ecfc6e054726080af69a6764a10015467d7d7b9f66d6ed5afa23b", size = 1807491 },
    { url = "https://files.pythonhosted.org/packages/01/72/59a70165eabbc93b1111d42df9ca016a4aa109409db04304829377947028/pydantic_core-2.27.1-cp310-cp310-manylinux_2_17_aarch64.manylinux2014_aarch64.whl", hash = "sha256:121ceb0e822f79163dd4699e4c54f5ad38b157084d97b34de8b232bcaad70278", size = 1831953 },
    { url = "https://files.pythonhosted.org/packages/7c/0c/24841136476adafd26f94b45bb718a78cb0500bd7b4f8d667b67c29d7b0d/pydantic_core-2.27.1-cp310-cp310-manylinux_2_17_armv7l.manylinux2014_armv7l.whl", hash = "sha256:4603137322c18eaf2e06a4495f426aa8d8388940f3c457e7548145011bb68e05", size = 1856071 },
    { url = "https://files.pythonhosted.org/packages/53/5e/c32957a09cceb2af10d7642df45d1e3dbd8596061f700eac93b801de53c0/pydantic_core-2.27.1-cp310-cp310-manylinux_2_17_ppc64le.manylinux2014_ppc64le.whl", hash = "sha256:a33cd6ad9017bbeaa9ed78a2e0752c5e250eafb9534f308e7a5f7849b0b1bfb4", size = 2038439 },
    { url = "https://files.pythonhosted.org/packages/e4/8f/979ab3eccd118b638cd6d8f980fea8794f45018255a36044dea40fe579d4/pydantic_core-2.27.1-cp310-cp310-manylinux_2_17_s390x.manylinux2014_s390x.whl", hash = "sha256:15cc53a3179ba0fcefe1e3ae50beb2784dede4003ad2dfd24f81bba4b23a454f", size = 2787416 },
    { url = "https://files.pythonhosted.org/packages/02/1d/00f2e4626565b3b6d3690dab4d4fe1a26edd6a20e53749eb21ca892ef2df/pydantic_core-2.27.1-cp310-cp310-manylinux_2_17_x86_64.manylinux2014_x86_64.whl", hash = "sha256:45d9c5eb9273aa50999ad6adc6be5e0ecea7e09dbd0d31bd0c65a55a2592ca08", size = 2134548 },
    { url = "https://files.pythonhosted.org/packages/9d/46/3112621204128b90898adc2e721a3cd6cf5626504178d6f32c33b5a43b79/pydantic_core-2.27.1-cp310-cp310-manylinux_2_5_i686.manylinux1_i686.whl", hash = "sha256:8bf7b66ce12a2ac52d16f776b31d16d91033150266eb796967a7e4621707e4f6", size = 1989882 },
    { url = "https://files.pythonhosted.org/packages/49/ec/557dd4ff5287ffffdf16a31d08d723de6762bb1b691879dc4423392309bc/pydantic_core-2.27.1-cp310-cp310-musllinux_1_1_aarch64.whl", hash = "sha256:655d7dd86f26cb15ce8a431036f66ce0318648f8853d709b4167786ec2fa4807", size = 1995829 },
    { url = "https://files.pythonhosted.org/packages/6e/b2/610dbeb74d8d43921a7234555e4c091cb050a2bdb8cfea86d07791ce01c5/pydantic_core-2.27.1-cp310-cp310-musllinux_1_1_armv7l.whl", hash = "sha256:5556470f1a2157031e676f776c2bc20acd34c1990ca5f7e56f1ebf938b9ab57c", size = 2091257 },
    { url = "https://files.pythonhosted.org/packages/8c/7f/4bf8e9d26a9118521c80b229291fa9558a07cdd9a968ec2d5c1026f14fbc/pydantic_core-2.27.1-cp310-cp310-musllinux_1_1_x86_64.whl", hash = "sha256:f69ed81ab24d5a3bd93861c8c4436f54afdf8e8cc421562b0c7504cf3be58206", size = 2143894 },
    { url = "https://files.pythonhosted.org/packages/1f/1c/875ac7139c958f4390f23656fe696d1acc8edf45fb81e4831960f12cd6e4/pydantic_core-2.27.1-cp310-none-win32.whl", hash = "sha256:f5a823165e6d04ccea61a9f0576f345f8ce40ed533013580e087bd4d7442b52c", size = 1816081 },
    { url = "https://files.pythonhosted.org/packages/d7/41/55a117acaeda25ceae51030b518032934f251b1dac3704a53781383e3491/pydantic_core-2.27.1-cp310-none-win_amd64.whl", hash = "sha256:57866a76e0b3823e0b56692d1a0bf722bffb324839bb5b7226a7dbd6c9a40b17", size = 1981109 },
    { url = "https://files.pythonhosted.org/packages/27/39/46fe47f2ad4746b478ba89c561cafe4428e02b3573df882334bd2964f9cb/pydantic_core-2.27.1-cp311-cp311-macosx_10_12_x86_64.whl", hash = "sha256:ac3b20653bdbe160febbea8aa6c079d3df19310d50ac314911ed8cc4eb7f8cb8", size = 1895553 },
    { url = "https://files.pythonhosted.org/packages/1c/00/0804e84a78b7fdb394fff4c4f429815a10e5e0993e6ae0e0b27dd20379ee/pydantic_core-2.27.1-cp311-cp311-macosx_11_0_arm64.whl", hash = "sha256:a5a8e19d7c707c4cadb8c18f5f60c843052ae83c20fa7d44f41594c644a1d330", size = 1807220 },
    { url = "https://files.pythonhosted.org/packages/01/de/df51b3bac9820d38371f5a261020f505025df732ce566c2a2e7970b84c8c/pydantic_core-2.27.1-cp311-cp311-manylinux_2_17_aarch64.manylinux2014_aarch64.whl", hash = "sha256:7f7059ca8d64fea7f238994c97d91f75965216bcbe5f695bb44f354893f11d52", size = 1829727 },
    { url = "https://files.pythonhosted.org/packages/5f/d9/c01d19da8f9e9fbdb2bf99f8358d145a312590374d0dc9dd8dbe484a9cde/pydantic_core-2.27.1-cp311-cp311-manylinux_2_17_armv7l.manylinux2014_armv7l.whl", hash = "sha256:bed0f8a0eeea9fb72937ba118f9db0cb7e90773462af7962d382445f3005e5a4", size = 1854282 },
    { url = "https://files.pythonhosted.org/packages/5f/84/7db66eb12a0dc88c006abd6f3cbbf4232d26adfd827a28638c540d8f871d/pydantic_core-2.27.1-cp311-cp311-manylinux_2_17_ppc64le.manylinux2014_ppc64le.whl", hash = "sha256:a3cb37038123447cf0f3ea4c74751f6a9d7afef0eb71aa07bf5f652b5e6a132c", size = 2037437 },
    { url = "https://files.pythonhosted.org/packages/34/ac/a2537958db8299fbabed81167d58cc1506049dba4163433524e06a7d9f4c/pydantic_core-2.27.1-cp311-cp311-manylinux_2_17_s390x.manylinux2014_s390x.whl", hash = "sha256:84286494f6c5d05243456e04223d5a9417d7f443c3b76065e75001beb26f88de", size = 2780899 },
    { url = "https://files.pythonhosted.org/packages/4a/c1/3e38cd777ef832c4fdce11d204592e135ddeedb6c6f525478a53d1c7d3e5/pydantic_core-2.27.1-cp311-cp311-manylinux_2_17_x86_64.manylinux2014_x86_64.whl", hash = "sha256:acc07b2cfc5b835444b44a9956846b578d27beeacd4b52e45489e93276241025", size = 2135022 },
    { url = "https://files.pythonhosted.org/packages/7a/69/b9952829f80fd555fe04340539d90e000a146f2a003d3fcd1e7077c06c71/pydantic_core-2.27.1-cp311-cp311-manylinux_2_5_i686.manylinux1_i686.whl", hash = "sha256:4fefee876e07a6e9aad7a8c8c9f85b0cdbe7df52b8a9552307b09050f7512c7e", size = 1987969 },
    { url = "https://files.pythonhosted.org/packages/05/72/257b5824d7988af43460c4e22b63932ed651fe98804cc2793068de7ec554/pydantic_core-2.27.1-cp311-cp311-musllinux_1_1_aarch64.whl", hash = "sha256:258c57abf1188926c774a4c94dd29237e77eda19462e5bb901d88adcab6af919", size = 1994625 },
    { url = "https://files.pythonhosted.org/packages/73/c3/78ed6b7f3278a36589bcdd01243189ade7fc9b26852844938b4d7693895b/pydantic_core-2.27.1-cp311-cp311-musllinux_1_1_armv7l.whl", hash = "sha256:35c14ac45fcfdf7167ca76cc80b2001205a8d5d16d80524e13508371fb8cdd9c", size = 2090089 },
    { url = "https://files.pythonhosted.org/packages/8d/c8/b4139b2f78579960353c4cd987e035108c93a78371bb19ba0dc1ac3b3220/pydantic_core-2.27.1-cp311-cp311-musllinux_1_1_x86_64.whl", hash = "sha256:d1b26e1dff225c31897696cab7d4f0a315d4c0d9e8666dbffdb28216f3b17fdc", size = 2142496 },
    { url = "https://files.pythonhosted.org/packages/3e/f8/171a03e97eb36c0b51981efe0f78460554a1d8311773d3d30e20c005164e/pydantic_core-2.27.1-cp311-none-win32.whl", hash = "sha256:2cdf7d86886bc6982354862204ae3b2f7f96f21a3eb0ba5ca0ac42c7b38598b9", size = 1811758 },
    { url = "https://files.pythonhosted.org/packages/6a/fe/4e0e63c418c1c76e33974a05266e5633e879d4061f9533b1706a86f77d5b/pydantic_core-2.27.1-cp311-none-win_amd64.whl", hash = "sha256:3af385b0cee8df3746c3f406f38bcbfdc9041b5c2d5ce3e5fc6637256e60bbc5", size = 1980864 },
    { url = "https://files.pythonhosted.org/packages/50/fc/93f7238a514c155a8ec02fc7ac6376177d449848115e4519b853820436c5/pydantic_core-2.27.1-cp311-none-win_arm64.whl", hash = "sha256:81f2ec23ddc1b476ff96563f2e8d723830b06dceae348ce02914a37cb4e74b89", size = 1864327 },
    { url = "https://files.pythonhosted.org/packages/be/51/2e9b3788feb2aebff2aa9dfbf060ec739b38c05c46847601134cc1fed2ea/pydantic_core-2.27.1-cp312-cp312-macosx_10_12_x86_64.whl", hash = "sha256:9cbd94fc661d2bab2bc702cddd2d3370bbdcc4cd0f8f57488a81bcce90c7a54f", size = 1895239 },
    { url = "https://files.pythonhosted.org/packages/7b/9e/f8063952e4a7d0127f5d1181addef9377505dcce3be224263b25c4f0bfd9/pydantic_core-2.27.1-cp312-cp312-macosx_11_0_arm64.whl", hash = "sha256:5f8c4718cd44ec1580e180cb739713ecda2bdee1341084c1467802a417fe0f02", size = 1805070 },
    { url = "https://files.pythonhosted.org/packages/2c/9d/e1d6c4561d262b52e41b17a7ef8301e2ba80b61e32e94520271029feb5d8/pydantic_core-2.27.1-cp312-cp312-manylinux_2_17_aarch64.manylinux2014_aarch64.whl", hash = "sha256:15aae984e46de8d376df515f00450d1522077254ef6b7ce189b38ecee7c9677c", size = 1828096 },
    { url = "https://files.pythonhosted.org/packages/be/65/80ff46de4266560baa4332ae3181fffc4488ea7d37282da1a62d10ab89a4/pydantic_core-2.27.1-cp312-cp312-manylinux_2_17_armv7l.manylinux2014_armv7l.whl", hash = "sha256:1ba5e3963344ff25fc8c40da90f44b0afca8cfd89d12964feb79ac1411a260ac", size = 1857708 },
    { url = "https://files.pythonhosted.org/packages/d5/ca/3370074ad758b04d9562b12ecdb088597f4d9d13893a48a583fb47682cdf/pydantic_core-2.27.1-cp312-cp312-manylinux_2_17_ppc64le.manylinux2014_ppc64le.whl", hash = "sha256:992cea5f4f3b29d6b4f7f1726ed8ee46c8331c6b4eed6db5b40134c6fe1768bb", size = 2037751 },
    { url = "https://files.pythonhosted.org/packages/b1/e2/4ab72d93367194317b99d051947c071aef6e3eb95f7553eaa4208ecf9ba4/pydantic_core-2.27.1-cp312-cp312-manylinux_2_17_s390x.manylinux2014_s390x.whl", hash = "sha256:0325336f348dbee6550d129b1627cb8f5351a9dc91aad141ffb96d4937bd9529", size = 2733863 },
    { url = "https://files.pythonhosted.org/packages/8a/c6/8ae0831bf77f356bb73127ce5a95fe115b10f820ea480abbd72d3cc7ccf3/pydantic_core-2.27.1-cp312-cp312-manylinux_2_17_x86_64.manylinux2014_x86_64.whl", hash = "sha256:7597c07fbd11515f654d6ece3d0e4e5093edc30a436c63142d9a4b8e22f19c35", size = 2161161 },
    { url = "https://files.pythonhosted.org/packages/f1/f4/b2fe73241da2429400fc27ddeaa43e35562f96cf5b67499b2de52b528cad/pydantic_core-2.27.1-cp312-cp312-manylinux_2_5_i686.manylinux1_i686.whl", hash = "sha256:3bbd5d8cc692616d5ef6fbbbd50dbec142c7e6ad9beb66b78a96e9c16729b089", size = 1993294 },
    { url = "https://files.pythonhosted.org/packages/77/29/4bb008823a7f4cc05828198153f9753b3bd4c104d93b8e0b1bfe4e187540/pydantic_core-2.27.1-cp312-cp312-musllinux_1_1_aarch64.whl", hash = "sha256:dc61505e73298a84a2f317255fcc72b710b72980f3a1f670447a21efc88f8381", size = 2001468 },
    { url = "https://files.pythonhosted.org/packages/f2/a9/0eaceeba41b9fad851a4107e0cf999a34ae8f0d0d1f829e2574f3d8897b0/pydantic_core-2.27.1-cp312-cp312-musllinux_1_1_armv7l.whl", hash = "sha256:e1f735dc43da318cad19b4173dd1ffce1d84aafd6c9b782b3abc04a0d5a6f5bb", size = 2091413 },
    { url = "https://files.pythonhosted.org/packages/d8/36/eb8697729725bc610fd73940f0d860d791dc2ad557faaefcbb3edbd2b349/pydantic_core-2.27.1-cp312-cp312-musllinux_1_1_x86_64.whl", hash = "sha256:f4e5658dbffe8843a0f12366a4c2d1c316dbe09bb4dfbdc9d2d9cd6031de8aae", size = 2154735 },
    { url = "https://files.pythonhosted.org/packages/52/e5/4f0fbd5c5995cc70d3afed1b5c754055bb67908f55b5cb8000f7112749bf/pydantic_core-2.27.1-cp312-none-win32.whl", hash = "sha256:672ebbe820bb37988c4d136eca2652ee114992d5d41c7e4858cdd90ea94ffe5c", size = 1833633 },
    { url = "https://files.pythonhosted.org/packages/ee/f2/c61486eee27cae5ac781305658779b4a6b45f9cc9d02c90cb21b940e82cc/pydantic_core-2.27.1-cp312-none-win_amd64.whl", hash = "sha256:66ff044fd0bb1768688aecbe28b6190f6e799349221fb0de0e6f4048eca14c16", size = 1986973 },
    { url = "https://files.pythonhosted.org/packages/df/a6/e3f12ff25f250b02f7c51be89a294689d175ac76e1096c32bf278f29ca1e/pydantic_core-2.27.1-cp312-none-win_arm64.whl", hash = "sha256:9a3b0793b1bbfd4146304e23d90045f2a9b5fd5823aa682665fbdaf2a6c28f3e", size = 1883215 },
    { url = "https://files.pythonhosted.org/packages/0f/d6/91cb99a3c59d7b072bded9959fbeab0a9613d5a4935773c0801f1764c156/pydantic_core-2.27.1-cp313-cp313-macosx_10_12_x86_64.whl", hash = "sha256:f216dbce0e60e4d03e0c4353c7023b202d95cbaeff12e5fd2e82ea0a66905073", size = 1895033 },
    { url = "https://files.pythonhosted.org/packages/07/42/d35033f81a28b27dedcade9e967e8a40981a765795c9ebae2045bcef05d3/pydantic_core-2.27.1-cp313-cp313-macosx_11_0_arm64.whl", hash = "sha256:a2e02889071850bbfd36b56fd6bc98945e23670773bc7a76657e90e6b6603c08", size = 1807542 },
    { url = "https://files.pythonhosted.org/packages/41/c2/491b59e222ec7e72236e512108ecad532c7f4391a14e971c963f624f7569/pydantic_core-2.27.1-cp313-cp313-manylinux_2_17_aarch64.manylinux2014_aarch64.whl", hash = "sha256:42b0e23f119b2b456d07ca91b307ae167cc3f6c846a7b169fca5326e32fdc6cf", size = 1827854 },
    { url = "https://files.pythonhosted.org/packages/e3/f3/363652651779113189cefdbbb619b7b07b7a67ebb6840325117cc8cc3460/pydantic_core-2.27.1-cp313-cp313-manylinux_2_17_armv7l.manylinux2014_armv7l.whl", hash = "sha256:764be71193f87d460a03f1f7385a82e226639732214b402f9aa61f0d025f0737", size = 1857389 },
    { url = "https://files.pythonhosted.org/packages/5f/97/be804aed6b479af5a945daec7538d8bf358d668bdadde4c7888a2506bdfb/pydantic_core-2.27.1-cp313-cp313-manylinux_2_17_ppc64le.manylinux2014_ppc64le.whl", hash = "sha256:1c00666a3bd2f84920a4e94434f5974d7bbc57e461318d6bb34ce9cdbbc1f6b2", size = 2037934 },
    { url = "https://files.pythonhosted.org/packages/42/01/295f0bd4abf58902917e342ddfe5f76cf66ffabfc57c2e23c7681a1a1197/pydantic_core-2.27.1-cp313-cp313-manylinux_2_17_s390x.manylinux2014_s390x.whl", hash = "sha256:3ccaa88b24eebc0f849ce0a4d09e8a408ec5a94afff395eb69baf868f5183107", size = 2735176 },
    { url = "https://files.pythonhosted.org/packages/9d/a0/cd8e9c940ead89cc37812a1a9f310fef59ba2f0b22b4e417d84ab09fa970/pydantic_core-2.27.1-cp313-cp313-manylinux_2_17_x86_64.manylinux2014_x86_64.whl", hash = "sha256:c65af9088ac534313e1963443d0ec360bb2b9cba6c2909478d22c2e363d98a51", size = 2160720 },
    { url = "https://files.pythonhosted.org/packages/73/ae/9d0980e286627e0aeca4c352a60bd760331622c12d576e5ea4441ac7e15e/pydantic_core-2.27.1-cp313-cp313-manylinux_2_5_i686.manylinux1_i686.whl", hash = "sha256:206b5cf6f0c513baffaeae7bd817717140770c74528f3e4c3e1cec7871ddd61a", size = 1992972 },
    { url = "https://files.pythonhosted.org/packages/bf/ba/ae4480bc0292d54b85cfb954e9d6bd226982949f8316338677d56541b85f/pydantic_core-2.27.1-cp313-cp313-musllinux_1_1_aarch64.whl", hash = "sha256:062f60e512fc7fff8b8a9d680ff0ddaaef0193dba9fa83e679c0c5f5fbd018bc", size = 2001477 },
    { url = "https://files.pythonhosted.org/packages/55/b7/e26adf48c2f943092ce54ae14c3c08d0d221ad34ce80b18a50de8ed2cba8/pydantic_core-2.27.1-cp313-cp313-musllinux_1_1_armv7l.whl", hash = "sha256:a0697803ed7d4af5e4c1adf1670af078f8fcab7a86350e969f454daf598c4960", size = 2091186 },
    { url = "https://files.pythonhosted.org/packages/ba/cc/8491fff5b608b3862eb36e7d29d36a1af1c945463ca4c5040bf46cc73f40/pydantic_core-2.27.1-cp313-cp313-musllinux_1_1_x86_64.whl", hash = "sha256:58ca98a950171f3151c603aeea9303ef6c235f692fe555e883591103da709b23", size = 2154429 },
    { url = "https://files.pythonhosted.org/packages/78/d8/c080592d80edd3441ab7f88f865f51dae94a157fc64283c680e9f32cf6da/pydantic_core-2.27.1-cp313-none-win32.whl", hash = "sha256:8065914ff79f7eab1599bd80406681f0ad08f8e47c880f17b416c9f8f7a26d05", size = 1833713 },
    { url = "https://files.pythonhosted.org/packages/83/84/5ab82a9ee2538ac95a66e51f6838d6aba6e0a03a42aa185ad2fe404a4e8f/pydantic_core-2.27.1-cp313-none-win_amd64.whl", hash = "sha256:ba630d5e3db74c79300d9a5bdaaf6200172b107f263c98a0539eeecb857b2337", size = 1987897 },
    { url = "https://files.pythonhosted.org/packages/df/c3/b15fb833926d91d982fde29c0624c9f225da743c7af801dace0d4e187e71/pydantic_core-2.27.1-cp313-none-win_arm64.whl", hash = "sha256:45cf8588c066860b623cd11c4ba687f8d7175d5f7ef65f7129df8a394c502de5", size = 1882983 },
    { url = "https://files.pythonhosted.org/packages/7c/60/e5eb2d462595ba1f622edbe7b1d19531e510c05c405f0b87c80c1e89d5b1/pydantic_core-2.27.1-pp310-pypy310_pp73-macosx_10_12_x86_64.whl", hash = "sha256:3fa80ac2bd5856580e242dbc202db873c60a01b20309c8319b5c5986fbe53ce6", size = 1894016 },
    { url = "https://files.pythonhosted.org/packages/61/20/da7059855225038c1c4326a840908cc7ca72c7198cb6addb8b92ec81c1d6/pydantic_core-2.27.1-pp310-pypy310_pp73-macosx_11_0_arm64.whl", hash = "sha256:d950caa237bb1954f1b8c9227b5065ba6875ac9771bb8ec790d956a699b78676", size = 1771648 },
    { url = "https://files.pythonhosted.org/packages/8f/fc/5485cf0b0bb38da31d1d292160a4d123b5977841ddc1122c671a30b76cfd/pydantic_core-2.27.1-pp310-pypy310_pp73-manylinux_2_17_aarch64.manylinux2014_aarch64.whl", hash = "sha256:0e4216e64d203e39c62df627aa882f02a2438d18a5f21d7f721621f7a5d3611d", size = 1826929 },
    { url = "https://files.pythonhosted.org/packages/a1/ff/fb1284a210e13a5f34c639efc54d51da136074ffbe25ec0c279cf9fbb1c4/pydantic_core-2.27.1-pp310-pypy310_pp73-manylinux_2_17_x86_64.manylinux2014_x86_64.whl", hash = "sha256:02a3d637bd387c41d46b002f0e49c52642281edacd2740e5a42f7017feea3f2c", size = 1980591 },
    { url = "https://files.pythonhosted.org/packages/f1/14/77c1887a182d05af74f6aeac7b740da3a74155d3093ccc7ee10b900cc6b5/pydantic_core-2.27.1-pp310-pypy310_pp73-manylinux_2_5_i686.manylinux1_i686.whl", hash = "sha256:161c27ccce13b6b0c8689418da3885d3220ed2eae2ea5e9b2f7f3d48f1d52c27", size = 1981326 },
    { url = "https://files.pythonhosted.org/packages/06/aa/6f1b2747f811a9c66b5ef39d7f02fbb200479784c75e98290d70004b1253/pydantic_core-2.27.1-pp310-pypy310_pp73-musllinux_1_1_aarch64.whl", hash = "sha256:19910754e4cc9c63bc1c7f6d73aa1cfee82f42007e407c0f413695c2f7ed777f", size = 1989205 },
    { url = "https://files.pythonhosted.org/packages/7a/d2/8ce2b074d6835f3c88d85f6d8a399790043e9fdb3d0e43455e72d19df8cc/pydantic_core-2.27.1-pp310-pypy310_pp73-musllinux_1_1_armv7l.whl", hash = "sha256:e173486019cc283dc9778315fa29a363579372fe67045e971e89b6365cc035ed", size = 2079616 },
    { url = "https://files.pythonhosted.org/packages/65/71/af01033d4e58484c3db1e5d13e751ba5e3d6b87cc3368533df4c50932c8b/pydantic_core-2.27.1-pp310-pypy310_pp73-musllinux_1_1_x86_64.whl", hash = "sha256:af52d26579b308921b73b956153066481f064875140ccd1dfd4e77db89dbb12f", size = 2133265 },
    { url = "https://files.pythonhosted.org/packages/33/72/f881b5e18fbb67cf2fb4ab253660de3c6899dbb2dba409d0b757e3559e3d/pydantic_core-2.27.1-pp310-pypy310_pp73-win_amd64.whl", hash = "sha256:981fb88516bd1ae8b0cbbd2034678a39dedc98752f264ac9bc5839d3923fa04c", size = 2001864 },
]

[[package]]
name = "pydantic-settings"
version = "2.6.1"
source = { registry = "https://pypi.org/simple" }
dependencies = [
    { name = "pydantic" },
    { name = "python-dotenv" },
]
sdist = { url = "https://files.pythonhosted.org/packages/b5/d4/9dfbe238f45ad8b168f5c96ee49a3df0598ce18a0795a983b419949ce65b/pydantic_settings-2.6.1.tar.gz", hash = "sha256:e0f92546d8a9923cb8941689abf85d6601a8c19a23e97a34b2964a2e3f813ca0", size = 75646 }
wheels = [
    { url = "https://files.pythonhosted.org/packages/5e/f9/ff95fd7d760af42f647ea87f9b8a383d891cdb5e5dbd4613edaeb094252a/pydantic_settings-2.6.1-py3-none-any.whl", hash = "sha256:7fb0637c786a558d3103436278a7c4f1cfd29ba8973238a50c5bb9a55387da87", size = 28595 },
]

[[package]]
name = "pygments"
version = "2.18.0"
source = { registry = "https://pypi.org/simple" }
sdist = { url = "https://files.pythonhosted.org/packages/8e/62/8336eff65bcbc8e4cb5d05b55faf041285951b6e80f33e2bff2024788f31/pygments-2.18.0.tar.gz", hash = "sha256:786ff802f32e91311bff3889f6e9a86e81505fe99f2735bb6d60ae0c5004f199", size = 4891905 }
wheels = [
    { url = "https://files.pythonhosted.org/packages/f7/3f/01c8b82017c199075f8f788d0d906b9ffbbc5a47dc9918a945e13d5a2bda/pygments-2.18.0-py3-none-any.whl", hash = "sha256:b8e6aca0523f3ab76fee51799c488e38782ac06eafcf95e7ba832985c8e7b13a", size = 1205513 },
]

[[package]]
name = "pymdown-extensions"
version = "10.12"
source = { registry = "https://pypi.org/simple" }
dependencies = [
    { name = "markdown" },
    { name = "pyyaml" },
]
sdist = { url = "https://files.pythonhosted.org/packages/d8/0b/32f05854cfd432e9286bb41a870e0d1a926b72df5f5cdb6dec962b2e369e/pymdown_extensions-10.12.tar.gz", hash = "sha256:b0ee1e0b2bef1071a47891ab17003bfe5bf824a398e13f49f8ed653b699369a7", size = 840790 }
wheels = [
    { url = "https://files.pythonhosted.org/packages/53/32/95a164ddf533bd676cbbe878e36e89b4ade3efde8dd61d0148c90cbbe57e/pymdown_extensions-10.12-py3-none-any.whl", hash = "sha256:49f81412242d3527b8b4967b990df395c89563043bc51a3d2d7d500e52123b77", size = 263448 },
]

[[package]]
name = "pyparsing"
version = "3.2.0"
source = { registry = "https://pypi.org/simple" }
sdist = { url = "https://files.pythonhosted.org/packages/8c/d5/e5aeee5387091148a19e1145f63606619cb5f20b83fccb63efae6474e7b2/pyparsing-3.2.0.tar.gz", hash = "sha256:cbf74e27246d595d9a74b186b810f6fbb86726dbf3b9532efb343f6d7294fe9c", size = 920984 }
wheels = [
    { url = "https://files.pythonhosted.org/packages/be/ec/2eb3cd785efd67806c46c13a17339708ddc346cbb684eade7a6e6f79536a/pyparsing-3.2.0-py3-none-any.whl", hash = "sha256:93d9577b88da0bbea8cc8334ee8b918ed014968fd2ec383e868fb8afb1ccef84", size = 106921 },
]

[[package]]
name = "pyright"
version = "1.1.391"
source = { registry = "https://pypi.org/simple" }
dependencies = [
    { name = "nodeenv" },
    { name = "typing-extensions" },
]
sdist = { url = "https://files.pythonhosted.org/packages/11/05/4ea52a8a45cc28897edb485b4102d37cbfd5fce8445d679cdeb62bfad221/pyright-1.1.391.tar.gz", hash = "sha256:66b2d42cdf5c3cbab05f2f4b76e8bec8aa78e679bfa0b6ad7b923d9e027cadb2", size = 21965 }
wheels = [
    { url = "https://files.pythonhosted.org/packages/ad/89/66f49552fbeb21944c8077d11834b2201514a56fd1b7747ffff9630f1bd9/pyright-1.1.391-py3-none-any.whl", hash = "sha256:54fa186f8b3e8a55a44ebfa842636635688670c6896dcf6cf4a7fc75062f4d15", size = 18579 },
]

[[package]]
name = "pytest"
version = "8.3.4"
source = { registry = "https://pypi.org/simple" }
dependencies = [
    { name = "colorama", marker = "sys_platform == 'win32'" },
    { name = "exceptiongroup", marker = "python_full_version < '3.11'" },
    { name = "iniconfig" },
    { name = "packaging" },
    { name = "pluggy" },
    { name = "tomli", marker = "python_full_version < '3.11'" },
]
sdist = { url = "https://files.pythonhosted.org/packages/05/35/30e0d83068951d90a01852cb1cef56e5d8a09d20c7f511634cc2f7e0372a/pytest-8.3.4.tar.gz", hash = "sha256:965370d062bce11e73868e0335abac31b4d3de0e82f4007408d242b4f8610761", size = 1445919 }
wheels = [
    { url = "https://files.pythonhosted.org/packages/11/92/76a1c94d3afee238333bc0a42b82935dd8f9cf8ce9e336ff87ee14d9e1cf/pytest-8.3.4-py3-none-any.whl", hash = "sha256:50e16d954148559c9a74109af1eaf0c945ba2d8f30f0a3d3335edde19788b6f6", size = 343083 },
]

[[package]]
name = "pytest-asyncio"
version = "0.24.0"
source = { registry = "https://pypi.org/simple" }
dependencies = [
    { name = "pytest" },
]
sdist = { url = "https://files.pythonhosted.org/packages/52/6d/c6cf50ce320cf8611df7a1254d86233b3df7cc07f9b5f5cbcb82e08aa534/pytest_asyncio-0.24.0.tar.gz", hash = "sha256:d081d828e576d85f875399194281e92bf8a68d60d72d1a2faf2feddb6c46b276", size = 49855 }
wheels = [
    { url = "https://files.pythonhosted.org/packages/96/31/6607dab48616902f76885dfcf62c08d929796fc3b2d2318faf9fd54dbed9/pytest_asyncio-0.24.0-py3-none-any.whl", hash = "sha256:a811296ed596b69bf0b6f3dc40f83bcaf341b155a269052d82efa2b25ac7037b", size = 18024 },
]

[[package]]
name = "pytest-cov"
version = "6.0.0"
source = { registry = "https://pypi.org/simple" }
dependencies = [
    { name = "coverage", extra = ["toml"] },
    { name = "pytest" },
]
sdist = { url = "https://files.pythonhosted.org/packages/be/45/9b538de8cef30e17c7b45ef42f538a94889ed6a16f2387a6c89e73220651/pytest-cov-6.0.0.tar.gz", hash = "sha256:fde0b595ca248bb8e2d76f020b465f3b107c9632e6a1d1705f17834c89dcadc0", size = 66945 }
wheels = [
    { url = "https://files.pythonhosted.org/packages/36/3b/48e79f2cd6a61dbbd4807b4ed46cb564b4fd50a76166b1c4ea5c1d9e2371/pytest_cov-6.0.0-py3-none-any.whl", hash = "sha256:eee6f1b9e61008bd34975a4d5bab25801eb31898b032dd55addc93e96fcaaa35", size = 22949 },
]

[[package]]
name = "python-dateutil"
version = "2.9.0.post0"
source = { registry = "https://pypi.org/simple" }
dependencies = [
    { name = "six" },
]
sdist = { url = "https://files.pythonhosted.org/packages/66/c0/0c8b6ad9f17a802ee498c46e004a0eb49bc148f2fd230864601a86dcf6db/python-dateutil-2.9.0.post0.tar.gz", hash = "sha256:37dd54208da7e1cd875388217d5e00ebd4179249f90fb72437e91a35459a0ad3", size = 342432 }
wheels = [
    { url = "https://files.pythonhosted.org/packages/ec/57/56b9bcc3c9c6a792fcbaf139543cee77261f3651ca9da0c93f5c1221264b/python_dateutil-2.9.0.post0-py2.py3-none-any.whl", hash = "sha256:a8b2bc7bffae282281c8140a97d3aa9c14da0b136dfe83f850eea9a5f7470427", size = 229892 },
]

[[package]]
name = "python-dotenv"
version = "1.0.1"
source = { registry = "https://pypi.org/simple" }
sdist = { url = "https://files.pythonhosted.org/packages/bc/57/e84d88dfe0aec03b7a2d4327012c1627ab5f03652216c63d49846d7a6c58/python-dotenv-1.0.1.tar.gz", hash = "sha256:e324ee90a023d808f1959c46bcbc04446a10ced277783dc6ee09987c37ec10ca", size = 39115 }
wheels = [
    { url = "https://files.pythonhosted.org/packages/6a/3e/b68c118422ec867fa7ab88444e1274aa40681c606d59ac27de5a5588f082/python_dotenv-1.0.1-py3-none-any.whl", hash = "sha256:f7b63ef50f1b690dddf550d03497b66d609393b40b564ed0d674909a68ebf16a", size = 19863 },
]

[[package]]
name = "python-jose"
version = "3.3.0"
source = { registry = "https://pypi.org/simple" }
dependencies = [
    { name = "ecdsa" },
    { name = "pyasn1" },
    { name = "rsa" },
]
sdist = { url = "https://files.pythonhosted.org/packages/e4/19/b2c86504116dc5f0635d29f802da858404d77d930a25633d2e86a64a35b3/python-jose-3.3.0.tar.gz", hash = "sha256:55779b5e6ad599c6336191246e95eb2293a9ddebd555f796a65f838f07e5d78a", size = 129068 }
wheels = [
    { url = "https://files.pythonhosted.org/packages/bd/2d/e94b2f7bab6773c70efc70a61d66e312e1febccd9e0db6b9e0adf58cbad1/python_jose-3.3.0-py2.py3-none-any.whl", hash = "sha256:9b1376b023f8b298536eedd47ae1089bcdb848f1535ab30555cd92002d78923a", size = 33530 },
]

[package.optional-dependencies]
cryptography = [
    { name = "cryptography" },
]

[[package]]
name = "python-lilypad"
version = "0.0.9"
source = { editable = "." }
dependencies = [
    { name = "alembic" },
    { name = "cryptography" },
    { name = "fastapi", extra = ["standard"] },
    { name = "itsdangerous" },
    { name = "mirascope" },
    { name = "opentelemetry-api" },
    { name = "opentelemetry-instrumentation" },
    { name = "opentelemetry-sdk" },
    { name = "pillow" },
    { name = "psycopg2-binary" },
    { name = "pydantic-settings" },
    { name = "python-jose", extra = ["cryptography"] },
    { name = "requests" },
    { name = "ruff" },
    { name = "sqlmodel" },
    { name = "typer" },
]

[package.optional-dependencies]
anthropic = [
    { name = "anthropic" },
]
gemini = [
    { name = "google-generativeai" },
    { name = "pillow" },
]
openai = [
    { name = "openai" },
]
<<<<<<< HEAD
vertex = [
    { name = "google-cloud-aiplatform" },
=======
outlines = [
    { name = "outlines" },
>>>>>>> 88cde1a8
]

[package.dev-dependencies]
dev = [
    { name = "mike" },
    { name = "mkdocs" },
    { name = "mkdocs-macros-plugin" },
    { name = "mkdocs-material" },
    { name = "mkdocstrings" },
    { name = "mkdocstrings-python" },
    { name = "pre-commit" },
    { name = "pyright" },
    { name = "pytest" },
    { name = "pytest-asyncio" },
    { name = "pytest-cov" },
]

[package.metadata]
requires-dist = [
    { name = "alembic", specifier = ">=1.14.0" },
    { name = "anthropic", marker = "extra == 'anthropic'", specifier = ">=0.36.0" },
    { name = "cryptography", specifier = ">=43.0.3" },
    { name = "fastapi", extras = ["standard"], specifier = ">=0.114.0" },
    { name = "google-cloud-aiplatform", marker = "extra == 'vertex'", specifier = ">=1.74.0" },
    { name = "google-generativeai", marker = "extra == 'gemini'", specifier = ">=0.4.0,<1" },
    { name = "itsdangerous", specifier = ">=2.2.0" },
    { name = "mirascope", specifier = ">=1.9.5" },
    { name = "openai", marker = "extra == 'openai'", specifier = ">=1.57.0" },
    { name = "opentelemetry-api", specifier = ">=1.27.0" },
    { name = "opentelemetry-instrumentation", specifier = ">=0.49b1" },
    { name = "opentelemetry-sdk", specifier = ">=1.27.0" },
    { name = "outlines", marker = "extra == 'outlines'", specifier = ">=0.1.11" },
    { name = "pillow", specifier = ">=10.4.0" },
    { name = "pillow", marker = "extra == 'gemini'", specifier = ">=10.4.0,<11" },
    { name = "psycopg2-binary", specifier = ">=2.9.9" },
    { name = "pydantic-settings", specifier = ">=2.6.1" },
    { name = "python-jose", extras = ["cryptography"], specifier = ">=3.3.0" },
    { name = "requests", specifier = ">=2.32.3" },
    { name = "ruff", specifier = ">=0.8.1" },
    { name = "sqlmodel", specifier = ">=0.0.22" },
    { name = "typer", specifier = ">=0.12.5" },
]

[package.metadata.requires-dev]
dev = [
    { name = "mike", specifier = ">=2.1.3" },
    { name = "mkdocs", specifier = ">=1.6.0" },
    { name = "mkdocs-macros-plugin", specifier = ">=1.2.0" },
    { name = "mkdocs-material", specifier = ">=9.5.32" },
    { name = "mkdocstrings", specifier = ">=0.25.2" },
    { name = "mkdocstrings-python", specifier = ">=1.10.8" },
    { name = "pre-commit", specifier = ">=3.8.0" },
    { name = "pyright", specifier = ">=1.1.391" },
    { name = "pytest", specifier = ">=8.3.2" },
    { name = "pytest-asyncio", specifier = ">=0.23.8" },
    { name = "pytest-cov", specifier = ">=5.0.0" },
]

[[package]]
name = "python-multipart"
version = "0.0.19"
source = { registry = "https://pypi.org/simple" }
sdist = { url = "https://files.pythonhosted.org/packages/c1/19/93bfb43a3c41b1dd0fa1fa66a08286f6467d36d30297a7aaab8c0b176a26/python_multipart-0.0.19.tar.gz", hash = "sha256:905502ef39050557b7a6af411f454bc19526529ca46ae6831508438890ce12cc", size = 36886 }
wheels = [
    { url = "https://files.pythonhosted.org/packages/e1/f4/ddd0fcdc454cf3870153ae16a818256523d31c3c8136e216bc6836ed4cd1/python_multipart-0.0.19-py3-none-any.whl", hash = "sha256:f8d5b0b9c618575bf9df01c684ded1d94a338839bdd8223838afacfb4bb2082d", size = 24448 },
]

[[package]]
name = "pyyaml"
version = "6.0.2"
source = { registry = "https://pypi.org/simple" }
sdist = { url = "https://files.pythonhosted.org/packages/54/ed/79a089b6be93607fa5cdaedf301d7dfb23af5f25c398d5ead2525b063e17/pyyaml-6.0.2.tar.gz", hash = "sha256:d584d9ec91ad65861cc08d42e834324ef890a082e591037abe114850ff7bbc3e", size = 130631 }
wheels = [
    { url = "https://files.pythonhosted.org/packages/9b/95/a3fac87cb7158e231b5a6012e438c647e1a87f09f8e0d123acec8ab8bf71/PyYAML-6.0.2-cp310-cp310-macosx_10_9_x86_64.whl", hash = "sha256:0a9a2848a5b7feac301353437eb7d5957887edbf81d56e903999a75a3d743086", size = 184199 },
    { url = "https://files.pythonhosted.org/packages/c7/7a/68bd47624dab8fd4afbfd3c48e3b79efe09098ae941de5b58abcbadff5cb/PyYAML-6.0.2-cp310-cp310-macosx_11_0_arm64.whl", hash = "sha256:29717114e51c84ddfba879543fb232a6ed60086602313ca38cce623c1d62cfbf", size = 171758 },
    { url = "https://files.pythonhosted.org/packages/49/ee/14c54df452143b9ee9f0f29074d7ca5516a36edb0b4cc40c3f280131656f/PyYAML-6.0.2-cp310-cp310-manylinux_2_17_aarch64.manylinux2014_aarch64.whl", hash = "sha256:8824b5a04a04a047e72eea5cec3bc266db09e35de6bdfe34c9436ac5ee27d237", size = 718463 },
    { url = "https://files.pythonhosted.org/packages/4d/61/de363a97476e766574650d742205be468921a7b532aa2499fcd886b62530/PyYAML-6.0.2-cp310-cp310-manylinux_2_17_s390x.manylinux2014_s390x.whl", hash = "sha256:7c36280e6fb8385e520936c3cb3b8042851904eba0e58d277dca80a5cfed590b", size = 719280 },
    { url = "https://files.pythonhosted.org/packages/6b/4e/1523cb902fd98355e2e9ea5e5eb237cbc5f3ad5f3075fa65087aa0ecb669/PyYAML-6.0.2-cp310-cp310-manylinux_2_17_x86_64.manylinux2014_x86_64.whl", hash = "sha256:ec031d5d2feb36d1d1a24380e4db6d43695f3748343d99434e6f5f9156aaa2ed", size = 751239 },
    { url = "https://files.pythonhosted.org/packages/b7/33/5504b3a9a4464893c32f118a9cc045190a91637b119a9c881da1cf6b7a72/PyYAML-6.0.2-cp310-cp310-musllinux_1_1_aarch64.whl", hash = "sha256:936d68689298c36b53b29f23c6dbb74de12b4ac12ca6cfe0e047bedceea56180", size = 695802 },
    { url = "https://files.pythonhosted.org/packages/5c/20/8347dcabd41ef3a3cdc4f7b7a2aff3d06598c8779faa189cdbf878b626a4/PyYAML-6.0.2-cp310-cp310-musllinux_1_1_x86_64.whl", hash = "sha256:23502f431948090f597378482b4812b0caae32c22213aecf3b55325e049a6c68", size = 720527 },
    { url = "https://files.pythonhosted.org/packages/be/aa/5afe99233fb360d0ff37377145a949ae258aaab831bde4792b32650a4378/PyYAML-6.0.2-cp310-cp310-win32.whl", hash = "sha256:2e99c6826ffa974fe6e27cdb5ed0021786b03fc98e5ee3c5bfe1fd5015f42b99", size = 144052 },
    { url = "https://files.pythonhosted.org/packages/b5/84/0fa4b06f6d6c958d207620fc60005e241ecedceee58931bb20138e1e5776/PyYAML-6.0.2-cp310-cp310-win_amd64.whl", hash = "sha256:a4d3091415f010369ae4ed1fc6b79def9416358877534caf6a0fdd2146c87a3e", size = 161774 },
    { url = "https://files.pythonhosted.org/packages/f8/aa/7af4e81f7acba21a4c6be026da38fd2b872ca46226673c89a758ebdc4fd2/PyYAML-6.0.2-cp311-cp311-macosx_10_9_x86_64.whl", hash = "sha256:cc1c1159b3d456576af7a3e4d1ba7e6924cb39de8f67111c735f6fc832082774", size = 184612 },
    { url = "https://files.pythonhosted.org/packages/8b/62/b9faa998fd185f65c1371643678e4d58254add437edb764a08c5a98fb986/PyYAML-6.0.2-cp311-cp311-macosx_11_0_arm64.whl", hash = "sha256:1e2120ef853f59c7419231f3bf4e7021f1b936f6ebd222406c3b60212205d2ee", size = 172040 },
    { url = "https://files.pythonhosted.org/packages/ad/0c/c804f5f922a9a6563bab712d8dcc70251e8af811fce4524d57c2c0fd49a4/PyYAML-6.0.2-cp311-cp311-manylinux_2_17_aarch64.manylinux2014_aarch64.whl", hash = "sha256:5d225db5a45f21e78dd9358e58a98702a0302f2659a3c6cd320564b75b86f47c", size = 736829 },
    { url = "https://files.pythonhosted.org/packages/51/16/6af8d6a6b210c8e54f1406a6b9481febf9c64a3109c541567e35a49aa2e7/PyYAML-6.0.2-cp311-cp311-manylinux_2_17_s390x.manylinux2014_s390x.whl", hash = "sha256:5ac9328ec4831237bec75defaf839f7d4564be1e6b25ac710bd1a96321cc8317", size = 764167 },
    { url = "https://files.pythonhosted.org/packages/75/e4/2c27590dfc9992f73aabbeb9241ae20220bd9452df27483b6e56d3975cc5/PyYAML-6.0.2-cp311-cp311-manylinux_2_17_x86_64.manylinux2014_x86_64.whl", hash = "sha256:3ad2a3decf9aaba3d29c8f537ac4b243e36bef957511b4766cb0057d32b0be85", size = 762952 },
    { url = "https://files.pythonhosted.org/packages/9b/97/ecc1abf4a823f5ac61941a9c00fe501b02ac3ab0e373c3857f7d4b83e2b6/PyYAML-6.0.2-cp311-cp311-musllinux_1_1_aarch64.whl", hash = "sha256:ff3824dc5261f50c9b0dfb3be22b4567a6f938ccce4587b38952d85fd9e9afe4", size = 735301 },
    { url = "https://files.pythonhosted.org/packages/45/73/0f49dacd6e82c9430e46f4a027baa4ca205e8b0a9dce1397f44edc23559d/PyYAML-6.0.2-cp311-cp311-musllinux_1_1_x86_64.whl", hash = "sha256:797b4f722ffa07cc8d62053e4cff1486fa6dc094105d13fea7b1de7d8bf71c9e", size = 756638 },
    { url = "https://files.pythonhosted.org/packages/22/5f/956f0f9fc65223a58fbc14459bf34b4cc48dec52e00535c79b8db361aabd/PyYAML-6.0.2-cp311-cp311-win32.whl", hash = "sha256:11d8f3dd2b9c1207dcaf2ee0bbbfd5991f571186ec9cc78427ba5bd32afae4b5", size = 143850 },
    { url = "https://files.pythonhosted.org/packages/ed/23/8da0bbe2ab9dcdd11f4f4557ccaf95c10b9811b13ecced089d43ce59c3c8/PyYAML-6.0.2-cp311-cp311-win_amd64.whl", hash = "sha256:e10ce637b18caea04431ce14fabcf5c64a1c61ec9c56b071a4b7ca131ca52d44", size = 161980 },
    { url = "https://files.pythonhosted.org/packages/86/0c/c581167fc46d6d6d7ddcfb8c843a4de25bdd27e4466938109ca68492292c/PyYAML-6.0.2-cp312-cp312-macosx_10_9_x86_64.whl", hash = "sha256:c70c95198c015b85feafc136515252a261a84561b7b1d51e3384e0655ddf25ab", size = 183873 },
    { url = "https://files.pythonhosted.org/packages/a8/0c/38374f5bb272c051e2a69281d71cba6fdb983413e6758b84482905e29a5d/PyYAML-6.0.2-cp312-cp312-macosx_11_0_arm64.whl", hash = "sha256:ce826d6ef20b1bc864f0a68340c8b3287705cae2f8b4b1d932177dcc76721725", size = 173302 },
    { url = "https://files.pythonhosted.org/packages/c3/93/9916574aa8c00aa06bbac729972eb1071d002b8e158bd0e83a3b9a20a1f7/PyYAML-6.0.2-cp312-cp312-manylinux_2_17_aarch64.manylinux2014_aarch64.whl", hash = "sha256:1f71ea527786de97d1a0cc0eacd1defc0985dcf6b3f17bb77dcfc8c34bec4dc5", size = 739154 },
    { url = "https://files.pythonhosted.org/packages/95/0f/b8938f1cbd09739c6da569d172531567dbcc9789e0029aa070856f123984/PyYAML-6.0.2-cp312-cp312-manylinux_2_17_s390x.manylinux2014_s390x.whl", hash = "sha256:9b22676e8097e9e22e36d6b7bda33190d0d400f345f23d4065d48f4ca7ae0425", size = 766223 },
    { url = "https://files.pythonhosted.org/packages/b9/2b/614b4752f2e127db5cc206abc23a8c19678e92b23c3db30fc86ab731d3bd/PyYAML-6.0.2-cp312-cp312-manylinux_2_17_x86_64.manylinux2014_x86_64.whl", hash = "sha256:80bab7bfc629882493af4aa31a4cfa43a4c57c83813253626916b8c7ada83476", size = 767542 },
    { url = "https://files.pythonhosted.org/packages/d4/00/dd137d5bcc7efea1836d6264f049359861cf548469d18da90cd8216cf05f/PyYAML-6.0.2-cp312-cp312-musllinux_1_1_aarch64.whl", hash = "sha256:0833f8694549e586547b576dcfaba4a6b55b9e96098b36cdc7ebefe667dfed48", size = 731164 },
    { url = "https://files.pythonhosted.org/packages/c9/1f/4f998c900485e5c0ef43838363ba4a9723ac0ad73a9dc42068b12aaba4e4/PyYAML-6.0.2-cp312-cp312-musllinux_1_1_x86_64.whl", hash = "sha256:8b9c7197f7cb2738065c481a0461e50ad02f18c78cd75775628afb4d7137fb3b", size = 756611 },
    { url = "https://files.pythonhosted.org/packages/df/d1/f5a275fdb252768b7a11ec63585bc38d0e87c9e05668a139fea92b80634c/PyYAML-6.0.2-cp312-cp312-win32.whl", hash = "sha256:ef6107725bd54b262d6dedcc2af448a266975032bc85ef0172c5f059da6325b4", size = 140591 },
    { url = "https://files.pythonhosted.org/packages/0c/e8/4f648c598b17c3d06e8753d7d13d57542b30d56e6c2dedf9c331ae56312e/PyYAML-6.0.2-cp312-cp312-win_amd64.whl", hash = "sha256:7e7401d0de89a9a855c839bc697c079a4af81cf878373abd7dc625847d25cbd8", size = 156338 },
    { url = "https://files.pythonhosted.org/packages/ef/e3/3af305b830494fa85d95f6d95ef7fa73f2ee1cc8ef5b495c7c3269fb835f/PyYAML-6.0.2-cp313-cp313-macosx_10_13_x86_64.whl", hash = "sha256:efdca5630322a10774e8e98e1af481aad470dd62c3170801852d752aa7a783ba", size = 181309 },
    { url = "https://files.pythonhosted.org/packages/45/9f/3b1c20a0b7a3200524eb0076cc027a970d320bd3a6592873c85c92a08731/PyYAML-6.0.2-cp313-cp313-macosx_11_0_arm64.whl", hash = "sha256:50187695423ffe49e2deacb8cd10510bc361faac997de9efef88badc3bb9e2d1", size = 171679 },
    { url = "https://files.pythonhosted.org/packages/7c/9a/337322f27005c33bcb656c655fa78325b730324c78620e8328ae28b64d0c/PyYAML-6.0.2-cp313-cp313-manylinux_2_17_aarch64.manylinux2014_aarch64.whl", hash = "sha256:0ffe8360bab4910ef1b9e87fb812d8bc0a308b0d0eef8c8f44e0254ab3b07133", size = 733428 },
    { url = "https://files.pythonhosted.org/packages/a3/69/864fbe19e6c18ea3cc196cbe5d392175b4cf3d5d0ac1403ec3f2d237ebb5/PyYAML-6.0.2-cp313-cp313-manylinux_2_17_s390x.manylinux2014_s390x.whl", hash = "sha256:17e311b6c678207928d649faa7cb0d7b4c26a0ba73d41e99c4fff6b6c3276484", size = 763361 },
    { url = "https://files.pythonhosted.org/packages/04/24/b7721e4845c2f162d26f50521b825fb061bc0a5afcf9a386840f23ea19fa/PyYAML-6.0.2-cp313-cp313-manylinux_2_17_x86_64.manylinux2014_x86_64.whl", hash = "sha256:70b189594dbe54f75ab3a1acec5f1e3faa7e8cf2f1e08d9b561cb41b845f69d5", size = 759523 },
    { url = "https://files.pythonhosted.org/packages/2b/b2/e3234f59ba06559c6ff63c4e10baea10e5e7df868092bf9ab40e5b9c56b6/PyYAML-6.0.2-cp313-cp313-musllinux_1_1_aarch64.whl", hash = "sha256:41e4e3953a79407c794916fa277a82531dd93aad34e29c2a514c2c0c5fe971cc", size = 726660 },
    { url = "https://files.pythonhosted.org/packages/fe/0f/25911a9f080464c59fab9027482f822b86bf0608957a5fcc6eaac85aa515/PyYAML-6.0.2-cp313-cp313-musllinux_1_1_x86_64.whl", hash = "sha256:68ccc6023a3400877818152ad9a1033e3db8625d899c72eacb5a668902e4d652", size = 751597 },
    { url = "https://files.pythonhosted.org/packages/14/0d/e2c3b43bbce3cf6bd97c840b46088a3031085179e596d4929729d8d68270/PyYAML-6.0.2-cp313-cp313-win32.whl", hash = "sha256:bc2fa7c6b47d6bc618dd7fb02ef6fdedb1090ec036abab80d4681424b84c1183", size = 140527 },
    { url = "https://files.pythonhosted.org/packages/fa/de/02b54f42487e3d3c6efb3f89428677074ca7bf43aae402517bc7cca949f3/PyYAML-6.0.2-cp313-cp313-win_amd64.whl", hash = "sha256:8388ee1976c416731879ac16da0aff3f63b286ffdd57cdeb95f3f2e085687563", size = 156446 },
]

[[package]]
name = "pyyaml-env-tag"
version = "0.1"
source = { registry = "https://pypi.org/simple" }
dependencies = [
    { name = "pyyaml" },
]
sdist = { url = "https://files.pythonhosted.org/packages/fb/8e/da1c6c58f751b70f8ceb1eb25bc25d524e8f14fe16edcce3f4e3ba08629c/pyyaml_env_tag-0.1.tar.gz", hash = "sha256:70092675bda14fdec33b31ba77e7543de9ddc88f2e5b99160396572d11525bdb", size = 5631 }
wheels = [
    { url = "https://files.pythonhosted.org/packages/5a/66/bbb1dd374f5c870f59c5bb1db0e18cbe7fa739415a24cbd95b2d1f5ae0c4/pyyaml_env_tag-0.1-py3-none-any.whl", hash = "sha256:af31106dec8a4d68c60207c1886031cbf839b68aa7abccdb19868200532c2069", size = 3911 },
]

[[package]]
name = "referencing"
version = "0.35.1"
source = { registry = "https://pypi.org/simple" }
dependencies = [
    { name = "attrs" },
    { name = "rpds-py" },
]
sdist = { url = "https://files.pythonhosted.org/packages/99/5b/73ca1f8e72fff6fa52119dbd185f73a907b1989428917b24cff660129b6d/referencing-0.35.1.tar.gz", hash = "sha256:25b42124a6c8b632a425174f24087783efb348a6f1e0008e63cd4466fedf703c", size = 62991 }
wheels = [
    { url = "https://files.pythonhosted.org/packages/b7/59/2056f61236782a2c86b33906c025d4f4a0b17be0161b63b70fd9e8775d36/referencing-0.35.1-py3-none-any.whl", hash = "sha256:eda6d3234d62814d1c64e305c1331c9a3a6132da475ab6382eaa997b21ee75de", size = 26684 },
]

[[package]]
name = "regex"
version = "2024.11.6"
source = { registry = "https://pypi.org/simple" }
sdist = { url = "https://files.pythonhosted.org/packages/8e/5f/bd69653fbfb76cf8604468d3b4ec4c403197144c7bfe0e6a5fc9e02a07cb/regex-2024.11.6.tar.gz", hash = "sha256:7ab159b063c52a0333c884e4679f8d7a85112ee3078fe3d9004b2dd875585519", size = 399494 }
wheels = [
    { url = "https://files.pythonhosted.org/packages/95/3c/4651f6b130c6842a8f3df82461a8950f923925db8b6961063e82744bddcc/regex-2024.11.6-cp310-cp310-macosx_10_9_universal2.whl", hash = "sha256:ff590880083d60acc0433f9c3f713c51f7ac6ebb9adf889c79a261ecf541aa91", size = 482674 },
    { url = "https://files.pythonhosted.org/packages/15/51/9f35d12da8434b489c7b7bffc205c474a0a9432a889457026e9bc06a297a/regex-2024.11.6-cp310-cp310-macosx_10_9_x86_64.whl", hash = "sha256:658f90550f38270639e83ce492f27d2c8d2cd63805c65a13a14d36ca126753f0", size = 287684 },
    { url = "https://files.pythonhosted.org/packages/bd/18/b731f5510d1b8fb63c6b6d3484bfa9a59b84cc578ac8b5172970e05ae07c/regex-2024.11.6-cp310-cp310-macosx_11_0_arm64.whl", hash = "sha256:164d8b7b3b4bcb2068b97428060b2a53be050085ef94eca7f240e7947f1b080e", size = 284589 },
    { url = "https://files.pythonhosted.org/packages/78/a2/6dd36e16341ab95e4c6073426561b9bfdeb1a9c9b63ab1b579c2e96cb105/regex-2024.11.6-cp310-cp310-manylinux_2_17_aarch64.manylinux2014_aarch64.whl", hash = "sha256:d3660c82f209655a06b587d55e723f0b813d3a7db2e32e5e7dc64ac2a9e86fde", size = 782511 },
    { url = "https://files.pythonhosted.org/packages/1b/2b/323e72d5d2fd8de0d9baa443e1ed70363ed7e7b2fb526f5950c5cb99c364/regex-2024.11.6-cp310-cp310-manylinux_2_17_ppc64le.manylinux2014_ppc64le.whl", hash = "sha256:d22326fcdef5e08c154280b71163ced384b428343ae16a5ab2b3354aed12436e", size = 821149 },
    { url = "https://files.pythonhosted.org/packages/90/30/63373b9ea468fbef8a907fd273e5c329b8c9535fee36fc8dba5fecac475d/regex-2024.11.6-cp310-cp310-manylinux_2_17_s390x.manylinux2014_s390x.whl", hash = "sha256:f1ac758ef6aebfc8943560194e9fd0fa18bcb34d89fd8bd2af18183afd8da3a2", size = 809707 },
    { url = "https://files.pythonhosted.org/packages/f2/98/26d3830875b53071f1f0ae6d547f1d98e964dd29ad35cbf94439120bb67a/regex-2024.11.6-cp310-cp310-manylinux_2_17_x86_64.manylinux2014_x86_64.whl", hash = "sha256:997d6a487ff00807ba810e0f8332c18b4eb8d29463cfb7c820dc4b6e7562d0cf", size = 781702 },
    { url = "https://files.pythonhosted.org/packages/87/55/eb2a068334274db86208ab9d5599ffa63631b9f0f67ed70ea7c82a69bbc8/regex-2024.11.6-cp310-cp310-manylinux_2_5_i686.manylinux1_i686.manylinux_2_17_i686.manylinux2014_i686.whl", hash = "sha256:02a02d2bb04fec86ad61f3ea7f49c015a0681bf76abb9857f945d26159d2968c", size = 771976 },
    { url = "https://files.pythonhosted.org/packages/74/c0/be707bcfe98254d8f9d2cff55d216e946f4ea48ad2fd8cf1428f8c5332ba/regex-2024.11.6-cp310-cp310-manylinux_2_5_x86_64.manylinux1_x86_64.manylinux_2_12_x86_64.manylinux2010_x86_64.whl", hash = "sha256:f02f93b92358ee3f78660e43b4b0091229260c5d5c408d17d60bf26b6c900e86", size = 697397 },
    { url = "https://files.pythonhosted.org/packages/49/dc/bb45572ceb49e0f6509f7596e4ba7031f6819ecb26bc7610979af5a77f45/regex-2024.11.6-cp310-cp310-musllinux_1_2_aarch64.whl", hash = "sha256:06eb1be98df10e81ebaded73fcd51989dcf534e3c753466e4b60c4697a003b67", size = 768726 },
    { url = "https://files.pythonhosted.org/packages/5a/db/f43fd75dc4c0c2d96d0881967897926942e935d700863666f3c844a72ce6/regex-2024.11.6-cp310-cp310-musllinux_1_2_i686.whl", hash = "sha256:040df6fe1a5504eb0f04f048e6d09cd7c7110fef851d7c567a6b6e09942feb7d", size = 775098 },
    { url = "https://files.pythonhosted.org/packages/99/d7/f94154db29ab5a89d69ff893159b19ada89e76b915c1293e98603d39838c/regex-2024.11.6-cp310-cp310-musllinux_1_2_ppc64le.whl", hash = "sha256:fdabbfc59f2c6edba2a6622c647b716e34e8e3867e0ab975412c5c2f79b82da2", size = 839325 },
    { url = "https://files.pythonhosted.org/packages/f7/17/3cbfab1f23356fbbf07708220ab438a7efa1e0f34195bf857433f79f1788/regex-2024.11.6-cp310-cp310-musllinux_1_2_s390x.whl", hash = "sha256:8447d2d39b5abe381419319f942de20b7ecd60ce86f16a23b0698f22e1b70008", size = 843277 },
    { url = "https://files.pythonhosted.org/packages/7e/f2/48b393b51900456155de3ad001900f94298965e1cad1c772b87f9cfea011/regex-2024.11.6-cp310-cp310-musllinux_1_2_x86_64.whl", hash = "sha256:da8f5fc57d1933de22a9e23eec290a0d8a5927a5370d24bda9a6abe50683fe62", size = 773197 },
    { url = "https://files.pythonhosted.org/packages/45/3f/ef9589aba93e084cd3f8471fded352826dcae8489b650d0b9b27bc5bba8a/regex-2024.11.6-cp310-cp310-win32.whl", hash = "sha256:b489578720afb782f6ccf2840920f3a32e31ba28a4b162e13900c3e6bd3f930e", size = 261714 },
    { url = "https://files.pythonhosted.org/packages/42/7e/5f1b92c8468290c465fd50c5318da64319133231415a8aa6ea5ab995a815/regex-2024.11.6-cp310-cp310-win_amd64.whl", hash = "sha256:5071b2093e793357c9d8b2929dfc13ac5f0a6c650559503bb81189d0a3814519", size = 274042 },
    { url = "https://files.pythonhosted.org/packages/58/58/7e4d9493a66c88a7da6d205768119f51af0f684fe7be7bac8328e217a52c/regex-2024.11.6-cp311-cp311-macosx_10_9_universal2.whl", hash = "sha256:5478c6962ad548b54a591778e93cd7c456a7a29f8eca9c49e4f9a806dcc5d638", size = 482669 },
    { url = "https://files.pythonhosted.org/packages/34/4c/8f8e631fcdc2ff978609eaeef1d6994bf2f028b59d9ac67640ed051f1218/regex-2024.11.6-cp311-cp311-macosx_10_9_x86_64.whl", hash = "sha256:2c89a8cc122b25ce6945f0423dc1352cb9593c68abd19223eebbd4e56612c5b7", size = 287684 },
    { url = "https://files.pythonhosted.org/packages/c5/1b/f0e4d13e6adf866ce9b069e191f303a30ab1277e037037a365c3aad5cc9c/regex-2024.11.6-cp311-cp311-macosx_11_0_arm64.whl", hash = "sha256:94d87b689cdd831934fa3ce16cc15cd65748e6d689f5d2b8f4f4df2065c9fa20", size = 284589 },
    { url = "https://files.pythonhosted.org/packages/25/4d/ab21047f446693887f25510887e6820b93f791992994f6498b0318904d4a/regex-2024.11.6-cp311-cp311-manylinux_2_17_aarch64.manylinux2014_aarch64.whl", hash = "sha256:1062b39a0a2b75a9c694f7a08e7183a80c63c0d62b301418ffd9c35f55aaa114", size = 792121 },
    { url = "https://files.pythonhosted.org/packages/45/ee/c867e15cd894985cb32b731d89576c41a4642a57850c162490ea34b78c3b/regex-2024.11.6-cp311-cp311-manylinux_2_17_ppc64le.manylinux2014_ppc64le.whl", hash = "sha256:167ed4852351d8a750da48712c3930b031f6efdaa0f22fa1933716bfcd6bf4a3", size = 831275 },
    { url = "https://files.pythonhosted.org/packages/b3/12/b0f480726cf1c60f6536fa5e1c95275a77624f3ac8fdccf79e6727499e28/regex-2024.11.6-cp311-cp311-manylinux_2_17_s390x.manylinux2014_s390x.whl", hash = "sha256:2d548dafee61f06ebdb584080621f3e0c23fff312f0de1afc776e2a2ba99a74f", size = 818257 },
    { url = "https://files.pythonhosted.org/packages/bf/ce/0d0e61429f603bac433910d99ef1a02ce45a8967ffbe3cbee48599e62d88/regex-2024.11.6-cp311-cp311-manylinux_2_17_x86_64.manylinux2014_x86_64.whl", hash = "sha256:f2a19f302cd1ce5dd01a9099aaa19cae6173306d1302a43b627f62e21cf18ac0", size = 792727 },
    { url = "https://files.pythonhosted.org/packages/e4/c1/243c83c53d4a419c1556f43777ccb552bccdf79d08fda3980e4e77dd9137/regex-2024.11.6-cp311-cp311-manylinux_2_5_i686.manylinux1_i686.manylinux_2_17_i686.manylinux2014_i686.whl", hash = "sha256:bec9931dfb61ddd8ef2ebc05646293812cb6b16b60cf7c9511a832b6f1854b55", size = 780667 },
    { url = "https://files.pythonhosted.org/packages/c5/f4/75eb0dd4ce4b37f04928987f1d22547ddaf6c4bae697623c1b05da67a8aa/regex-2024.11.6-cp311-cp311-musllinux_1_2_aarch64.whl", hash = "sha256:9714398225f299aa85267fd222f7142fcb5c769e73d7733344efc46f2ef5cf89", size = 776963 },
    { url = "https://files.pythonhosted.org/packages/16/5d/95c568574e630e141a69ff8a254c2f188b4398e813c40d49228c9bbd9875/regex-2024.11.6-cp311-cp311-musllinux_1_2_i686.whl", hash = "sha256:202eb32e89f60fc147a41e55cb086db2a3f8cb82f9a9a88440dcfc5d37faae8d", size = 784700 },
    { url = "https://files.pythonhosted.org/packages/8e/b5/f8495c7917f15cc6fee1e7f395e324ec3e00ab3c665a7dc9d27562fd5290/regex-2024.11.6-cp311-cp311-musllinux_1_2_ppc64le.whl", hash = "sha256:4181b814e56078e9b00427ca358ec44333765f5ca1b45597ec7446d3a1ef6e34", size = 848592 },
    { url = "https://files.pythonhosted.org/packages/1c/80/6dd7118e8cb212c3c60b191b932dc57db93fb2e36fb9e0e92f72a5909af9/regex-2024.11.6-cp311-cp311-musllinux_1_2_s390x.whl", hash = "sha256:068376da5a7e4da51968ce4c122a7cd31afaaec4fccc7856c92f63876e57b51d", size = 852929 },
    { url = "https://files.pythonhosted.org/packages/11/9b/5a05d2040297d2d254baf95eeeb6df83554e5e1df03bc1a6687fc4ba1f66/regex-2024.11.6-cp311-cp311-musllinux_1_2_x86_64.whl", hash = "sha256:ac10f2c4184420d881a3475fb2c6f4d95d53a8d50209a2500723d831036f7c45", size = 781213 },
    { url = "https://files.pythonhosted.org/packages/26/b7/b14e2440156ab39e0177506c08c18accaf2b8932e39fb092074de733d868/regex-2024.11.6-cp311-cp311-win32.whl", hash = "sha256:c36f9b6f5f8649bb251a5f3f66564438977b7ef8386a52460ae77e6070d309d9", size = 261734 },
    { url = "https://files.pythonhosted.org/packages/80/32/763a6cc01d21fb3819227a1cc3f60fd251c13c37c27a73b8ff4315433a8e/regex-2024.11.6-cp311-cp311-win_amd64.whl", hash = "sha256:02e28184be537f0e75c1f9b2f8847dc51e08e6e171c6bde130b2687e0c33cf60", size = 274052 },
    { url = "https://files.pythonhosted.org/packages/ba/30/9a87ce8336b172cc232a0db89a3af97929d06c11ceaa19d97d84fa90a8f8/regex-2024.11.6-cp312-cp312-macosx_10_13_universal2.whl", hash = "sha256:52fb28f528778f184f870b7cf8f225f5eef0a8f6e3778529bdd40c7b3920796a", size = 483781 },
    { url = "https://files.pythonhosted.org/packages/01/e8/00008ad4ff4be8b1844786ba6636035f7ef926db5686e4c0f98093612add/regex-2024.11.6-cp312-cp312-macosx_10_13_x86_64.whl", hash = "sha256:fdd6028445d2460f33136c55eeb1f601ab06d74cb3347132e1c24250187500d9", size = 288455 },
    { url = "https://files.pythonhosted.org/packages/60/85/cebcc0aff603ea0a201667b203f13ba75d9fc8668fab917ac5b2de3967bc/regex-2024.11.6-cp312-cp312-macosx_11_0_arm64.whl", hash = "sha256:805e6b60c54bf766b251e94526ebad60b7de0c70f70a4e6210ee2891acb70bf2", size = 284759 },
    { url = "https://files.pythonhosted.org/packages/94/2b/701a4b0585cb05472a4da28ee28fdfe155f3638f5e1ec92306d924e5faf0/regex-2024.11.6-cp312-cp312-manylinux_2_17_aarch64.manylinux2014_aarch64.whl", hash = "sha256:b85c2530be953a890eaffde05485238f07029600e8f098cdf1848d414a8b45e4", size = 794976 },
    { url = "https://files.pythonhosted.org/packages/4b/bf/fa87e563bf5fee75db8915f7352e1887b1249126a1be4813837f5dbec965/regex-2024.11.6-cp312-cp312-manylinux_2_17_ppc64le.manylinux2014_ppc64le.whl", hash = "sha256:bb26437975da7dc36b7efad18aa9dd4ea569d2357ae6b783bf1118dabd9ea577", size = 833077 },
    { url = "https://files.pythonhosted.org/packages/a1/56/7295e6bad94b047f4d0834e4779491b81216583c00c288252ef625c01d23/regex-2024.11.6-cp312-cp312-manylinux_2_17_s390x.manylinux2014_s390x.whl", hash = "sha256:abfa5080c374a76a251ba60683242bc17eeb2c9818d0d30117b4486be10c59d3", size = 823160 },
    { url = "https://files.pythonhosted.org/packages/fb/13/e3b075031a738c9598c51cfbc4c7879e26729c53aa9cca59211c44235314/regex-2024.11.6-cp312-cp312-manylinux_2_17_x86_64.manylinux2014_x86_64.whl", hash = "sha256:70b7fa6606c2881c1db9479b0eaa11ed5dfa11c8d60a474ff0e095099f39d98e", size = 796896 },
    { url = "https://files.pythonhosted.org/packages/24/56/0b3f1b66d592be6efec23a795b37732682520b47c53da5a32c33ed7d84e3/regex-2024.11.6-cp312-cp312-manylinux_2_5_i686.manylinux1_i686.manylinux_2_17_i686.manylinux2014_i686.whl", hash = "sha256:0c32f75920cf99fe6b6c539c399a4a128452eaf1af27f39bce8909c9a3fd8cbe", size = 783997 },
    { url = "https://files.pythonhosted.org/packages/f9/a1/eb378dada8b91c0e4c5f08ffb56f25fcae47bf52ad18f9b2f33b83e6d498/regex-2024.11.6-cp312-cp312-musllinux_1_2_aarch64.whl", hash = "sha256:982e6d21414e78e1f51cf595d7f321dcd14de1f2881c5dc6a6e23bbbbd68435e", size = 781725 },
    { url = "https://files.pythonhosted.org/packages/83/f2/033e7dec0cfd6dda93390089864732a3409246ffe8b042e9554afa9bff4e/regex-2024.11.6-cp312-cp312-musllinux_1_2_i686.whl", hash = "sha256:a7c2155f790e2fb448faed6dd241386719802296ec588a8b9051c1f5c481bc29", size = 789481 },
    { url = "https://files.pythonhosted.org/packages/83/23/15d4552ea28990a74e7696780c438aadd73a20318c47e527b47a4a5a596d/regex-2024.11.6-cp312-cp312-musllinux_1_2_ppc64le.whl", hash = "sha256:149f5008d286636e48cd0b1dd65018548944e495b0265b45e1bffecce1ef7f39", size = 852896 },
    { url = "https://files.pythonhosted.org/packages/e3/39/ed4416bc90deedbfdada2568b2cb0bc1fdb98efe11f5378d9892b2a88f8f/regex-2024.11.6-cp312-cp312-musllinux_1_2_s390x.whl", hash = "sha256:e5364a4502efca094731680e80009632ad6624084aff9a23ce8c8c6820de3e51", size = 860138 },
    { url = "https://files.pythonhosted.org/packages/93/2d/dd56bb76bd8e95bbce684326302f287455b56242a4f9c61f1bc76e28360e/regex-2024.11.6-cp312-cp312-musllinux_1_2_x86_64.whl", hash = "sha256:0a86e7eeca091c09e021db8eb72d54751e527fa47b8d5787caf96d9831bd02ad", size = 787692 },
    { url = "https://files.pythonhosted.org/packages/0b/55/31877a249ab7a5156758246b9c59539abbeba22461b7d8adc9e8475ff73e/regex-2024.11.6-cp312-cp312-win32.whl", hash = "sha256:32f9a4c643baad4efa81d549c2aadefaeba12249b2adc5af541759237eee1c54", size = 262135 },
    { url = "https://files.pythonhosted.org/packages/38/ec/ad2d7de49a600cdb8dd78434a1aeffe28b9d6fc42eb36afab4a27ad23384/regex-2024.11.6-cp312-cp312-win_amd64.whl", hash = "sha256:a93c194e2df18f7d264092dc8539b8ffb86b45b899ab976aa15d48214138e81b", size = 273567 },
    { url = "https://files.pythonhosted.org/packages/90/73/bcb0e36614601016552fa9344544a3a2ae1809dc1401b100eab02e772e1f/regex-2024.11.6-cp313-cp313-macosx_10_13_universal2.whl", hash = "sha256:a6ba92c0bcdf96cbf43a12c717eae4bc98325ca3730f6b130ffa2e3c3c723d84", size = 483525 },
    { url = "https://files.pythonhosted.org/packages/0f/3f/f1a082a46b31e25291d830b369b6b0c5576a6f7fb89d3053a354c24b8a83/regex-2024.11.6-cp313-cp313-macosx_10_13_x86_64.whl", hash = "sha256:525eab0b789891ac3be914d36893bdf972d483fe66551f79d3e27146191a37d4", size = 288324 },
    { url = "https://files.pythonhosted.org/packages/09/c9/4e68181a4a652fb3ef5099e077faf4fd2a694ea6e0f806a7737aff9e758a/regex-2024.11.6-cp313-cp313-macosx_11_0_arm64.whl", hash = "sha256:086a27a0b4ca227941700e0b31425e7a28ef1ae8e5e05a33826e17e47fbfdba0", size = 284617 },
    { url = "https://files.pythonhosted.org/packages/fc/fd/37868b75eaf63843165f1d2122ca6cb94bfc0271e4428cf58c0616786dce/regex-2024.11.6-cp313-cp313-manylinux_2_17_aarch64.manylinux2014_aarch64.whl", hash = "sha256:bde01f35767c4a7899b7eb6e823b125a64de314a8ee9791367c9a34d56af18d0", size = 795023 },
    { url = "https://files.pythonhosted.org/packages/c4/7c/d4cd9c528502a3dedb5c13c146e7a7a539a3853dc20209c8e75d9ba9d1b2/regex-2024.11.6-cp313-cp313-manylinux_2_17_ppc64le.manylinux2014_ppc64le.whl", hash = "sha256:b583904576650166b3d920d2bcce13971f6f9e9a396c673187f49811b2769dc7", size = 833072 },
    { url = "https://files.pythonhosted.org/packages/4f/db/46f563a08f969159c5a0f0e722260568425363bea43bb7ae370becb66a67/regex-2024.11.6-cp313-cp313-manylinux_2_17_s390x.manylinux2014_s390x.whl", hash = "sha256:1c4de13f06a0d54fa0d5ab1b7138bfa0d883220965a29616e3ea61b35d5f5fc7", size = 823130 },
    { url = "https://files.pythonhosted.org/packages/db/60/1eeca2074f5b87df394fccaa432ae3fc06c9c9bfa97c5051aed70e6e00c2/regex-2024.11.6-cp313-cp313-manylinux_2_17_x86_64.manylinux2014_x86_64.whl", hash = "sha256:3cde6e9f2580eb1665965ce9bf17ff4952f34f5b126beb509fee8f4e994f143c", size = 796857 },
    { url = "https://files.pythonhosted.org/packages/10/db/ac718a08fcee981554d2f7bb8402f1faa7e868c1345c16ab1ebec54b0d7b/regex-2024.11.6-cp313-cp313-manylinux_2_5_i686.manylinux1_i686.manylinux_2_17_i686.manylinux2014_i686.whl", hash = "sha256:0d7f453dca13f40a02b79636a339c5b62b670141e63efd511d3f8f73fba162b3", size = 784006 },
    { url = "https://files.pythonhosted.org/packages/c2/41/7da3fe70216cea93144bf12da2b87367590bcf07db97604edeea55dac9ad/regex-2024.11.6-cp313-cp313-musllinux_1_2_aarch64.whl", hash = "sha256:59dfe1ed21aea057a65c6b586afd2a945de04fc7db3de0a6e3ed5397ad491b07", size = 781650 },
    { url = "https://files.pythonhosted.org/packages/a7/d5/880921ee4eec393a4752e6ab9f0fe28009435417c3102fc413f3fe81c4e5/regex-2024.11.6-cp313-cp313-musllinux_1_2_i686.whl", hash = "sha256:b97c1e0bd37c5cd7902e65f410779d39eeda155800b65fc4d04cc432efa9bc6e", size = 789545 },
    { url = "https://files.pythonhosted.org/packages/dc/96/53770115e507081122beca8899ab7f5ae28ae790bfcc82b5e38976df6a77/regex-2024.11.6-cp313-cp313-musllinux_1_2_ppc64le.whl", hash = "sha256:f9d1e379028e0fc2ae3654bac3cbbef81bf3fd571272a42d56c24007979bafb6", size = 853045 },
    { url = "https://files.pythonhosted.org/packages/31/d3/1372add5251cc2d44b451bd94f43b2ec78e15a6e82bff6a290ef9fd8f00a/regex-2024.11.6-cp313-cp313-musllinux_1_2_s390x.whl", hash = "sha256:13291b39131e2d002a7940fb176e120bec5145f3aeb7621be6534e46251912c4", size = 860182 },
    { url = "https://files.pythonhosted.org/packages/ed/e3/c446a64984ea9f69982ba1a69d4658d5014bc7a0ea468a07e1a1265db6e2/regex-2024.11.6-cp313-cp313-musllinux_1_2_x86_64.whl", hash = "sha256:4f51f88c126370dcec4908576c5a627220da6c09d0bff31cfa89f2523843316d", size = 787733 },
    { url = "https://files.pythonhosted.org/packages/2b/f1/e40c8373e3480e4f29f2692bd21b3e05f296d3afebc7e5dcf21b9756ca1c/regex-2024.11.6-cp313-cp313-win32.whl", hash = "sha256:63b13cfd72e9601125027202cad74995ab26921d8cd935c25f09c630436348ff", size = 262122 },
    { url = "https://files.pythonhosted.org/packages/45/94/bc295babb3062a731f52621cdc992d123111282e291abaf23faa413443ea/regex-2024.11.6-cp313-cp313-win_amd64.whl", hash = "sha256:2b3361af3198667e99927da8b84c1b010752fa4b1115ee30beaa332cabc3ef1a", size = 273545 },
]

[[package]]
name = "requests"
version = "2.32.3"
source = { registry = "https://pypi.org/simple" }
dependencies = [
    { name = "certifi" },
    { name = "charset-normalizer" },
    { name = "idna" },
    { name = "urllib3" },
]
sdist = { url = "https://files.pythonhosted.org/packages/63/70/2bf7780ad2d390a8d301ad0b550f1581eadbd9a20f896afe06353c2a2913/requests-2.32.3.tar.gz", hash = "sha256:55365417734eb18255590a9ff9eb97e9e1da868d4ccd6402399eaf68af20a760", size = 131218 }
wheels = [
    { url = "https://files.pythonhosted.org/packages/f9/9b/335f9764261e915ed497fcdeb11df5dfd6f7bf257d4a6a2a686d80da4d54/requests-2.32.3-py3-none-any.whl", hash = "sha256:70761cfe03c773ceb22aa2f671b4757976145175cdfca038c02654d061d6dcc6", size = 64928 },
]

[[package]]
name = "rich"
version = "13.9.4"
source = { registry = "https://pypi.org/simple" }
dependencies = [
    { name = "markdown-it-py" },
    { name = "pygments" },
    { name = "typing-extensions", marker = "python_full_version < '3.11'" },
]
sdist = { url = "https://files.pythonhosted.org/packages/ab/3a/0316b28d0761c6734d6bc14e770d85506c986c85ffb239e688eeaab2c2bc/rich-13.9.4.tar.gz", hash = "sha256:439594978a49a09530cff7ebc4b5c7103ef57baf48d5ea3184f21d9a2befa098", size = 223149 }
wheels = [
    { url = "https://files.pythonhosted.org/packages/19/71/39c7c0d87f8d4e6c020a393182060eaefeeae6c01dab6a84ec346f2567df/rich-13.9.4-py3-none-any.whl", hash = "sha256:6049d5e6ec054bf2779ab3358186963bac2ea89175919d699e378b99738c2a90", size = 242424 },
]

[[package]]
name = "rich-toolkit"
version = "0.11.3"
source = { registry = "https://pypi.org/simple" }
dependencies = [
    { name = "click" },
    { name = "rich" },
    { name = "typing-extensions" },
]
sdist = { url = "https://files.pythonhosted.org/packages/9f/a3/d2430c87b7f32dd8f85b46f581990899ee8f39a141e754569acdfe362a84/rich_toolkit-0.11.3.tar.gz", hash = "sha256:042cee58083e0bcbb56a69514b56a5def853ad064f977b6b95519087e4d9f239", size = 70632 }
wheels = [
    { url = "https://files.pythonhosted.org/packages/76/ae/7da238721445833039f00bf537f415da1123022cb02a16ddb2f400ac6646/rich_toolkit-0.11.3-py3-none-any.whl", hash = "sha256:a46e00455b752604c9a58928410a2f15e0a134870458ea8ae4c23ec233e2d5ec", size = 11819 },
]

[[package]]
name = "rpds-py"
version = "0.22.3"
source = { registry = "https://pypi.org/simple" }
sdist = { url = "https://files.pythonhosted.org/packages/01/80/cce854d0921ff2f0a9fa831ba3ad3c65cee3a46711addf39a2af52df2cfd/rpds_py-0.22.3.tar.gz", hash = "sha256:e32fee8ab45d3c2db6da19a5323bc3362237c8b653c70194414b892fd06a080d", size = 26771 }
wheels = [
    { url = "https://files.pythonhosted.org/packages/42/2a/ead1d09e57449b99dcc190d8d2323e3a167421d8f8fdf0f217c6f6befe47/rpds_py-0.22.3-cp310-cp310-macosx_10_12_x86_64.whl", hash = "sha256:6c7b99ca52c2c1752b544e310101b98a659b720b21db00e65edca34483259967", size = 359514 },
    { url = "https://files.pythonhosted.org/packages/8f/7e/1254f406b7793b586c68e217a6a24ec79040f85e030fff7e9049069284f4/rpds_py-0.22.3-cp310-cp310-macosx_11_0_arm64.whl", hash = "sha256:be2eb3f2495ba669d2a985f9b426c1797b7d48d6963899276d22f23e33d47e37", size = 349031 },
    { url = "https://files.pythonhosted.org/packages/aa/da/17c6a2c73730d426df53675ff9cc6653ac7a60b6438d03c18e1c822a576a/rpds_py-0.22.3-cp310-cp310-manylinux_2_17_aarch64.manylinux2014_aarch64.whl", hash = "sha256:70eb60b3ae9245ddea20f8a4190bd79c705a22f8028aaf8bbdebe4716c3fab24", size = 381485 },
    { url = "https://files.pythonhosted.org/packages/aa/13/2dbacd820466aa2a3c4b747afb18d71209523d353cf865bf8f4796c969ea/rpds_py-0.22.3-cp310-cp310-manylinux_2_17_armv7l.manylinux2014_armv7l.whl", hash = "sha256:4041711832360a9b75cfb11b25a6a97c8fb49c07b8bd43d0d02b45d0b499a4ff", size = 386794 },
    { url = "https://files.pythonhosted.org/packages/6d/62/96905d0a35ad4e4bc3c098b2f34b2e7266e211d08635baa690643d2227be/rpds_py-0.22.3-cp310-cp310-manylinux_2_17_ppc64le.manylinux2014_ppc64le.whl", hash = "sha256:64607d4cbf1b7e3c3c8a14948b99345eda0e161b852e122c6bb71aab6d1d798c", size = 423523 },
    { url = "https://files.pythonhosted.org/packages/eb/1b/d12770f2b6a9fc2c3ec0d810d7d440f6d465ccd8b7f16ae5385952c28b89/rpds_py-0.22.3-cp310-cp310-manylinux_2_17_s390x.manylinux2014_s390x.whl", hash = "sha256:81e69b0a0e2537f26d73b4e43ad7bc8c8efb39621639b4434b76a3de50c6966e", size = 446695 },
    { url = "https://files.pythonhosted.org/packages/4d/cf/96f1fd75512a017f8e07408b6d5dbeb492d9ed46bfe0555544294f3681b3/rpds_py-0.22.3-cp310-cp310-manylinux_2_17_x86_64.manylinux2014_x86_64.whl", hash = "sha256:bc27863442d388870c1809a87507727b799c8460573cfbb6dc0eeaef5a11b5ec", size = 381959 },
    { url = "https://files.pythonhosted.org/packages/ab/f0/d1c5b501c8aea85aeb938b555bfdf7612110a2f8cdc21ae0482c93dd0c24/rpds_py-0.22.3-cp310-cp310-manylinux_2_5_i686.manylinux1_i686.whl", hash = "sha256:e79dd39f1e8c3504be0607e5fc6e86bb60fe3584bec8b782578c3b0fde8d932c", size = 410420 },
    { url = "https://files.pythonhosted.org/packages/33/3b/45b6c58fb6aad5a569ae40fb890fc494c6b02203505a5008ee6dc68e65f7/rpds_py-0.22.3-cp310-cp310-musllinux_1_2_aarch64.whl", hash = "sha256:e0fa2d4ec53dc51cf7d3bb22e0aa0143966119f42a0c3e4998293a3dd2856b09", size = 557620 },
    { url = "https://files.pythonhosted.org/packages/83/62/3fdd2d3d47bf0bb9b931c4c73036b4ab3ec77b25e016ae26fab0f02be2af/rpds_py-0.22.3-cp310-cp310-musllinux_1_2_i686.whl", hash = "sha256:fda7cb070f442bf80b642cd56483b5548e43d366fe3f39b98e67cce780cded00", size = 584202 },
    { url = "https://files.pythonhosted.org/packages/04/f2/5dced98b64874b84ca824292f9cee2e3f30f3bcf231d15a903126684f74d/rpds_py-0.22.3-cp310-cp310-musllinux_1_2_x86_64.whl", hash = "sha256:cff63a0272fcd259dcc3be1657b07c929c466b067ceb1c20060e8d10af56f5bf", size = 552787 },
    { url = "https://files.pythonhosted.org/packages/67/13/2273dea1204eda0aea0ef55145da96a9aa28b3f88bb5c70e994f69eda7c3/rpds_py-0.22.3-cp310-cp310-win32.whl", hash = "sha256:9bd7228827ec7bb817089e2eb301d907c0d9827a9e558f22f762bb690b131652", size = 220088 },
    { url = "https://files.pythonhosted.org/packages/4e/80/8c8176b67ad7f4a894967a7a4014ba039626d96f1d4874d53e409b58d69f/rpds_py-0.22.3-cp310-cp310-win_amd64.whl", hash = "sha256:9beeb01d8c190d7581a4d59522cd3d4b6887040dcfc744af99aa59fef3e041a8", size = 231737 },
    { url = "https://files.pythonhosted.org/packages/15/ad/8d1ddf78f2805a71253fcd388017e7b4a0615c22c762b6d35301fef20106/rpds_py-0.22.3-cp311-cp311-macosx_10_12_x86_64.whl", hash = "sha256:d20cfb4e099748ea39e6f7b16c91ab057989712d31761d3300d43134e26e165f", size = 359773 },
    { url = "https://files.pythonhosted.org/packages/c8/75/68c15732293a8485d79fe4ebe9045525502a067865fa4278f178851b2d87/rpds_py-0.22.3-cp311-cp311-macosx_11_0_arm64.whl", hash = "sha256:68049202f67380ff9aa52f12e92b1c30115f32e6895cd7198fa2a7961621fc5a", size = 349214 },
    { url = "https://files.pythonhosted.org/packages/3c/4c/7ce50f3070083c2e1b2bbd0fb7046f3da55f510d19e283222f8f33d7d5f4/rpds_py-0.22.3-cp311-cp311-manylinux_2_17_aarch64.manylinux2014_aarch64.whl", hash = "sha256:fb4f868f712b2dd4bcc538b0a0c1f63a2b1d584c925e69a224d759e7070a12d5", size = 380477 },
    { url = "https://files.pythonhosted.org/packages/9a/e9/835196a69cb229d5c31c13b8ae603bd2da9a6695f35fe4270d398e1db44c/rpds_py-0.22.3-cp311-cp311-manylinux_2_17_armv7l.manylinux2014_armv7l.whl", hash = "sha256:bc51abd01f08117283c5ebf64844a35144a0843ff7b2983e0648e4d3d9f10dbb", size = 386171 },
    { url = "https://files.pythonhosted.org/packages/f9/8e/33fc4eba6683db71e91e6d594a2cf3a8fbceb5316629f0477f7ece5e3f75/rpds_py-0.22.3-cp311-cp311-manylinux_2_17_ppc64le.manylinux2014_ppc64le.whl", hash = "sha256:0f3cec041684de9a4684b1572fe28c7267410e02450f4561700ca5a3bc6695a2", size = 422676 },
    { url = "https://files.pythonhosted.org/packages/37/47/2e82d58f8046a98bb9497a8319604c92b827b94d558df30877c4b3c6ccb3/rpds_py-0.22.3-cp311-cp311-manylinux_2_17_s390x.manylinux2014_s390x.whl", hash = "sha256:7ef9d9da710be50ff6809fed8f1963fecdfecc8b86656cadfca3bc24289414b0", size = 446152 },
    { url = "https://files.pythonhosted.org/packages/e1/78/79c128c3e71abbc8e9739ac27af11dc0f91840a86fce67ff83c65d1ba195/rpds_py-0.22.3-cp311-cp311-manylinux_2_17_x86_64.manylinux2014_x86_64.whl", hash = "sha256:59f4a79c19232a5774aee369a0c296712ad0e77f24e62cad53160312b1c1eaa1", size = 381300 },
    { url = "https://files.pythonhosted.org/packages/c9/5b/2e193be0e8b228c1207f31fa3ea79de64dadb4f6a4833111af8145a6bc33/rpds_py-0.22.3-cp311-cp311-manylinux_2_5_i686.manylinux1_i686.whl", hash = "sha256:1a60bce91f81ddaac922a40bbb571a12c1070cb20ebd6d49c48e0b101d87300d", size = 409636 },
    { url = "https://files.pythonhosted.org/packages/c2/3f/687c7100b762d62186a1c1100ffdf99825f6fa5ea94556844bbbd2d0f3a9/rpds_py-0.22.3-cp311-cp311-musllinux_1_2_aarch64.whl", hash = "sha256:e89391e6d60251560f0a8f4bd32137b077a80d9b7dbe6d5cab1cd80d2746f648", size = 556708 },
    { url = "https://files.pythonhosted.org/packages/8c/a2/c00cbc4b857e8b3d5e7f7fc4c81e23afd8c138b930f4f3ccf9a41a23e9e4/rpds_py-0.22.3-cp311-cp311-musllinux_1_2_i686.whl", hash = "sha256:e3fb866d9932a3d7d0c82da76d816996d1667c44891bd861a0f97ba27e84fc74", size = 583554 },
    { url = "https://files.pythonhosted.org/packages/d0/08/696c9872cf56effdad9ed617ac072f6774a898d46b8b8964eab39ec562d2/rpds_py-0.22.3-cp311-cp311-musllinux_1_2_x86_64.whl", hash = "sha256:1352ae4f7c717ae8cba93421a63373e582d19d55d2ee2cbb184344c82d2ae55a", size = 552105 },
    { url = "https://files.pythonhosted.org/packages/18/1f/4df560be1e994f5adf56cabd6c117e02de7c88ee238bb4ce03ed50da9d56/rpds_py-0.22.3-cp311-cp311-win32.whl", hash = "sha256:b0b4136a252cadfa1adb705bb81524eee47d9f6aab4f2ee4fa1e9d3cd4581f64", size = 220199 },
    { url = "https://files.pythonhosted.org/packages/b8/1b/c29b570bc5db8237553002788dc734d6bd71443a2ceac2a58202ec06ef12/rpds_py-0.22.3-cp311-cp311-win_amd64.whl", hash = "sha256:8bd7c8cfc0b8247c8799080fbff54e0b9619e17cdfeb0478ba7295d43f635d7c", size = 231775 },
    { url = "https://files.pythonhosted.org/packages/75/47/3383ee3bd787a2a5e65a9b9edc37ccf8505c0a00170e3a5e6ea5fbcd97f7/rpds_py-0.22.3-cp312-cp312-macosx_10_12_x86_64.whl", hash = "sha256:27e98004595899949bd7a7b34e91fa7c44d7a97c40fcaf1d874168bb652ec67e", size = 352334 },
    { url = "https://files.pythonhosted.org/packages/40/14/aa6400fa8158b90a5a250a77f2077c0d0cd8a76fce31d9f2b289f04c6dec/rpds_py-0.22.3-cp312-cp312-macosx_11_0_arm64.whl", hash = "sha256:1978d0021e943aae58b9b0b196fb4895a25cc53d3956b8e35e0b7682eefb6d56", size = 342111 },
    { url = "https://files.pythonhosted.org/packages/7d/06/395a13bfaa8a28b302fb433fb285a67ce0ea2004959a027aea8f9c52bad4/rpds_py-0.22.3-cp312-cp312-manylinux_2_17_aarch64.manylinux2014_aarch64.whl", hash = "sha256:655ca44a831ecb238d124e0402d98f6212ac527a0ba6c55ca26f616604e60a45", size = 384286 },
    { url = "https://files.pythonhosted.org/packages/43/52/d8eeaffab047e6b7b7ef7f00d5ead074a07973968ffa2d5820fa131d7852/rpds_py-0.22.3-cp312-cp312-manylinux_2_17_armv7l.manylinux2014_armv7l.whl", hash = "sha256:feea821ee2a9273771bae61194004ee2fc33f8ec7db08117ef9147d4bbcbca8e", size = 391739 },
    { url = "https://files.pythonhosted.org/packages/83/31/52dc4bde85c60b63719610ed6f6d61877effdb5113a72007679b786377b8/rpds_py-0.22.3-cp312-cp312-manylinux_2_17_ppc64le.manylinux2014_ppc64le.whl", hash = "sha256:22bebe05a9ffc70ebfa127efbc429bc26ec9e9b4ee4d15a740033efda515cf3d", size = 427306 },
    { url = "https://files.pythonhosted.org/packages/70/d5/1bab8e389c2261dba1764e9e793ed6830a63f830fdbec581a242c7c46bda/rpds_py-0.22.3-cp312-cp312-manylinux_2_17_s390x.manylinux2014_s390x.whl", hash = "sha256:3af6e48651c4e0d2d166dc1b033b7042ea3f871504b6805ba5f4fe31581d8d38", size = 442717 },
    { url = "https://files.pythonhosted.org/packages/82/a1/a45f3e30835b553379b3a56ea6c4eb622cf11e72008229af840e4596a8ea/rpds_py-0.22.3-cp312-cp312-manylinux_2_17_x86_64.manylinux2014_x86_64.whl", hash = "sha256:e67ba3c290821343c192f7eae1d8fd5999ca2dc99994114643e2f2d3e6138b15", size = 385721 },
    { url = "https://files.pythonhosted.org/packages/a6/27/780c942de3120bdd4d0e69583f9c96e179dfff082f6ecbb46b8d6488841f/rpds_py-0.22.3-cp312-cp312-manylinux_2_5_i686.manylinux1_i686.whl", hash = "sha256:02fbb9c288ae08bcb34fb41d516d5eeb0455ac35b5512d03181d755d80810059", size = 415824 },
    { url = "https://files.pythonhosted.org/packages/94/0b/aa0542ca88ad20ea719b06520f925bae348ea5c1fdf201b7e7202d20871d/rpds_py-0.22.3-cp312-cp312-musllinux_1_2_aarch64.whl", hash = "sha256:f56a6b404f74ab372da986d240e2e002769a7d7102cc73eb238a4f72eec5284e", size = 561227 },
    { url = "https://files.pythonhosted.org/packages/0d/92/3ed77d215f82c8f844d7f98929d56cc321bb0bcfaf8f166559b8ec56e5f1/rpds_py-0.22.3-cp312-cp312-musllinux_1_2_i686.whl", hash = "sha256:0a0461200769ab3b9ab7e513f6013b7a97fdeee41c29b9db343f3c5a8e2b9e61", size = 587424 },
    { url = "https://files.pythonhosted.org/packages/09/42/cacaeb047a22cab6241f107644f230e2935d4efecf6488859a7dd82fc47d/rpds_py-0.22.3-cp312-cp312-musllinux_1_2_x86_64.whl", hash = "sha256:8633e471c6207a039eff6aa116e35f69f3156b3989ea3e2d755f7bc41754a4a7", size = 555953 },
    { url = "https://files.pythonhosted.org/packages/e6/52/c921dc6d5f5d45b212a456c1f5b17df1a471127e8037eb0972379e39dff4/rpds_py-0.22.3-cp312-cp312-win32.whl", hash = "sha256:593eba61ba0c3baae5bc9be2f5232430453fb4432048de28399ca7376de9c627", size = 221339 },
    { url = "https://files.pythonhosted.org/packages/f2/c7/f82b5be1e8456600395366f86104d1bd8d0faed3802ad511ef6d60c30d98/rpds_py-0.22.3-cp312-cp312-win_amd64.whl", hash = "sha256:d115bffdd417c6d806ea9069237a4ae02f513b778e3789a359bc5856e0404cc4", size = 235786 },
    { url = "https://files.pythonhosted.org/packages/d0/bf/36d5cc1f2c609ae6e8bf0fc35949355ca9d8790eceb66e6385680c951e60/rpds_py-0.22.3-cp313-cp313-macosx_10_12_x86_64.whl", hash = "sha256:ea7433ce7e4bfc3a85654aeb6747babe3f66eaf9a1d0c1e7a4435bbdf27fea84", size = 351657 },
    { url = "https://files.pythonhosted.org/packages/24/2a/f1e0fa124e300c26ea9382e59b2d582cba71cedd340f32d1447f4f29fa4e/rpds_py-0.22.3-cp313-cp313-macosx_11_0_arm64.whl", hash = "sha256:6dd9412824c4ce1aca56c47b0991e65bebb7ac3f4edccfd3f156150c96a7bf25", size = 341829 },
    { url = "https://files.pythonhosted.org/packages/cf/c2/0da1231dd16953845bed60d1a586fcd6b15ceaeb965f4d35cdc71f70f606/rpds_py-0.22.3-cp313-cp313-manylinux_2_17_aarch64.manylinux2014_aarch64.whl", hash = "sha256:20070c65396f7373f5df4005862fa162db5d25d56150bddd0b3e8214e8ef45b4", size = 384220 },
    { url = "https://files.pythonhosted.org/packages/c7/73/a4407f4e3a00a9d4b68c532bf2d873d6b562854a8eaff8faa6133b3588ec/rpds_py-0.22.3-cp313-cp313-manylinux_2_17_armv7l.manylinux2014_armv7l.whl", hash = "sha256:0b09865a9abc0ddff4e50b5ef65467cd94176bf1e0004184eb915cbc10fc05c5", size = 391009 },
    { url = "https://files.pythonhosted.org/packages/a9/c3/04b7353477ab360fe2563f5f0b176d2105982f97cd9ae80a9c5a18f1ae0f/rpds_py-0.22.3-cp313-cp313-manylinux_2_17_ppc64le.manylinux2014_ppc64le.whl", hash = "sha256:3453e8d41fe5f17d1f8e9c383a7473cd46a63661628ec58e07777c2fff7196dc", size = 426989 },
    { url = "https://files.pythonhosted.org/packages/8d/e6/e4b85b722bcf11398e17d59c0f6049d19cd606d35363221951e6d625fcb0/rpds_py-0.22.3-cp313-cp313-manylinux_2_17_s390x.manylinux2014_s390x.whl", hash = "sha256:f5d36399a1b96e1a5fdc91e0522544580dbebeb1f77f27b2b0ab25559e103b8b", size = 441544 },
    { url = "https://files.pythonhosted.org/packages/27/fc/403e65e56f65fff25f2973216974976d3f0a5c3f30e53758589b6dc9b79b/rpds_py-0.22.3-cp313-cp313-manylinux_2_17_x86_64.manylinux2014_x86_64.whl", hash = "sha256:009de23c9c9ee54bf11303a966edf4d9087cd43a6003672e6aa7def643d06518", size = 385179 },
    { url = "https://files.pythonhosted.org/packages/57/9b/2be9ff9700d664d51fd96b33d6595791c496d2778cb0b2a634f048437a55/rpds_py-0.22.3-cp313-cp313-manylinux_2_5_i686.manylinux1_i686.whl", hash = "sha256:1aef18820ef3e4587ebe8b3bc9ba6e55892a6d7b93bac6d29d9f631a3b4befbd", size = 415103 },
    { url = "https://files.pythonhosted.org/packages/bb/a5/03c2ad8ca10994fcf22dd2150dd1d653bc974fa82d9a590494c84c10c641/rpds_py-0.22.3-cp313-cp313-musllinux_1_2_aarch64.whl", hash = "sha256:f60bd8423be1d9d833f230fdbccf8f57af322d96bcad6599e5a771b151398eb2", size = 560916 },
    { url = "https://files.pythonhosted.org/packages/ba/2e/be4fdfc8b5b576e588782b56978c5b702c5a2307024120d8aeec1ab818f0/rpds_py-0.22.3-cp313-cp313-musllinux_1_2_i686.whl", hash = "sha256:62d9cfcf4948683a18a9aff0ab7e1474d407b7bab2ca03116109f8464698ab16", size = 587062 },
    { url = "https://files.pythonhosted.org/packages/67/e0/2034c221937709bf9c542603d25ad43a68b4b0a9a0c0b06a742f2756eb66/rpds_py-0.22.3-cp313-cp313-musllinux_1_2_x86_64.whl", hash = "sha256:9253fc214112405f0afa7db88739294295f0e08466987f1d70e29930262b4c8f", size = 555734 },
    { url = "https://files.pythonhosted.org/packages/ea/ce/240bae07b5401a22482b58e18cfbabaa392409b2797da60223cca10d7367/rpds_py-0.22.3-cp313-cp313-win32.whl", hash = "sha256:fb0ba113b4983beac1a2eb16faffd76cb41e176bf58c4afe3e14b9c681f702de", size = 220663 },
    { url = "https://files.pythonhosted.org/packages/cb/f0/d330d08f51126330467edae2fa4efa5cec8923c87551a79299380fdea30d/rpds_py-0.22.3-cp313-cp313-win_amd64.whl", hash = "sha256:c58e2339def52ef6b71b8f36d13c3688ea23fa093353f3a4fee2556e62086ec9", size = 235503 },
    { url = "https://files.pythonhosted.org/packages/f7/c4/dbe1cc03df013bf2feb5ad00615038050e7859f381e96fb5b7b4572cd814/rpds_py-0.22.3-cp313-cp313t-macosx_10_12_x86_64.whl", hash = "sha256:f82a116a1d03628a8ace4859556fb39fd1424c933341a08ea3ed6de1edb0283b", size = 347698 },
    { url = "https://files.pythonhosted.org/packages/a4/3a/684f66dd6b0f37499cad24cd1c0e523541fd768576fa5ce2d0a8799c3cba/rpds_py-0.22.3-cp313-cp313t-macosx_11_0_arm64.whl", hash = "sha256:3dfcbc95bd7992b16f3f7ba05af8a64ca694331bd24f9157b49dadeeb287493b", size = 337330 },
    { url = "https://files.pythonhosted.org/packages/82/eb/e022c08c2ce2e8f7683baa313476492c0e2c1ca97227fe8a75d9f0181e95/rpds_py-0.22.3-cp313-cp313t-manylinux_2_17_aarch64.manylinux2014_aarch64.whl", hash = "sha256:59259dc58e57b10e7e18ce02c311804c10c5a793e6568f8af4dead03264584d1", size = 380022 },
    { url = "https://files.pythonhosted.org/packages/e4/21/5a80e653e4c86aeb28eb4fea4add1f72e1787a3299687a9187105c3ee966/rpds_py-0.22.3-cp313-cp313t-manylinux_2_17_armv7l.manylinux2014_armv7l.whl", hash = "sha256:5725dd9cc02068996d4438d397e255dcb1df776b7ceea3b9cb972bdb11260a83", size = 390754 },
    { url = "https://files.pythonhosted.org/packages/37/a4/d320a04ae90f72d080b3d74597074e62be0a8ecad7d7321312dfe2dc5a6a/rpds_py-0.22.3-cp313-cp313t-manylinux_2_17_ppc64le.manylinux2014_ppc64le.whl", hash = "sha256:99b37292234e61325e7a5bb9689e55e48c3f5f603af88b1642666277a81f1fbd", size = 423840 },
    { url = "https://files.pythonhosted.org/packages/87/70/674dc47d93db30a6624279284e5631be4c3a12a0340e8e4f349153546728/rpds_py-0.22.3-cp313-cp313t-manylinux_2_17_s390x.manylinux2014_s390x.whl", hash = "sha256:27b1d3b3915a99208fee9ab092b8184c420f2905b7d7feb4aeb5e4a9c509b8a1", size = 438970 },
    { url = "https://files.pythonhosted.org/packages/3f/64/9500f4d66601d55cadd21e90784cfd5d5f4560e129d72e4339823129171c/rpds_py-0.22.3-cp313-cp313t-manylinux_2_17_x86_64.manylinux2014_x86_64.whl", hash = "sha256:f612463ac081803f243ff13cccc648578e2279295048f2a8d5eb430af2bae6e3", size = 383146 },
    { url = "https://files.pythonhosted.org/packages/4d/45/630327addb1d17173adcf4af01336fd0ee030c04798027dfcb50106001e0/rpds_py-0.22.3-cp313-cp313t-manylinux_2_5_i686.manylinux1_i686.whl", hash = "sha256:f73d3fef726b3243a811121de45193c0ca75f6407fe66f3f4e183c983573e130", size = 408294 },
    { url = "https://files.pythonhosted.org/packages/5f/ef/8efb3373cee54ea9d9980b772e5690a0c9e9214045a4e7fa35046e399fee/rpds_py-0.22.3-cp313-cp313t-musllinux_1_2_aarch64.whl", hash = "sha256:3f21f0495edea7fdbaaa87e633a8689cd285f8f4af5c869f27bc8074638ad69c", size = 556345 },
    { url = "https://files.pythonhosted.org/packages/54/01/151d3b9ef4925fc8f15bfb131086c12ec3c3d6dd4a4f7589c335bf8e85ba/rpds_py-0.22.3-cp313-cp313t-musllinux_1_2_i686.whl", hash = "sha256:1e9663daaf7a63ceccbbb8e3808fe90415b0757e2abddbfc2e06c857bf8c5e2b", size = 582292 },
    { url = "https://files.pythonhosted.org/packages/30/89/35fc7a6cdf3477d441c7aca5e9bbf5a14e0f25152aed7f63f4e0b141045d/rpds_py-0.22.3-cp313-cp313t-musllinux_1_2_x86_64.whl", hash = "sha256:a76e42402542b1fae59798fab64432b2d015ab9d0c8c47ba7addddbaf7952333", size = 553855 },
    { url = "https://files.pythonhosted.org/packages/8f/e0/830c02b2457c4bd20a8c5bb394d31d81f57fbefce2dbdd2e31feff4f7003/rpds_py-0.22.3-cp313-cp313t-win32.whl", hash = "sha256:69803198097467ee7282750acb507fba35ca22cc3b85f16cf45fb01cb9097730", size = 219100 },
    { url = "https://files.pythonhosted.org/packages/f8/30/7ac943f69855c2db77407ae363484b915d861702dbba1aa82d68d57f42be/rpds_py-0.22.3-cp313-cp313t-win_amd64.whl", hash = "sha256:f5cf2a0c2bdadf3791b5c205d55a37a54025c6e18a71c71f82bb536cf9a454bf", size = 233794 },
    { url = "https://files.pythonhosted.org/packages/8b/63/e29f8ee14fcf383574f73b6bbdcbec0fbc2e5fc36b4de44d1ac389b1de62/rpds_py-0.22.3-pp310-pypy310_pp73-macosx_10_12_x86_64.whl", hash = "sha256:d48424e39c2611ee1b84ad0f44fb3b2b53d473e65de061e3f460fc0be5f1939d", size = 360786 },
    { url = "https://files.pythonhosted.org/packages/d3/e0/771ee28b02a24e81c8c0e645796a371350a2bb6672753144f36ae2d2afc9/rpds_py-0.22.3-pp310-pypy310_pp73-macosx_11_0_arm64.whl", hash = "sha256:24e8abb5878e250f2eb0d7859a8e561846f98910326d06c0d51381fed59357bd", size = 350589 },
    { url = "https://files.pythonhosted.org/packages/cf/49/abad4c4a1e6f3adf04785a99c247bfabe55ed868133e2d1881200aa5d381/rpds_py-0.22.3-pp310-pypy310_pp73-manylinux_2_17_aarch64.manylinux2014_aarch64.whl", hash = "sha256:4b232061ca880db21fa14defe219840ad9b74b6158adb52ddf0e87bead9e8493", size = 381848 },
    { url = "https://files.pythonhosted.org/packages/3a/7d/f4bc6d6fbe6af7a0d2b5f2ee77079efef7c8528712745659ec0026888998/rpds_py-0.22.3-pp310-pypy310_pp73-manylinux_2_17_armv7l.manylinux2014_armv7l.whl", hash = "sha256:ac0a03221cdb5058ce0167ecc92a8c89e8d0decdc9e99a2ec23380793c4dcb96", size = 387879 },
    { url = "https://files.pythonhosted.org/packages/13/b0/575c797377fdcd26cedbb00a3324232e4cb2c5d121f6e4b0dbf8468b12ef/rpds_py-0.22.3-pp310-pypy310_pp73-manylinux_2_17_ppc64le.manylinux2014_ppc64le.whl", hash = "sha256:eb0c341fa71df5a4595f9501df4ac5abfb5a09580081dffbd1ddd4654e6e9123", size = 423916 },
    { url = "https://files.pythonhosted.org/packages/54/78/87157fa39d58f32a68d3326f8a81ad8fb99f49fe2aa7ad9a1b7d544f9478/rpds_py-0.22.3-pp310-pypy310_pp73-manylinux_2_17_s390x.manylinux2014_s390x.whl", hash = "sha256:bf9db5488121b596dbfc6718c76092fda77b703c1f7533a226a5a9f65248f8ad", size = 448410 },
    { url = "https://files.pythonhosted.org/packages/59/69/860f89996065a88be1b6ff2d60e96a02b920a262d8aadab99e7903986597/rpds_py-0.22.3-pp310-pypy310_pp73-manylinux_2_17_x86_64.manylinux2014_x86_64.whl", hash = "sha256:0b8db6b5b2d4491ad5b6bdc2bc7c017eec108acbf4e6785f42a9eb0ba234f4c9", size = 382841 },
    { url = "https://files.pythonhosted.org/packages/bd/d7/bc144e10d27e3cb350f98df2492a319edd3caaf52ddfe1293f37a9afbfd7/rpds_py-0.22.3-pp310-pypy310_pp73-manylinux_2_5_i686.manylinux1_i686.whl", hash = "sha256:b3d504047aba448d70cf6fa22e06cb09f7cbd761939fdd47604f5e007675c24e", size = 409662 },
    { url = "https://files.pythonhosted.org/packages/14/2a/6bed0b05233c291a94c7e89bc76ffa1c619d4e1979fbfe5d96024020c1fb/rpds_py-0.22.3-pp310-pypy310_pp73-musllinux_1_2_aarch64.whl", hash = "sha256:e61b02c3f7a1e0b75e20c3978f7135fd13cb6cf551bf4a6d29b999a88830a338", size = 558221 },
    { url = "https://files.pythonhosted.org/packages/11/23/cd8f566de444a137bc1ee5795e47069a947e60810ba4152886fe5308e1b7/rpds_py-0.22.3-pp310-pypy310_pp73-musllinux_1_2_i686.whl", hash = "sha256:e35ba67d65d49080e8e5a1dd40101fccdd9798adb9b050ff670b7d74fa41c566", size = 583780 },
    { url = "https://files.pythonhosted.org/packages/8d/63/79c3602afd14d501f751e615a74a59040328da5ef29ed5754ae80d236b84/rpds_py-0.22.3-pp310-pypy310_pp73-musllinux_1_2_x86_64.whl", hash = "sha256:26fd7cac7dd51011a245f29a2cc6489c4608b5a8ce8d75661bb4a1066c52dfbe", size = 553619 },
    { url = "https://files.pythonhosted.org/packages/9f/2e/c5c1689e80298d4e94c75b70faada4c25445739d91b94c211244a3ed7ed1/rpds_py-0.22.3-pp310-pypy310_pp73-win_amd64.whl", hash = "sha256:177c7c0fce2855833819c98e43c262007f42ce86651ffbb84f37883308cb0e7d", size = 233338 },
]

[[package]]
name = "rsa"
version = "4.9"
source = { registry = "https://pypi.org/simple" }
dependencies = [
    { name = "pyasn1" },
]
sdist = { url = "https://files.pythonhosted.org/packages/aa/65/7d973b89c4d2351d7fb232c2e452547ddfa243e93131e7cfa766da627b52/rsa-4.9.tar.gz", hash = "sha256:e38464a49c6c85d7f1351b0126661487a7e0a14a50f1675ec50eb34d4f20ef21", size = 29711 }
wheels = [
    { url = "https://files.pythonhosted.org/packages/49/97/fa78e3d2f65c02c8e1268b9aba606569fe97f6c8f7c2d74394553347c145/rsa-4.9-py3-none-any.whl", hash = "sha256:90260d9058e514786967344d0ef75fa8727eed8a7d2e43ce9f4bcf1b536174f7", size = 34315 },
]

[[package]]
name = "ruff"
version = "0.8.1"
source = { registry = "https://pypi.org/simple" }
sdist = { url = "https://files.pythonhosted.org/packages/95/d0/8ff5b189d125f4260f2255d143bf2fa413b69c2610c405ace7a0a8ec81ec/ruff-0.8.1.tar.gz", hash = "sha256:3583db9a6450364ed5ca3f3b4225958b24f78178908d5c4bc0f46251ccca898f", size = 3313222 }
wheels = [
    { url = "https://files.pythonhosted.org/packages/a2/d6/1a6314e568db88acdbb5121ed53e2c52cebf3720d3437a76f82f923bf171/ruff-0.8.1-py3-none-linux_armv6l.whl", hash = "sha256:fae0805bd514066f20309f6742f6ee7904a773eb9e6c17c45d6b1600ca65c9b5", size = 10532605 },
    { url = "https://files.pythonhosted.org/packages/89/a8/a957a8812e31facffb6a26a30be0b5b4af000a6e30c7d43a22a5232a3398/ruff-0.8.1-py3-none-macosx_10_12_x86_64.whl", hash = "sha256:b8a4f7385c2285c30f34b200ca5511fcc865f17578383db154e098150ce0a087", size = 10278243 },
    { url = "https://files.pythonhosted.org/packages/a8/23/9db40fa19c453fabf94f7a35c61c58f20e8200b4734a20839515a19da790/ruff-0.8.1-py3-none-macosx_11_0_arm64.whl", hash = "sha256:cd054486da0c53e41e0086e1730eb77d1f698154f910e0cd9e0d64274979a209", size = 9917739 },
    { url = "https://files.pythonhosted.org/packages/e2/a0/6ee2d949835d5701d832fc5acd05c0bfdad5e89cfdd074a171411f5ccad5/ruff-0.8.1-py3-none-manylinux_2_17_aarch64.manylinux2014_aarch64.whl", hash = "sha256:2029b8c22da147c50ae577e621a5bfbc5d1fed75d86af53643d7a7aee1d23871", size = 10779153 },
    { url = "https://files.pythonhosted.org/packages/7a/25/9c11dca9404ef1eb24833f780146236131a3c7941de394bc356912ef1041/ruff-0.8.1-py3-none-manylinux_2_17_armv7l.manylinux2014_armv7l.whl", hash = "sha256:2666520828dee7dfc7e47ee4ea0d928f40de72056d929a7c5292d95071d881d1", size = 10304387 },
    { url = "https://files.pythonhosted.org/packages/c8/b9/84c323780db1b06feae603a707d82dbbd85955c8c917738571c65d7d5aff/ruff-0.8.1-py3-none-manylinux_2_17_i686.manylinux2014_i686.whl", hash = "sha256:333c57013ef8c97a53892aa56042831c372e0bb1785ab7026187b7abd0135ad5", size = 11360351 },
    { url = "https://files.pythonhosted.org/packages/6b/e1/9d4bbb2ace7aad14ded20e4674a48cda5b902aed7a1b14e6b028067060c4/ruff-0.8.1-py3-none-manylinux_2_17_ppc64.manylinux2014_ppc64.whl", hash = "sha256:288326162804f34088ac007139488dcb43de590a5ccfec3166396530b58fb89d", size = 12022879 },
    { url = "https://files.pythonhosted.org/packages/75/28/752ff6120c0e7f9981bc4bc275d540c7f36db1379ba9db9142f69c88db21/ruff-0.8.1-py3-none-manylinux_2_17_ppc64le.manylinux2014_ppc64le.whl", hash = "sha256:b12c39b9448632284561cbf4191aa1b005882acbc81900ffa9f9f471c8ff7e26", size = 11610354 },
    { url = "https://files.pythonhosted.org/packages/ba/8c/967b61c2cc8ebd1df877607fbe462bc1e1220b4a30ae3352648aec8c24bd/ruff-0.8.1-py3-none-manylinux_2_17_s390x.manylinux2014_s390x.whl", hash = "sha256:364e6674450cbac8e998f7b30639040c99d81dfb5bbc6dfad69bc7a8f916b3d1", size = 12813976 },
    { url = "https://files.pythonhosted.org/packages/7f/29/e059f945d6bd2d90213387b8c360187f2fefc989ddcee6bbf3c241329b92/ruff-0.8.1-py3-none-manylinux_2_17_x86_64.manylinux2014_x86_64.whl", hash = "sha256:b22346f845fec132aa39cd29acb94451d030c10874408dbf776af3aaeb53284c", size = 11154564 },
    { url = "https://files.pythonhosted.org/packages/55/47/cbd05e5a62f3fb4c072bc65c1e8fd709924cad1c7ec60a1000d1e4ee8307/ruff-0.8.1-py3-none-musllinux_1_2_aarch64.whl", hash = "sha256:b2f2f7a7e7648a2bfe6ead4e0a16745db956da0e3a231ad443d2a66a105c04fa", size = 10760604 },
    { url = "https://files.pythonhosted.org/packages/bb/ee/4c3981c47147c72647a198a94202633130cfda0fc95cd863a553b6f65c6a/ruff-0.8.1-py3-none-musllinux_1_2_armv7l.whl", hash = "sha256:adf314fc458374c25c5c4a4a9270c3e8a6a807b1bec018cfa2813d6546215540", size = 10391071 },
    { url = "https://files.pythonhosted.org/packages/6b/e6/083eb61300214590b188616a8ac6ae1ef5730a0974240fb4bec9c17de78b/ruff-0.8.1-py3-none-musllinux_1_2_i686.whl", hash = "sha256:a885d68342a231b5ba4d30b8c6e1b1ee3a65cf37e3d29b3c74069cdf1ee1e3c9", size = 10896657 },
    { url = "https://files.pythonhosted.org/packages/77/bd/aacdb8285d10f1b943dbeb818968efca35459afc29f66ae3bd4596fbf954/ruff-0.8.1-py3-none-musllinux_1_2_x86_64.whl", hash = "sha256:d2c16e3508c8cc73e96aa5127d0df8913d2290098f776416a4b157657bee44c5", size = 11228362 },
    { url = "https://files.pythonhosted.org/packages/39/72/fcb7ad41947f38b4eaa702aca0a361af0e9c2bf671d7fd964480670c297e/ruff-0.8.1-py3-none-win32.whl", hash = "sha256:93335cd7c0eaedb44882d75a7acb7df4b77cd7cd0d2255c93b28791716e81790", size = 8803476 },
    { url = "https://files.pythonhosted.org/packages/e4/ea/cae9aeb0f4822c44651c8407baacdb2e5b4dcd7b31a84e1c5df33aa2cc20/ruff-0.8.1-py3-none-win_amd64.whl", hash = "sha256:2954cdbe8dfd8ab359d4a30cd971b589d335a44d444b6ca2cb3d1da21b75e4b6", size = 9614463 },
    { url = "https://files.pythonhosted.org/packages/eb/76/fbb4bd23dfb48fa7758d35b744413b650a9fd2ddd93bca77e30376864414/ruff-0.8.1-py3-none-win_arm64.whl", hash = "sha256:55873cc1a473e5ac129d15eccb3c008c096b94809d693fc7053f588b67822737", size = 8959621 },
]

[[package]]
<<<<<<< HEAD
name = "shapely"
version = "2.0.6"
source = { registry = "https://pypi.org/simple" }
dependencies = [
    { name = "numpy" },
]
sdist = { url = "https://files.pythonhosted.org/packages/4a/89/0d20bac88016be35ff7d3c0c2ae64b477908f1b1dfa540c5d69ac7af07fe/shapely-2.0.6.tar.gz", hash = "sha256:997f6159b1484059ec239cacaa53467fd8b5564dabe186cd84ac2944663b0bf6", size = 282361 }
wheels = [
    { url = "https://files.pythonhosted.org/packages/17/d4/f84bbbdb7771f5b9ade94db2398b256cf1471f1eb0ca8afbe0f6ca725d5a/shapely-2.0.6-cp310-cp310-macosx_10_9_x86_64.whl", hash = "sha256:29a34e068da2d321e926b5073539fd2a1d4429a2c656bd63f0bd4c8f5b236d0b", size = 1449635 },
    { url = "https://files.pythonhosted.org/packages/03/10/bd6edb66ed0a845f0809f7ce653596f6fd9c6be675b3653872f47bf49f82/shapely-2.0.6-cp310-cp310-macosx_11_0_arm64.whl", hash = "sha256:e1c84c3f53144febf6af909d6b581bc05e8785d57e27f35ebaa5c1ab9baba13b", size = 1296756 },
    { url = "https://files.pythonhosted.org/packages/af/09/6374c11cb493a9970e8c04d7be25f578a37f6494a2fecfbed3a447b16b2c/shapely-2.0.6-cp310-cp310-manylinux_2_17_aarch64.manylinux2014_aarch64.whl", hash = "sha256:2ad2fae12dca8d2b727fa12b007e46fbc522148a584f5d6546c539f3464dccde", size = 2381960 },
    { url = "https://files.pythonhosted.org/packages/2b/a6/302e0d9c210ccf4d1ffadf7ab941797d3255dcd5f93daa73aaf116a4db39/shapely-2.0.6-cp310-cp310-manylinux_2_17_x86_64.manylinux2014_x86_64.whl", hash = "sha256:b3304883bd82d44be1b27a9d17f1167fda8c7f5a02a897958d86c59ec69b705e", size = 2468133 },
    { url = "https://files.pythonhosted.org/packages/8c/be/e448681dc485f2931d4adee93d531fce93608a3ee59433303cc1a46e21a5/shapely-2.0.6-cp310-cp310-win32.whl", hash = "sha256:3ec3a0eab496b5e04633a39fa3d5eb5454628228201fb24903d38174ee34565e", size = 1294982 },
    { url = "https://files.pythonhosted.org/packages/cd/4c/6f4a6fc085e3be01c4c9de0117a2d373bf9fec5f0426cf4d5c94090a5a4d/shapely-2.0.6-cp310-cp310-win_amd64.whl", hash = "sha256:28f87cdf5308a514763a5c38de295544cb27429cfa655d50ed8431a4796090c4", size = 1441141 },
    { url = "https://files.pythonhosted.org/packages/37/15/269d8e1f7f658a37e61f7028683c546f520e4e7cedba1e32c77ff9d3a3c7/shapely-2.0.6-cp311-cp311-macosx_10_9_x86_64.whl", hash = "sha256:5aeb0f51a9db176da9a30cb2f4329b6fbd1e26d359012bb0ac3d3c7781667a9e", size = 1449578 },
    { url = "https://files.pythonhosted.org/packages/37/63/e182e43081fffa0a2d970c480f2ef91647a6ab94098f61748c23c2a485f2/shapely-2.0.6-cp311-cp311-macosx_11_0_arm64.whl", hash = "sha256:9a7a78b0d51257a367ee115f4d41ca4d46edbd0dd280f697a8092dd3989867b2", size = 1296792 },
    { url = "https://files.pythonhosted.org/packages/6e/5a/d019f69449329dcd517355444fdb9ddd58bec5e080b8bdba007e8e4c546d/shapely-2.0.6-cp311-cp311-manylinux_2_17_aarch64.manylinux2014_aarch64.whl", hash = "sha256:f32c23d2f43d54029f986479f7c1f6e09c6b3a19353a3833c2ffb226fb63a855", size = 2443997 },
    { url = "https://files.pythonhosted.org/packages/25/aa/53f145e5a610a49af9ac49f2f1be1ec8659ebd5c393d66ac94e57c83b00e/shapely-2.0.6-cp311-cp311-manylinux_2_17_x86_64.manylinux2014_x86_64.whl", hash = "sha256:b3dc9fb0eb56498912025f5eb352b5126f04801ed0e8bdbd867d21bdbfd7cbd0", size = 2528334 },
    { url = "https://files.pythonhosted.org/packages/64/64/0c7b0a22b416d36f6296b92bb4219d82b53d0a7c47e16fd0a4c85f2f117c/shapely-2.0.6-cp311-cp311-win32.whl", hash = "sha256:d93b7e0e71c9f095e09454bf18dad5ea716fb6ced5df3cb044564a00723f339d", size = 1294669 },
    { url = "https://files.pythonhosted.org/packages/b1/5a/6a67d929c467a1973b6bb9f0b00159cc343b02bf9a8d26db1abd2f87aa23/shapely-2.0.6-cp311-cp311-win_amd64.whl", hash = "sha256:c02eb6bf4cfb9fe6568502e85bb2647921ee49171bcd2d4116c7b3109724ef9b", size = 1442032 },
    { url = "https://files.pythonhosted.org/packages/46/77/efd9f9d4b6a762f976f8b082f54c9be16f63050389500fb52e4f6cc07c1a/shapely-2.0.6-cp312-cp312-macosx_10_9_x86_64.whl", hash = "sha256:cec9193519940e9d1b86a3b4f5af9eb6910197d24af02f247afbfb47bcb3fab0", size = 1450326 },
    { url = "https://files.pythonhosted.org/packages/68/53/5efa6e7a4036a94fe6276cf7bbb298afded51ca3396b03981ad680c8cc7d/shapely-2.0.6-cp312-cp312-macosx_11_0_arm64.whl", hash = "sha256:83b94a44ab04a90e88be69e7ddcc6f332da7c0a0ebb1156e1c4f568bbec983c3", size = 1298480 },
    { url = "https://files.pythonhosted.org/packages/88/a2/1be1db4fc262e536465a52d4f19d85834724fedf2299a1b9836bc82fe8fa/shapely-2.0.6-cp312-cp312-manylinux_2_17_aarch64.manylinux2014_aarch64.whl", hash = "sha256:537c4b2716d22c92036d00b34aac9d3775e3691f80c7aa517c2c290351f42cd8", size = 2439311 },
    { url = "https://files.pythonhosted.org/packages/d5/7d/9a57e187cbf2fbbbdfd4044a4f9ce141c8d221f9963750d3b001f0ec080d/shapely-2.0.6-cp312-cp312-manylinux_2_17_x86_64.manylinux2014_x86_64.whl", hash = "sha256:98fea108334be345c283ce74bf064fa00cfdd718048a8af7343c59eb40f59726", size = 2524835 },
    { url = "https://files.pythonhosted.org/packages/6d/0a/f407509ab56825f39bf8cfce1fb410238da96cf096809c3e404e5bc71ea1/shapely-2.0.6-cp312-cp312-win32.whl", hash = "sha256:42fd4cd4834747e4990227e4cbafb02242c0cffe9ce7ef9971f53ac52d80d55f", size = 1295613 },
    { url = "https://files.pythonhosted.org/packages/7b/b3/857afd9dfbfc554f10d683ac412eac6fa260d1f4cd2967ecb655c57e831a/shapely-2.0.6-cp312-cp312-win_amd64.whl", hash = "sha256:665990c84aece05efb68a21b3523a6b2057e84a1afbef426ad287f0796ef8a48", size = 1442539 },
    { url = "https://files.pythonhosted.org/packages/34/e8/d164ef5b0eab86088cde06dee8415519ffd5bb0dd1bd9d021e640e64237c/shapely-2.0.6-cp313-cp313-macosx_10_13_x86_64.whl", hash = "sha256:42805ef90783ce689a4dde2b6b2f261e2c52609226a0438d882e3ced40bb3013", size = 1445344 },
    { url = "https://files.pythonhosted.org/packages/ce/e2/9fba7ac142f7831757a10852bfa465683724eadbc93d2d46f74a16f9af04/shapely-2.0.6-cp313-cp313-macosx_11_0_arm64.whl", hash = "sha256:6d2cb146191a47bd0cee8ff5f90b47547b82b6345c0d02dd8b25b88b68af62d7", size = 1296182 },
    { url = "https://files.pythonhosted.org/packages/cf/dc/790d4bda27d196cd56ec66975eaae3351c65614cafd0e16ddde39ec9fb92/shapely-2.0.6-cp313-cp313-manylinux_2_17_aarch64.manylinux2014_aarch64.whl", hash = "sha256:e3fdef0a1794a8fe70dc1f514440aa34426cc0ae98d9a1027fb299d45741c381", size = 2423426 },
    { url = "https://files.pythonhosted.org/packages/af/b0/f8169f77eac7392d41e231911e0095eb1148b4d40c50ea9e34d999c89a7e/shapely-2.0.6-cp313-cp313-manylinux_2_17_x86_64.manylinux2014_x86_64.whl", hash = "sha256:2c665a0301c645615a107ff7f52adafa2153beab51daf34587170d85e8ba6805", size = 2513249 },
    { url = "https://files.pythonhosted.org/packages/f6/1d/a8c0e9ab49ff2f8e4dedd71b0122eafb22a18ad7e9d256025e1f10c84704/shapely-2.0.6-cp313-cp313-win32.whl", hash = "sha256:0334bd51828f68cd54b87d80b3e7cee93f249d82ae55a0faf3ea21c9be7b323a", size = 1294848 },
    { url = "https://files.pythonhosted.org/packages/23/38/2bc32dd1e7e67a471d4c60971e66df0bdace88656c47a9a728ace0091075/shapely-2.0.6-cp313-cp313-win_amd64.whl", hash = "sha256:d37d070da9e0e0f0a530a621e17c0b8c3c9d04105655132a87cfff8bd77cc4c2", size = 1441371 },
=======
name = "setuptools"
version = "75.6.0"
source = { registry = "https://pypi.org/simple" }
sdist = { url = "https://files.pythonhosted.org/packages/43/54/292f26c208734e9a7f067aea4a7e282c080750c4546559b58e2e45413ca0/setuptools-75.6.0.tar.gz", hash = "sha256:8199222558df7c86216af4f84c30e9b34a61d8ba19366cc914424cdbd28252f6", size = 1337429 }
wheels = [
    { url = "https://files.pythonhosted.org/packages/55/21/47d163f615df1d30c094f6c8bbb353619274edccf0327b185cc2493c2c33/setuptools-75.6.0-py3-none-any.whl", hash = "sha256:ce74b49e8f7110f9bf04883b730f4765b774ef3ef28f722cce7c273d253aaf7d", size = 1224032 },
>>>>>>> 88cde1a8
]

[[package]]
name = "shellingham"
version = "1.5.4"
source = { registry = "https://pypi.org/simple" }
sdist = { url = "https://files.pythonhosted.org/packages/58/15/8b3609fd3830ef7b27b655beb4b4e9c62313a4e8da8c676e142cc210d58e/shellingham-1.5.4.tar.gz", hash = "sha256:8dbca0739d487e5bd35ab3ca4b36e11c4078f3a234bfce294b0a0291363404de", size = 10310 }
wheels = [
    { url = "https://files.pythonhosted.org/packages/e0/f9/0595336914c5619e5f28a1fb793285925a8cd4b432c9da0a987836c7f822/shellingham-1.5.4-py2.py3-none-any.whl", hash = "sha256:7ecfff8f2fd72616f7481040475a65b2bf8af90a56c89140852d1120324e8686", size = 9755 },
]

[[package]]
name = "six"
version = "1.17.0"
source = { registry = "https://pypi.org/simple" }
sdist = { url = "https://files.pythonhosted.org/packages/94/e7/b2c673351809dca68a0e064b6af791aa332cf192da575fd474ed7d6f16a2/six-1.17.0.tar.gz", hash = "sha256:ff70335d468e7eb6ec65b95b99d3a2836546063f63acc5171de367e834932a81", size = 34031 }
wheels = [
    { url = "https://files.pythonhosted.org/packages/b7/ce/149a00dd41f10bc29e5921b496af8b574d8413afcd5e30dfa0ed46c2cc5e/six-1.17.0-py2.py3-none-any.whl", hash = "sha256:4721f391ed90541fddacab5acf947aa0d3dc7d27b2e1e8eda2be8970586c3274", size = 11050 },
]

[[package]]
name = "sniffio"
version = "1.3.1"
source = { registry = "https://pypi.org/simple" }
sdist = { url = "https://files.pythonhosted.org/packages/a2/87/a6771e1546d97e7e041b6ae58d80074f81b7d5121207425c964ddf5cfdbd/sniffio-1.3.1.tar.gz", hash = "sha256:f4324edc670a0f49750a81b895f35c3adb843cca46f0530f79fc1babb23789dc", size = 20372 }
wheels = [
    { url = "https://files.pythonhosted.org/packages/e9/44/75a9c9421471a6c4805dbf2356f7c181a29c1879239abab1ea2cc8f38b40/sniffio-1.3.1-py3-none-any.whl", hash = "sha256:2f6da418d1f1e0fddd844478f41680e794e6051915791a034ff65e5f100525a2", size = 10235 },
]

[[package]]
name = "sqlalchemy"
version = "2.0.36"
source = { registry = "https://pypi.org/simple" }
dependencies = [
    { name = "greenlet", marker = "(python_full_version < '3.13' and platform_machine == 'AMD64') or (python_full_version < '3.13' and platform_machine == 'WIN32') or (python_full_version < '3.13' and platform_machine == 'aarch64') or (python_full_version < '3.13' and platform_machine == 'amd64') or (python_full_version < '3.13' and platform_machine == 'ppc64le') or (python_full_version < '3.13' and platform_machine == 'win32') or (python_full_version < '3.13' and platform_machine == 'x86_64')" },
    { name = "typing-extensions" },
]
sdist = { url = "https://files.pythonhosted.org/packages/50/65/9cbc9c4c3287bed2499e05033e207473504dc4df999ce49385fb1f8b058a/sqlalchemy-2.0.36.tar.gz", hash = "sha256:7f2767680b6d2398aea7082e45a774b2b0767b5c8d8ffb9c8b683088ea9b29c5", size = 9574485 }
wheels = [
    { url = "https://files.pythonhosted.org/packages/db/72/14ab694b8b3f0e35ef5beb74a8fea2811aa791ba1611c44dc90cdf46af17/SQLAlchemy-2.0.36-cp310-cp310-macosx_10_9_x86_64.whl", hash = "sha256:59b8f3adb3971929a3e660337f5dacc5942c2cdb760afcabb2614ffbda9f9f72", size = 2092604 },
    { url = "https://files.pythonhosted.org/packages/1e/59/333fcbca58b79f5b8b61853d6137530198823392151fa8fd9425f367519e/SQLAlchemy-2.0.36-cp310-cp310-macosx_11_0_arm64.whl", hash = "sha256:37350015056a553e442ff672c2d20e6f4b6d0b2495691fa239d8aa18bb3bc908", size = 2083796 },
    { url = "https://files.pythonhosted.org/packages/6c/a0/ec3c188d2b0c1bc742262e76408d44104598d7247c23f5b06bb97ee21bfa/SQLAlchemy-2.0.36-cp310-cp310-manylinux_2_17_aarch64.manylinux2014_aarch64.whl", hash = "sha256:8318f4776c85abc3f40ab185e388bee7a6ea99e7fa3a30686580b209eaa35c08", size = 3066165 },
    { url = "https://files.pythonhosted.org/packages/07/15/68ef91de5b8b7f80fb2d2b3b31ed42180c6227fe0a701aed9d01d34f98ec/SQLAlchemy-2.0.36-cp310-cp310-manylinux_2_17_x86_64.manylinux2014_x86_64.whl", hash = "sha256:c245b1fbade9c35e5bd3b64270ab49ce990369018289ecfde3f9c318411aaa07", size = 3074428 },
    { url = "https://files.pythonhosted.org/packages/e2/4c/9dfea5e63b87325eef6d9cdaac913459aa6a157a05a05ea6ff20004aee8e/SQLAlchemy-2.0.36-cp310-cp310-musllinux_1_2_aarch64.whl", hash = "sha256:69f93723edbca7342624d09f6704e7126b152eaed3cdbb634cb657a54332a3c5", size = 3030477 },
    { url = "https://files.pythonhosted.org/packages/16/a5/fcfde8e74ea5f683b24add22463bfc21e431d4a5531c8a5b55bc6fbea164/SQLAlchemy-2.0.36-cp310-cp310-musllinux_1_2_x86_64.whl", hash = "sha256:f9511d8dd4a6e9271d07d150fb2f81874a3c8c95e11ff9af3a2dfc35fe42ee44", size = 3055942 },
    { url = "https://files.pythonhosted.org/packages/3c/ee/c22c415a771d791ae99146d72ffdb20e43625acd24835ea7fc157436d59f/SQLAlchemy-2.0.36-cp310-cp310-win32.whl", hash = "sha256:c3f3631693003d8e585d4200730616b78fafd5a01ef8b698f6967da5c605b3fa", size = 2064960 },
    { url = "https://files.pythonhosted.org/packages/aa/af/ad9c25cadc79bd851bdb9d82b68af9bdb91ff05f56d0da2f8a654825974f/SQLAlchemy-2.0.36-cp310-cp310-win_amd64.whl", hash = "sha256:a86bfab2ef46d63300c0f06936bd6e6c0105faa11d509083ba8f2f9d237fb5b5", size = 2089078 },
    { url = "https://files.pythonhosted.org/packages/00/4e/5a67963fd7cbc1beb8bd2152e907419f4c940ef04600b10151a751fe9e06/SQLAlchemy-2.0.36-cp311-cp311-macosx_10_9_x86_64.whl", hash = "sha256:fd3a55deef00f689ce931d4d1b23fa9f04c880a48ee97af488fd215cf24e2a6c", size = 2093782 },
    { url = "https://files.pythonhosted.org/packages/b3/24/30e33b6389ebb5a17df2a4243b091bc709fb3dfc9a48c8d72f8e037c943d/SQLAlchemy-2.0.36-cp311-cp311-macosx_11_0_arm64.whl", hash = "sha256:4f5e9cd989b45b73bd359f693b935364f7e1f79486e29015813c338450aa5a71", size = 2084180 },
    { url = "https://files.pythonhosted.org/packages/10/1e/70e9ed2143a27065246be40f78637ad5160ea0f5fd32f8cab819a31ff54d/SQLAlchemy-2.0.36-cp311-cp311-manylinux_2_17_aarch64.manylinux2014_aarch64.whl", hash = "sha256:d0ddd9db6e59c44875211bc4c7953a9f6638b937b0a88ae6d09eb46cced54eff", size = 3202469 },
    { url = "https://files.pythonhosted.org/packages/b4/5f/95e0ed74093ac3c0db6acfa944d4d8ac6284ef5e1136b878a327ea1f975a/SQLAlchemy-2.0.36-cp311-cp311-manylinux_2_17_x86_64.manylinux2014_x86_64.whl", hash = "sha256:2519f3a5d0517fc159afab1015e54bb81b4406c278749779be57a569d8d1bb0d", size = 3202464 },
    { url = "https://files.pythonhosted.org/packages/91/95/2cf9b85a6bc2ee660e40594dffe04e777e7b8617fd0c6d77a0f782ea96c9/SQLAlchemy-2.0.36-cp311-cp311-musllinux_1_2_aarch64.whl", hash = "sha256:59b1ee96617135f6e1d6f275bbe988f419c5178016f3d41d3c0abb0c819f75bb", size = 3139508 },
    { url = "https://files.pythonhosted.org/packages/92/ea/f0c01bc646456e4345c0fb5a3ddef457326285c2dc60435b0eb96b61bf31/SQLAlchemy-2.0.36-cp311-cp311-musllinux_1_2_x86_64.whl", hash = "sha256:39769a115f730d683b0eb7b694db9789267bcd027326cccc3125e862eb03bfd8", size = 3159837 },
    { url = "https://files.pythonhosted.org/packages/a6/93/c8edbf153ee38fe529773240877bf1332ed95328aceef6254288f446994e/SQLAlchemy-2.0.36-cp311-cp311-win32.whl", hash = "sha256:66bffbad8d6271bb1cc2f9a4ea4f86f80fe5e2e3e501a5ae2a3dc6a76e604e6f", size = 2064529 },
    { url = "https://files.pythonhosted.org/packages/b1/03/d12b7c1d36fd80150c1d52e121614cf9377dac99e5497af8d8f5b2a8db64/SQLAlchemy-2.0.36-cp311-cp311-win_amd64.whl", hash = "sha256:23623166bfefe1487d81b698c423f8678e80df8b54614c2bf4b4cfcd7c711959", size = 2089874 },
    { url = "https://files.pythonhosted.org/packages/b8/bf/005dc47f0e57556e14512d5542f3f183b94fde46e15ff1588ec58ca89555/SQLAlchemy-2.0.36-cp312-cp312-macosx_10_13_x86_64.whl", hash = "sha256:f7b64e6ec3f02c35647be6b4851008b26cff592a95ecb13b6788a54ef80bbdd4", size = 2092378 },
    { url = "https://files.pythonhosted.org/packages/94/65/f109d5720779a08e6e324ec89a744f5f92c48bd8005edc814bf72fbb24e5/SQLAlchemy-2.0.36-cp312-cp312-macosx_11_0_arm64.whl", hash = "sha256:46331b00096a6db1fdc052d55b101dbbfc99155a548e20a0e4a8e5e4d1362855", size = 2082778 },
    { url = "https://files.pythonhosted.org/packages/60/f6/d9aa8c49c44f9b8c9b9dada1f12fa78df3d4c42aa2de437164b83ee1123c/SQLAlchemy-2.0.36-cp312-cp312-manylinux_2_17_aarch64.manylinux2014_aarch64.whl", hash = "sha256:fdf3386a801ea5aba17c6410dd1dc8d39cf454ca2565541b5ac42a84e1e28f53", size = 3232191 },
    { url = "https://files.pythonhosted.org/packages/8a/ab/81d4514527c068670cb1d7ab62a81a185df53a7c379bd2a5636e83d09ede/SQLAlchemy-2.0.36-cp312-cp312-manylinux_2_17_x86_64.manylinux2014_x86_64.whl", hash = "sha256:ac9dfa18ff2a67b09b372d5db8743c27966abf0e5344c555d86cc7199f7ad83a", size = 3243044 },
    { url = "https://files.pythonhosted.org/packages/35/b4/f87c014ecf5167dc669199cafdb20a7358ff4b1d49ce3622cc48571f811c/SQLAlchemy-2.0.36-cp312-cp312-musllinux_1_2_aarch64.whl", hash = "sha256:90812a8933df713fdf748b355527e3af257a11e415b613dd794512461eb8a686", size = 3178511 },
    { url = "https://files.pythonhosted.org/packages/ea/09/badfc9293bc3ccba6ede05e5f2b44a760aa47d84da1fc5a326e963e3d4d9/SQLAlchemy-2.0.36-cp312-cp312-musllinux_1_2_x86_64.whl", hash = "sha256:1bc330d9d29c7f06f003ab10e1eaced295e87940405afe1b110f2eb93a233588", size = 3205147 },
    { url = "https://files.pythonhosted.org/packages/c8/60/70e681de02a13c4b27979b7b78da3058c49bacc9858c89ba672e030f03f2/SQLAlchemy-2.0.36-cp312-cp312-win32.whl", hash = "sha256:79d2e78abc26d871875b419e1fd3c0bca31a1cb0043277d0d850014599626c2e", size = 2062709 },
    { url = "https://files.pythonhosted.org/packages/b7/ed/f6cd9395e41bfe47dd253d74d2dfc3cab34980d4e20c8878cb1117306085/SQLAlchemy-2.0.36-cp312-cp312-win_amd64.whl", hash = "sha256:b544ad1935a8541d177cb402948b94e871067656b3a0b9e91dbec136b06a2ff5", size = 2088433 },
    { url = "https://files.pythonhosted.org/packages/78/5c/236398ae3678b3237726819b484f15f5c038a9549da01703a771f05a00d6/SQLAlchemy-2.0.36-cp313-cp313-macosx_10_13_x86_64.whl", hash = "sha256:b5cc79df7f4bc3d11e4b542596c03826063092611e481fcf1c9dfee3c94355ef", size = 2087651 },
    { url = "https://files.pythonhosted.org/packages/a8/14/55c47420c0d23fb67a35af8be4719199b81c59f3084c28d131a7767b0b0b/SQLAlchemy-2.0.36-cp313-cp313-macosx_11_0_arm64.whl", hash = "sha256:3c01117dd36800f2ecaa238c65365b7b16497adc1522bf84906e5710ee9ba0e8", size = 2078132 },
    { url = "https://files.pythonhosted.org/packages/3d/97/1e843b36abff8c4a7aa2e37f9bea364f90d021754c2de94d792c2d91405b/SQLAlchemy-2.0.36-cp313-cp313-manylinux_2_17_aarch64.manylinux2014_aarch64.whl", hash = "sha256:9bc633f4ee4b4c46e7adcb3a9b5ec083bf1d9a97c1d3854b92749d935de40b9b", size = 3164559 },
    { url = "https://files.pythonhosted.org/packages/7b/c5/07f18a897b997f6d6b234fab2bf31dccf66d5d16a79fe329aefc95cd7461/SQLAlchemy-2.0.36-cp313-cp313-manylinux_2_17_x86_64.manylinux2014_x86_64.whl", hash = "sha256:9e46ed38affdfc95d2c958de328d037d87801cfcbea6d421000859e9789e61c2", size = 3177897 },
    { url = "https://files.pythonhosted.org/packages/b3/cd/e16f3cbefd82b5c40b33732da634ec67a5f33b587744c7ab41699789d492/SQLAlchemy-2.0.36-cp313-cp313-musllinux_1_2_aarch64.whl", hash = "sha256:b2985c0b06e989c043f1dc09d4fe89e1616aadd35392aea2844f0458a989eacf", size = 3111289 },
    { url = "https://files.pythonhosted.org/packages/15/85/5b8a3b0bc29c9928aa62b5c91fcc8335f57c1de0a6343873b5f372e3672b/SQLAlchemy-2.0.36-cp313-cp313-musllinux_1_2_x86_64.whl", hash = "sha256:4a121d62ebe7d26fec9155f83f8be5189ef1405f5973ea4874a26fab9f1e262c", size = 3139491 },
    { url = "https://files.pythonhosted.org/packages/a1/95/81babb6089938680dfe2cd3f88cd3fd39cccd1543b7cb603b21ad881bff1/SQLAlchemy-2.0.36-cp313-cp313-win32.whl", hash = "sha256:0572f4bd6f94752167adfd7c1bed84f4b240ee6203a95e05d1e208d488d0d436", size = 2060439 },
    { url = "https://files.pythonhosted.org/packages/c1/ce/5f7428df55660d6879d0522adc73a3364970b5ef33ec17fa125c5dbcac1d/SQLAlchemy-2.0.36-cp313-cp313-win_amd64.whl", hash = "sha256:8c78ac40bde930c60e0f78b3cd184c580f89456dd87fc08f9e3ee3ce8765ce88", size = 2084574 },
    { url = "https://files.pythonhosted.org/packages/b8/49/21633706dd6feb14cd3f7935fc00b60870ea057686035e1a99ae6d9d9d53/SQLAlchemy-2.0.36-py3-none-any.whl", hash = "sha256:fddbe92b4760c6f5d48162aef14824add991aeda8ddadb3c31d56eb15ca69f8e", size = 1883787 },
]

[[package]]
name = "sqlmodel"
version = "0.0.22"
source = { registry = "https://pypi.org/simple" }
dependencies = [
    { name = "pydantic" },
    { name = "sqlalchemy" },
]
sdist = { url = "https://files.pythonhosted.org/packages/b5/39/8641040ab0d5e1d8a1c2325ae89a01ae659fc96c61a43d158fb71c9a0bf0/sqlmodel-0.0.22.tar.gz", hash = "sha256:7d37c882a30c43464d143e35e9ecaf945d88035e20117bf5ec2834a23cbe505e", size = 116392 }
wheels = [
    { url = "https://files.pythonhosted.org/packages/dd/b1/3af5104b716c420e40a6ea1b09886cae3a1b9f4538343875f637755cae5b/sqlmodel-0.0.22-py3-none-any.whl", hash = "sha256:a1ed13e28a1f4057cbf4ff6cdb4fc09e85702621d3259ba17b3c230bfb2f941b", size = 28276 },
]

[[package]]
name = "starlette"
version = "0.41.3"
source = { registry = "https://pypi.org/simple" }
dependencies = [
    { name = "anyio" },
]
sdist = { url = "https://files.pythonhosted.org/packages/1a/4c/9b5764bd22eec91c4039ef4c55334e9187085da2d8a2df7bd570869aae18/starlette-0.41.3.tar.gz", hash = "sha256:0e4ab3d16522a255be6b28260b938eae2482f98ce5cc934cb08dce8dc3ba5835", size = 2574159 }
wheels = [
    { url = "https://files.pythonhosted.org/packages/96/00/2b325970b3060c7cecebab6d295afe763365822b1306a12eeab198f74323/starlette-0.41.3-py3-none-any.whl", hash = "sha256:44cedb2b7c77a9de33a8b74b2b90e9f50d11fcf25d8270ea525ad71a25374ff7", size = 73225 },
]

[[package]]
name = "super-collections"
version = "0.5.3"
source = { registry = "https://pypi.org/simple" }
dependencies = [
    { name = "hjson" },
]
sdist = { url = "https://files.pythonhosted.org/packages/b8/05/d1b50919a0d206d77255217d96dea9ab34bd1eb965a21559380c48f9517e/super_collections-0.5.3.tar.gz", hash = "sha256:94c1ec96c0a0d5e8e7d389ed8cde6882ac246940507c5e6b86e91945c2968d46", size = 10178 }
wheels = [
    { url = "https://files.pythonhosted.org/packages/07/6d/58de58c521e7fb79bceb4da90d55250070bb4adfa3c870b82519a561c79d/super_collections-0.5.3-py3-none-any.whl", hash = "sha256:907d35b25dc4070910e8254bf2f5c928348af1cf8a1f1e8259e06c666e902cff", size = 8436 },
]

[[package]]
name = "sympy"
version = "1.13.1"
source = { registry = "https://pypi.org/simple" }
dependencies = [
    { name = "mpmath" },
]
sdist = { url = "https://files.pythonhosted.org/packages/ca/99/5a5b6f19ff9f083671ddf7b9632028436167cd3d33e11015754e41b249a4/sympy-1.13.1.tar.gz", hash = "sha256:9cebf7e04ff162015ce31c9c6c9144daa34a93bd082f54fd8f12deca4f47515f", size = 7533040 }
wheels = [
    { url = "https://files.pythonhosted.org/packages/b2/fe/81695a1aa331a842b582453b605175f419fe8540355886031328089d840a/sympy-1.13.1-py3-none-any.whl", hash = "sha256:db36cdc64bf61b9b24578b6f7bab1ecdd2452cf008f34faa33776680c26d66f8", size = 6189177 },
]

[[package]]
name = "termcolor"
version = "2.5.0"
source = { registry = "https://pypi.org/simple" }
sdist = { url = "https://files.pythonhosted.org/packages/37/72/88311445fd44c455c7d553e61f95412cf89054308a1aa2434ab835075fc5/termcolor-2.5.0.tar.gz", hash = "sha256:998d8d27da6d48442e8e1f016119076b690d962507531df4890fcd2db2ef8a6f", size = 13057 }
wheels = [
    { url = "https://files.pythonhosted.org/packages/7f/be/df630c387a0a054815d60be6a97eb4e8f17385d5d6fe660e1c02750062b4/termcolor-2.5.0-py3-none-any.whl", hash = "sha256:37b17b5fc1e604945c2642c872a3764b5d547a48009871aea3edd3afa180afb8", size = 7755 },
]

[[package]]
name = "tomli"
version = "2.2.1"
source = { registry = "https://pypi.org/simple" }
sdist = { url = "https://files.pythonhosted.org/packages/18/87/302344fed471e44a87289cf4967697d07e532f2421fdaf868a303cbae4ff/tomli-2.2.1.tar.gz", hash = "sha256:cd45e1dc79c835ce60f7404ec8119f2eb06d38b1deba146f07ced3bbc44505ff", size = 17175 }
wheels = [
    { url = "https://files.pythonhosted.org/packages/43/ca/75707e6efa2b37c77dadb324ae7d9571cb424e61ea73fad7c56c2d14527f/tomli-2.2.1-cp311-cp311-macosx_10_9_x86_64.whl", hash = "sha256:678e4fa69e4575eb77d103de3df8a895e1591b48e740211bd1067378c69e8249", size = 131077 },
    { url = "https://files.pythonhosted.org/packages/c7/16/51ae563a8615d472fdbffc43a3f3d46588c264ac4f024f63f01283becfbb/tomli-2.2.1-cp311-cp311-macosx_11_0_arm64.whl", hash = "sha256:023aa114dd824ade0100497eb2318602af309e5a55595f76b626d6d9f3b7b0a6", size = 123429 },
    { url = "https://files.pythonhosted.org/packages/f1/dd/4f6cd1e7b160041db83c694abc78e100473c15d54620083dbd5aae7b990e/tomli-2.2.1-cp311-cp311-manylinux_2_17_aarch64.manylinux2014_aarch64.whl", hash = "sha256:ece47d672db52ac607a3d9599a9d48dcb2f2f735c6c2d1f34130085bb12b112a", size = 226067 },
    { url = "https://files.pythonhosted.org/packages/a9/6b/c54ede5dc70d648cc6361eaf429304b02f2871a345bbdd51e993d6cdf550/tomli-2.2.1-cp311-cp311-manylinux_2_17_x86_64.manylinux2014_x86_64.whl", hash = "sha256:6972ca9c9cc9f0acaa56a8ca1ff51e7af152a9f87fb64623e31d5c83700080ee", size = 236030 },
    { url = "https://files.pythonhosted.org/packages/1f/47/999514fa49cfaf7a92c805a86c3c43f4215621855d151b61c602abb38091/tomli-2.2.1-cp311-cp311-manylinux_2_5_i686.manylinux1_i686.manylinux_2_17_i686.manylinux2014_i686.whl", hash = "sha256:c954d2250168d28797dd4e3ac5cf812a406cd5a92674ee4c8f123c889786aa8e", size = 240898 },
    { url = "https://files.pythonhosted.org/packages/73/41/0a01279a7ae09ee1573b423318e7934674ce06eb33f50936655071d81a24/tomli-2.2.1-cp311-cp311-musllinux_1_2_aarch64.whl", hash = "sha256:8dd28b3e155b80f4d54beb40a441d366adcfe740969820caf156c019fb5c7ec4", size = 229894 },
    { url = "https://files.pythonhosted.org/packages/55/18/5d8bc5b0a0362311ce4d18830a5d28943667599a60d20118074ea1b01bb7/tomli-2.2.1-cp311-cp311-musllinux_1_2_i686.whl", hash = "sha256:e59e304978767a54663af13c07b3d1af22ddee3bb2fb0618ca1593e4f593a106", size = 245319 },
    { url = "https://files.pythonhosted.org/packages/92/a3/7ade0576d17f3cdf5ff44d61390d4b3febb8a9fc2b480c75c47ea048c646/tomli-2.2.1-cp311-cp311-musllinux_1_2_x86_64.whl", hash = "sha256:33580bccab0338d00994d7f16f4c4ec25b776af3ffaac1ed74e0b3fc95e885a8", size = 238273 },
    { url = "https://files.pythonhosted.org/packages/72/6f/fa64ef058ac1446a1e51110c375339b3ec6be245af9d14c87c4a6412dd32/tomli-2.2.1-cp311-cp311-win32.whl", hash = "sha256:465af0e0875402f1d226519c9904f37254b3045fc5084697cefb9bdde1ff99ff", size = 98310 },
    { url = "https://files.pythonhosted.org/packages/6a/1c/4a2dcde4a51b81be3530565e92eda625d94dafb46dbeb15069df4caffc34/tomli-2.2.1-cp311-cp311-win_amd64.whl", hash = "sha256:2d0f2fdd22b02c6d81637a3c95f8cd77f995846af7414c5c4b8d0545afa1bc4b", size = 108309 },
    { url = "https://files.pythonhosted.org/packages/52/e1/f8af4c2fcde17500422858155aeb0d7e93477a0d59a98e56cbfe75070fd0/tomli-2.2.1-cp312-cp312-macosx_10_13_x86_64.whl", hash = "sha256:4a8f6e44de52d5e6c657c9fe83b562f5f4256d8ebbfe4ff922c495620a7f6cea", size = 132762 },
    { url = "https://files.pythonhosted.org/packages/03/b8/152c68bb84fc00396b83e7bbddd5ec0bd3dd409db4195e2a9b3e398ad2e3/tomli-2.2.1-cp312-cp312-macosx_11_0_arm64.whl", hash = "sha256:8d57ca8095a641b8237d5b079147646153d22552f1c637fd3ba7f4b0b29167a8", size = 123453 },
    { url = "https://files.pythonhosted.org/packages/c8/d6/fc9267af9166f79ac528ff7e8c55c8181ded34eb4b0e93daa767b8841573/tomli-2.2.1-cp312-cp312-manylinux_2_17_aarch64.manylinux2014_aarch64.whl", hash = "sha256:4e340144ad7ae1533cb897d406382b4b6fede8890a03738ff1683af800d54192", size = 233486 },
    { url = "https://files.pythonhosted.org/packages/5c/51/51c3f2884d7bab89af25f678447ea7d297b53b5a3b5730a7cb2ef6069f07/tomli-2.2.1-cp312-cp312-manylinux_2_17_x86_64.manylinux2014_x86_64.whl", hash = "sha256:db2b95f9de79181805df90bedc5a5ab4c165e6ec3fe99f970d0e302f384ad222", size = 242349 },
    { url = "https://files.pythonhosted.org/packages/ab/df/bfa89627d13a5cc22402e441e8a931ef2108403db390ff3345c05253935e/tomli-2.2.1-cp312-cp312-manylinux_2_5_i686.manylinux1_i686.manylinux_2_17_i686.manylinux2014_i686.whl", hash = "sha256:40741994320b232529c802f8bc86da4e1aa9f413db394617b9a256ae0f9a7f77", size = 252159 },
    { url = "https://files.pythonhosted.org/packages/9e/6e/fa2b916dced65763a5168c6ccb91066f7639bdc88b48adda990db10c8c0b/tomli-2.2.1-cp312-cp312-musllinux_1_2_aarch64.whl", hash = "sha256:400e720fe168c0f8521520190686ef8ef033fb19fc493da09779e592861b78c6", size = 237243 },
    { url = "https://files.pythonhosted.org/packages/b4/04/885d3b1f650e1153cbb93a6a9782c58a972b94ea4483ae4ac5cedd5e4a09/tomli-2.2.1-cp312-cp312-musllinux_1_2_i686.whl", hash = "sha256:02abe224de6ae62c19f090f68da4e27b10af2b93213d36cf44e6e1c5abd19fdd", size = 259645 },
    { url = "https://files.pythonhosted.org/packages/9c/de/6b432d66e986e501586da298e28ebeefd3edc2c780f3ad73d22566034239/tomli-2.2.1-cp312-cp312-musllinux_1_2_x86_64.whl", hash = "sha256:b82ebccc8c8a36f2094e969560a1b836758481f3dc360ce9a3277c65f374285e", size = 244584 },
    { url = "https://files.pythonhosted.org/packages/1c/9a/47c0449b98e6e7d1be6cbac02f93dd79003234ddc4aaab6ba07a9a7482e2/tomli-2.2.1-cp312-cp312-win32.whl", hash = "sha256:889f80ef92701b9dbb224e49ec87c645ce5df3fa2cc548664eb8a25e03127a98", size = 98875 },
    { url = "https://files.pythonhosted.org/packages/ef/60/9b9638f081c6f1261e2688bd487625cd1e660d0a85bd469e91d8db969734/tomli-2.2.1-cp312-cp312-win_amd64.whl", hash = "sha256:7fc04e92e1d624a4a63c76474610238576942d6b8950a2d7f908a340494e67e4", size = 109418 },
    { url = "https://files.pythonhosted.org/packages/04/90/2ee5f2e0362cb8a0b6499dc44f4d7d48f8fff06d28ba46e6f1eaa61a1388/tomli-2.2.1-cp313-cp313-macosx_10_13_x86_64.whl", hash = "sha256:f4039b9cbc3048b2416cc57ab3bda989a6fcf9b36cf8937f01a6e731b64f80d7", size = 132708 },
    { url = "https://files.pythonhosted.org/packages/c0/ec/46b4108816de6b385141f082ba99e315501ccd0a2ea23db4a100dd3990ea/tomli-2.2.1-cp313-cp313-macosx_11_0_arm64.whl", hash = "sha256:286f0ca2ffeeb5b9bd4fcc8d6c330534323ec51b2f52da063b11c502da16f30c", size = 123582 },
    { url = "https://files.pythonhosted.org/packages/a0/bd/b470466d0137b37b68d24556c38a0cc819e8febe392d5b199dcd7f578365/tomli-2.2.1-cp313-cp313-manylinux_2_17_aarch64.manylinux2014_aarch64.whl", hash = "sha256:a92ef1a44547e894e2a17d24e7557a5e85a9e1d0048b0b5e7541f76c5032cb13", size = 232543 },
    { url = "https://files.pythonhosted.org/packages/d9/e5/82e80ff3b751373f7cead2815bcbe2d51c895b3c990686741a8e56ec42ab/tomli-2.2.1-cp313-cp313-manylinux_2_17_x86_64.manylinux2014_x86_64.whl", hash = "sha256:9316dc65bed1684c9a98ee68759ceaed29d229e985297003e494aa825ebb0281", size = 241691 },
    { url = "https://files.pythonhosted.org/packages/05/7e/2a110bc2713557d6a1bfb06af23dd01e7dde52b6ee7dadc589868f9abfac/tomli-2.2.1-cp313-cp313-manylinux_2_5_i686.manylinux1_i686.manylinux_2_17_i686.manylinux2014_i686.whl", hash = "sha256:e85e99945e688e32d5a35c1ff38ed0b3f41f43fad8df0bdf79f72b2ba7bc5272", size = 251170 },
    { url = "https://files.pythonhosted.org/packages/64/7b/22d713946efe00e0adbcdfd6d1aa119ae03fd0b60ebed51ebb3fa9f5a2e5/tomli-2.2.1-cp313-cp313-musllinux_1_2_aarch64.whl", hash = "sha256:ac065718db92ca818f8d6141b5f66369833d4a80a9d74435a268c52bdfa73140", size = 236530 },
    { url = "https://files.pythonhosted.org/packages/38/31/3a76f67da4b0cf37b742ca76beaf819dca0ebef26d78fc794a576e08accf/tomli-2.2.1-cp313-cp313-musllinux_1_2_i686.whl", hash = "sha256:d920f33822747519673ee656a4b6ac33e382eca9d331c87770faa3eef562aeb2", size = 258666 },
    { url = "https://files.pythonhosted.org/packages/07/10/5af1293da642aded87e8a988753945d0cf7e00a9452d3911dd3bb354c9e2/tomli-2.2.1-cp313-cp313-musllinux_1_2_x86_64.whl", hash = "sha256:a198f10c4d1b1375d7687bc25294306e551bf1abfa4eace6650070a5c1ae2744", size = 243954 },
    { url = "https://files.pythonhosted.org/packages/5b/b9/1ed31d167be802da0fc95020d04cd27b7d7065cc6fbefdd2f9186f60d7bd/tomli-2.2.1-cp313-cp313-win32.whl", hash = "sha256:d3f5614314d758649ab2ab3a62d4f2004c825922f9e370b29416484086b264ec", size = 98724 },
    { url = "https://files.pythonhosted.org/packages/c7/32/b0963458706accd9afcfeb867c0f9175a741bf7b19cd424230714d722198/tomli-2.2.1-cp313-cp313-win_amd64.whl", hash = "sha256:a38aa0308e754b0e3c67e344754dff64999ff9b513e691d0e786265c93583c69", size = 109383 },
    { url = "https://files.pythonhosted.org/packages/6e/c2/61d3e0f47e2b74ef40a68b9e6ad5984f6241a942f7cd3bbfbdbd03861ea9/tomli-2.2.1-py3-none-any.whl", hash = "sha256:cb55c73c5f4408779d0cf3eef9f762b9c9f147a77de7b258bef0a5628adc85cc", size = 14257 },
]

[[package]]
name = "torch"
version = "2.5.1"
source = { registry = "https://pypi.org/simple" }
dependencies = [
    { name = "filelock" },
    { name = "fsspec" },
    { name = "jinja2" },
    { name = "networkx" },
    { name = "nvidia-cublas-cu12", marker = "platform_machine == 'x86_64' and platform_system == 'Linux'" },
    { name = "nvidia-cuda-cupti-cu12", marker = "platform_machine == 'x86_64' and platform_system == 'Linux'" },
    { name = "nvidia-cuda-nvrtc-cu12", marker = "platform_machine == 'x86_64' and platform_system == 'Linux'" },
    { name = "nvidia-cuda-runtime-cu12", marker = "platform_machine == 'x86_64' and platform_system == 'Linux'" },
    { name = "nvidia-cudnn-cu12", marker = "platform_machine == 'x86_64' and platform_system == 'Linux'" },
    { name = "nvidia-cufft-cu12", marker = "platform_machine == 'x86_64' and platform_system == 'Linux'" },
    { name = "nvidia-curand-cu12", marker = "platform_machine == 'x86_64' and platform_system == 'Linux'" },
    { name = "nvidia-cusolver-cu12", marker = "platform_machine == 'x86_64' and platform_system == 'Linux'" },
    { name = "nvidia-cusparse-cu12", marker = "platform_machine == 'x86_64' and platform_system == 'Linux'" },
    { name = "nvidia-nccl-cu12", marker = "platform_machine == 'x86_64' and platform_system == 'Linux'" },
    { name = "nvidia-nvjitlink-cu12", marker = "platform_machine == 'x86_64' and platform_system == 'Linux'" },
    { name = "nvidia-nvtx-cu12", marker = "platform_machine == 'x86_64' and platform_system == 'Linux'" },
    { name = "setuptools", marker = "python_full_version >= '3.12'" },
    { name = "sympy" },
    { name = "triton", marker = "python_full_version < '3.13' and platform_machine == 'x86_64' and platform_system == 'Linux'" },
    { name = "typing-extensions" },
]
wheels = [
    { url = "https://files.pythonhosted.org/packages/2a/ef/834af4a885b31a0b32fff2d80e1e40f771e1566ea8ded55347502440786a/torch-2.5.1-cp310-cp310-manylinux1_x86_64.whl", hash = "sha256:71328e1bbe39d213b8721678f9dcac30dfc452a46d586f1d514a6aa0a99d4744", size = 906446312 },
    { url = "https://files.pythonhosted.org/packages/69/f0/46e74e0d145f43fa506cb336eaefb2d240547e4ce1f496e442711093ab25/torch-2.5.1-cp310-cp310-manylinux2014_aarch64.whl", hash = "sha256:34bfa1a852e5714cbfa17f27c49d8ce35e1b7af5608c4bc6e81392c352dbc601", size = 91919522 },
    { url = "https://files.pythonhosted.org/packages/a5/13/1eb674c8efbd04d71e4a157ceba991904f633e009a584dd65dccbafbb648/torch-2.5.1-cp310-cp310-win_amd64.whl", hash = "sha256:32a037bd98a241df6c93e4c789b683335da76a2ac142c0973675b715102dc5fa", size = 203088048 },
    { url = "https://files.pythonhosted.org/packages/a9/9d/e0860474ee0ff8f6ef2c50ec8f71a250f38d78a9b9df9fd241ad3397a65b/torch-2.5.1-cp310-none-macosx_11_0_arm64.whl", hash = "sha256:23d062bf70776a3d04dbe74db950db2a5245e1ba4f27208a87f0d743b0d06e86", size = 63877046 },
    { url = "https://files.pythonhosted.org/packages/d1/35/e8b2daf02ce933e4518e6f5682c72fd0ed66c15910ea1fb4168f442b71c4/torch-2.5.1-cp311-cp311-manylinux1_x86_64.whl", hash = "sha256:de5b7d6740c4b636ef4db92be922f0edc425b65ed78c5076c43c42d362a45457", size = 906474467 },
    { url = "https://files.pythonhosted.org/packages/40/04/bd91593a4ca178ece93ca55f27e2783aa524aaccbfda66831d59a054c31e/torch-2.5.1-cp311-cp311-manylinux2014_aarch64.whl", hash = "sha256:340ce0432cad0d37f5a31be666896e16788f1adf8ad7be481196b503dad675b9", size = 91919450 },
    { url = "https://files.pythonhosted.org/packages/0d/4a/e51420d46cfc90562e85af2fee912237c662ab31140ab179e49bd69401d6/torch-2.5.1-cp311-cp311-win_amd64.whl", hash = "sha256:603c52d2fe06433c18b747d25f5c333f9c1d58615620578c326d66f258686f9a", size = 203098237 },
    { url = "https://files.pythonhosted.org/packages/d0/db/5d9cbfbc7968d79c5c09a0bc0bc3735da079f2fd07cc10498a62b320a480/torch-2.5.1-cp311-none-macosx_11_0_arm64.whl", hash = "sha256:31f8c39660962f9ae4eeec995e3049b5492eb7360dd4f07377658ef4d728fa4c", size = 63884466 },
    { url = "https://files.pythonhosted.org/packages/8b/5c/36c114d120bfe10f9323ed35061bc5878cc74f3f594003854b0ea298942f/torch-2.5.1-cp312-cp312-manylinux1_x86_64.whl", hash = "sha256:ed231a4b3a5952177fafb661213d690a72caaad97d5824dd4fc17ab9e15cec03", size = 906389343 },
    { url = "https://files.pythonhosted.org/packages/6d/69/d8ada8b6e0a4257556d5b4ddeb4345ea8eeaaef3c98b60d1cca197c7ad8e/torch-2.5.1-cp312-cp312-manylinux2014_aarch64.whl", hash = "sha256:3f4b7f10a247e0dcd7ea97dc2d3bfbfc90302ed36d7f3952b0008d0df264e697", size = 91811673 },
    { url = "https://files.pythonhosted.org/packages/5f/ba/607d013b55b9fd805db2a5c2662ec7551f1910b4eef39653eeaba182c5b2/torch-2.5.1-cp312-cp312-win_amd64.whl", hash = "sha256:73e58e78f7d220917c5dbfad1a40e09df9929d3b95d25e57d9f8558f84c9a11c", size = 203046841 },
    { url = "https://files.pythonhosted.org/packages/57/6c/bf52ff061da33deb9f94f4121fde7ff3058812cb7d2036c97bc167793bd1/torch-2.5.1-cp312-none-macosx_11_0_arm64.whl", hash = "sha256:8c712df61101964eb11910a846514011f0b6f5920c55dbf567bff8a34163d5b1", size = 63858109 },
    { url = "https://files.pythonhosted.org/packages/69/72/20cb30f3b39a9face296491a86adb6ff8f1a47a897e4d14667e6cf89d5c3/torch-2.5.1-cp313-cp313-manylinux1_x86_64.whl", hash = "sha256:9b61edf3b4f6e3b0e0adda8b3960266b9009d02b37555971f4d1c8f7a05afed7", size = 906393265 },
]

[[package]]
name = "tqdm"
version = "4.67.1"
source = { registry = "https://pypi.org/simple" }
dependencies = [
    { name = "colorama", marker = "platform_system == 'Windows'" },
]
sdist = { url = "https://files.pythonhosted.org/packages/a8/4b/29b4ef32e036bb34e4ab51796dd745cdba7ed47ad142a9f4a1eb8e0c744d/tqdm-4.67.1.tar.gz", hash = "sha256:f8aef9c52c08c13a65f30ea34f4e5aac3fd1a34959879d7e59e63027286627f2", size = 169737 }
wheels = [
    { url = "https://files.pythonhosted.org/packages/d0/30/dc54f88dd4a2b5dc8a0279bdd7270e735851848b762aeb1c1184ed1f6b14/tqdm-4.67.1-py3-none-any.whl", hash = "sha256:26445eca388f82e72884e0d580d5464cd801a3ea01e63e5601bdff9ba6a48de2", size = 78540 },
]

[[package]]
name = "triton"
version = "3.1.0"
source = { registry = "https://pypi.org/simple" }
dependencies = [
    { name = "filelock", marker = "python_full_version < '3.13'" },
]
wheels = [
    { url = "https://files.pythonhosted.org/packages/98/29/69aa56dc0b2eb2602b553881e34243475ea2afd9699be042316842788ff5/triton-3.1.0-cp310-cp310-manylinux_2_17_x86_64.manylinux2014_x86_64.whl", hash = "sha256:6b0dd10a925263abbe9fa37dcde67a5e9b2383fc269fdf59f5657cac38c5d1d8", size = 209460013 },
    { url = "https://files.pythonhosted.org/packages/86/17/d9a5cf4fcf46291856d1e90762e36cbabd2a56c7265da0d1d9508c8e3943/triton-3.1.0-cp311-cp311-manylinux_2_17_x86_64.manylinux2014_x86_64.whl", hash = "sha256:0f34f6e7885d1bf0eaaf7ba875a5f0ce6f3c13ba98f9503651c1e6dc6757ed5c", size = 209506424 },
    { url = "https://files.pythonhosted.org/packages/78/eb/65f5ba83c2a123f6498a3097746607e5b2f16add29e36765305e4ac7fdd8/triton-3.1.0-cp312-cp312-manylinux_2_17_x86_64.manylinux2014_x86_64.whl", hash = "sha256:c8182f42fd8080a7d39d666814fa36c5e30cc00ea7eeeb1a2983dbb4c99a0fdc", size = 209551444 },
]

[[package]]
name = "typer"
version = "0.15.1"
source = { registry = "https://pypi.org/simple" }
dependencies = [
    { name = "click" },
    { name = "rich" },
    { name = "shellingham" },
    { name = "typing-extensions" },
]
sdist = { url = "https://files.pythonhosted.org/packages/cb/ce/dca7b219718afd37a0068f4f2530a727c2b74a8b6e8e0c0080a4c0de4fcd/typer-0.15.1.tar.gz", hash = "sha256:a0588c0a7fa68a1978a069818657778f86abe6ff5ea6abf472f940a08bfe4f0a", size = 99789 }
wheels = [
    { url = "https://files.pythonhosted.org/packages/d0/cc/0a838ba5ca64dc832aa43f727bd586309846b0ffb2ce52422543e6075e8a/typer-0.15.1-py3-none-any.whl", hash = "sha256:7994fb7b8155b64d3402518560648446072864beefd44aa2dc36972a5972e847", size = 44908 },
]

[[package]]
name = "typing-extensions"
version = "4.12.2"
source = { registry = "https://pypi.org/simple" }
sdist = { url = "https://files.pythonhosted.org/packages/df/db/f35a00659bc03fec321ba8bce9420de607a1d37f8342eee1863174c69557/typing_extensions-4.12.2.tar.gz", hash = "sha256:1a7ead55c7e559dd4dee8856e3a88b41225abfe1ce8df57b7c13915fe121ffb8", size = 85321 }
wheels = [
    { url = "https://files.pythonhosted.org/packages/26/9f/ad63fc0248c5379346306f8668cda6e2e2e9c95e01216d2b8ffd9ff037d0/typing_extensions-4.12.2-py3-none-any.whl", hash = "sha256:04e5ca0351e0f3f85c6853954072df659d0d13fac324d0072316b67d7794700d", size = 37438 },
]

[[package]]
name = "uritemplate"
version = "4.1.1"
source = { registry = "https://pypi.org/simple" }
sdist = { url = "https://files.pythonhosted.org/packages/d2/5a/4742fdba39cd02a56226815abfa72fe0aa81c33bed16ed045647d6000eba/uritemplate-4.1.1.tar.gz", hash = "sha256:4346edfc5c3b79f694bccd6d6099a322bbeb628dbf2cd86eea55a456ce5124f0", size = 273898 }
wheels = [
    { url = "https://files.pythonhosted.org/packages/81/c0/7461b49cd25aeece13766f02ee576d1db528f1c37ce69aee300e075b485b/uritemplate-4.1.1-py2.py3-none-any.whl", hash = "sha256:830c08b8d99bdd312ea4ead05994a38e8936266f84b9a7878232db50b044e02e", size = 10356 },
]

[[package]]
name = "urllib3"
version = "2.2.3"
source = { registry = "https://pypi.org/simple" }
sdist = { url = "https://files.pythonhosted.org/packages/ed/63/22ba4ebfe7430b76388e7cd448d5478814d3032121827c12a2cc287e2260/urllib3-2.2.3.tar.gz", hash = "sha256:e7d814a81dad81e6caf2ec9fdedb284ecc9c73076b62654547cc64ccdcae26e9", size = 300677 }
wheels = [
    { url = "https://files.pythonhosted.org/packages/ce/d9/5f4c13cecde62396b0d3fe530a50ccea91e7dfc1ccf0e09c228841bb5ba8/urllib3-2.2.3-py3-none-any.whl", hash = "sha256:ca899ca043dcb1bafa3e262d73aa25c465bfb49e0bd9dd5d59f1d0acba2f8fac", size = 126338 },
]

[[package]]
name = "uvicorn"
version = "0.32.1"
source = { registry = "https://pypi.org/simple" }
dependencies = [
    { name = "click" },
    { name = "h11" },
    { name = "typing-extensions", marker = "python_full_version < '3.11'" },
]
sdist = { url = "https://files.pythonhosted.org/packages/6a/3c/21dba3e7d76138725ef307e3d7ddd29b763119b3aa459d02cc05fefcff75/uvicorn-0.32.1.tar.gz", hash = "sha256:ee9519c246a72b1c084cea8d3b44ed6026e78a4a309cbedae9c37e4cb9fbb175", size = 77630 }
wheels = [
    { url = "https://files.pythonhosted.org/packages/50/c1/2d27b0a15826c2b71dcf6e2f5402181ef85acf439617bb2f1453125ce1f3/uvicorn-0.32.1-py3-none-any.whl", hash = "sha256:82ad92fd58da0d12af7482ecdb5f2470a04c9c9a53ced65b9bbb4a205377602e", size = 63828 },
]

[package.optional-dependencies]
standard = [
    { name = "colorama", marker = "sys_platform == 'win32'" },
    { name = "httptools" },
    { name = "python-dotenv" },
    { name = "pyyaml" },
    { name = "uvloop", marker = "platform_python_implementation != 'PyPy' and sys_platform != 'cygwin' and sys_platform != 'win32'" },
    { name = "watchfiles" },
    { name = "websockets" },
]

[[package]]
name = "uvloop"
version = "0.21.0"
source = { registry = "https://pypi.org/simple" }
sdist = { url = "https://files.pythonhosted.org/packages/af/c0/854216d09d33c543f12a44b393c402e89a920b1a0a7dc634c42de91b9cf6/uvloop-0.21.0.tar.gz", hash = "sha256:3bf12b0fda68447806a7ad847bfa591613177275d35b6724b1ee573faa3704e3", size = 2492741 }
wheels = [
    { url = "https://files.pythonhosted.org/packages/3d/76/44a55515e8c9505aa1420aebacf4dd82552e5e15691654894e90d0bd051a/uvloop-0.21.0-cp310-cp310-macosx_10_9_universal2.whl", hash = "sha256:ec7e6b09a6fdded42403182ab6b832b71f4edaf7f37a9a0e371a01db5f0cb45f", size = 1442019 },
    { url = "https://files.pythonhosted.org/packages/35/5a/62d5800358a78cc25c8a6c72ef8b10851bdb8cca22e14d9c74167b7f86da/uvloop-0.21.0-cp310-cp310-macosx_10_9_x86_64.whl", hash = "sha256:196274f2adb9689a289ad7d65700d37df0c0930fd8e4e743fa4834e850d7719d", size = 801898 },
    { url = "https://files.pythonhosted.org/packages/f3/96/63695e0ebd7da6c741ccd4489b5947394435e198a1382349c17b1146bb97/uvloop-0.21.0-cp310-cp310-manylinux_2_17_aarch64.manylinux2014_aarch64.whl", hash = "sha256:f38b2e090258d051d68a5b14d1da7203a3c3677321cf32a95a6f4db4dd8b6f26", size = 3827735 },
    { url = "https://files.pythonhosted.org/packages/61/e0/f0f8ec84979068ffae132c58c79af1de9cceeb664076beea86d941af1a30/uvloop-0.21.0-cp310-cp310-manylinux_2_17_x86_64.manylinux2014_x86_64.whl", hash = "sha256:87c43e0f13022b998eb9b973b5e97200c8b90823454d4bc06ab33829e09fb9bb", size = 3825126 },
    { url = "https://files.pythonhosted.org/packages/bf/fe/5e94a977d058a54a19df95f12f7161ab6e323ad49f4dabc28822eb2df7ea/uvloop-0.21.0-cp310-cp310-musllinux_1_2_aarch64.whl", hash = "sha256:10d66943def5fcb6e7b37310eb6b5639fd2ccbc38df1177262b0640c3ca68c1f", size = 3705789 },
    { url = "https://files.pythonhosted.org/packages/26/dd/c7179618e46092a77e036650c1f056041a028a35c4d76945089fcfc38af8/uvloop-0.21.0-cp310-cp310-musllinux_1_2_x86_64.whl", hash = "sha256:67dd654b8ca23aed0a8e99010b4c34aca62f4b7fce88f39d452ed7622c94845c", size = 3800523 },
    { url = "https://files.pythonhosted.org/packages/57/a7/4cf0334105c1160dd6819f3297f8700fda7fc30ab4f61fbf3e725acbc7cc/uvloop-0.21.0-cp311-cp311-macosx_10_9_universal2.whl", hash = "sha256:c0f3fa6200b3108919f8bdabb9a7f87f20e7097ea3c543754cabc7d717d95cf8", size = 1447410 },
    { url = "https://files.pythonhosted.org/packages/8c/7c/1517b0bbc2dbe784b563d6ab54f2ef88c890fdad77232c98ed490aa07132/uvloop-0.21.0-cp311-cp311-macosx_10_9_x86_64.whl", hash = "sha256:0878c2640cf341b269b7e128b1a5fed890adc4455513ca710d77d5e93aa6d6a0", size = 805476 },
    { url = "https://files.pythonhosted.org/packages/ee/ea/0bfae1aceb82a503f358d8d2fa126ca9dbdb2ba9c7866974faec1cb5875c/uvloop-0.21.0-cp311-cp311-manylinux_2_17_aarch64.manylinux2014_aarch64.whl", hash = "sha256:b9fb766bb57b7388745d8bcc53a359b116b8a04c83a2288069809d2b3466c37e", size = 3960855 },
    { url = "https://files.pythonhosted.org/packages/8a/ca/0864176a649838b838f36d44bf31c451597ab363b60dc9e09c9630619d41/uvloop-0.21.0-cp311-cp311-manylinux_2_17_x86_64.manylinux2014_x86_64.whl", hash = "sha256:8a375441696e2eda1c43c44ccb66e04d61ceeffcd76e4929e527b7fa401b90fb", size = 3973185 },
    { url = "https://files.pythonhosted.org/packages/30/bf/08ad29979a936d63787ba47a540de2132169f140d54aa25bc8c3df3e67f4/uvloop-0.21.0-cp311-cp311-musllinux_1_2_aarch64.whl", hash = "sha256:baa0e6291d91649c6ba4ed4b2f982f9fa165b5bbd50a9e203c416a2797bab3c6", size = 3820256 },
    { url = "https://files.pythonhosted.org/packages/da/e2/5cf6ef37e3daf2f06e651aae5ea108ad30df3cb269102678b61ebf1fdf42/uvloop-0.21.0-cp311-cp311-musllinux_1_2_x86_64.whl", hash = "sha256:4509360fcc4c3bd2c70d87573ad472de40c13387f5fda8cb58350a1d7475e58d", size = 3937323 },
    { url = "https://files.pythonhosted.org/packages/8c/4c/03f93178830dc7ce8b4cdee1d36770d2f5ebb6f3d37d354e061eefc73545/uvloop-0.21.0-cp312-cp312-macosx_10_13_universal2.whl", hash = "sha256:359ec2c888397b9e592a889c4d72ba3d6befba8b2bb01743f72fffbde663b59c", size = 1471284 },
    { url = "https://files.pythonhosted.org/packages/43/3e/92c03f4d05e50f09251bd8b2b2b584a2a7f8fe600008bcc4523337abe676/uvloop-0.21.0-cp312-cp312-macosx_10_13_x86_64.whl", hash = "sha256:f7089d2dc73179ce5ac255bdf37c236a9f914b264825fdaacaded6990a7fb4c2", size = 821349 },
    { url = "https://files.pythonhosted.org/packages/a6/ef/a02ec5da49909dbbfb1fd205a9a1ac4e88ea92dcae885e7c961847cd51e2/uvloop-0.21.0-cp312-cp312-manylinux_2_17_aarch64.manylinux2014_aarch64.whl", hash = "sha256:baa4dcdbd9ae0a372f2167a207cd98c9f9a1ea1188a8a526431eef2f8116cc8d", size = 4580089 },
    { url = "https://files.pythonhosted.org/packages/06/a7/b4e6a19925c900be9f98bec0a75e6e8f79bb53bdeb891916609ab3958967/uvloop-0.21.0-cp312-cp312-manylinux_2_17_x86_64.manylinux2014_x86_64.whl", hash = "sha256:86975dca1c773a2c9864f4c52c5a55631038e387b47eaf56210f873887b6c8dc", size = 4693770 },
    { url = "https://files.pythonhosted.org/packages/ce/0c/f07435a18a4b94ce6bd0677d8319cd3de61f3a9eeb1e5f8ab4e8b5edfcb3/uvloop-0.21.0-cp312-cp312-musllinux_1_2_aarch64.whl", hash = "sha256:461d9ae6660fbbafedd07559c6a2e57cd553b34b0065b6550685f6653a98c1cb", size = 4451321 },
    { url = "https://files.pythonhosted.org/packages/8f/eb/f7032be105877bcf924709c97b1bf3b90255b4ec251f9340cef912559f28/uvloop-0.21.0-cp312-cp312-musllinux_1_2_x86_64.whl", hash = "sha256:183aef7c8730e54c9a3ee3227464daed66e37ba13040bb3f350bc2ddc040f22f", size = 4659022 },
    { url = "https://files.pythonhosted.org/packages/3f/8d/2cbef610ca21539f0f36e2b34da49302029e7c9f09acef0b1c3b5839412b/uvloop-0.21.0-cp313-cp313-macosx_10_13_universal2.whl", hash = "sha256:bfd55dfcc2a512316e65f16e503e9e450cab148ef11df4e4e679b5e8253a5281", size = 1468123 },
    { url = "https://files.pythonhosted.org/packages/93/0d/b0038d5a469f94ed8f2b2fce2434a18396d8fbfb5da85a0a9781ebbdec14/uvloop-0.21.0-cp313-cp313-macosx_10_13_x86_64.whl", hash = "sha256:787ae31ad8a2856fc4e7c095341cccc7209bd657d0e71ad0dc2ea83c4a6fa8af", size = 819325 },
    { url = "https://files.pythonhosted.org/packages/50/94/0a687f39e78c4c1e02e3272c6b2ccdb4e0085fda3b8352fecd0410ccf915/uvloop-0.21.0-cp313-cp313-manylinux_2_17_aarch64.manylinux2014_aarch64.whl", hash = "sha256:5ee4d4ef48036ff6e5cfffb09dd192c7a5027153948d85b8da7ff705065bacc6", size = 4582806 },
    { url = "https://files.pythonhosted.org/packages/d2/19/f5b78616566ea68edd42aacaf645adbf71fbd83fc52281fba555dc27e3f1/uvloop-0.21.0-cp313-cp313-manylinux_2_17_x86_64.manylinux2014_x86_64.whl", hash = "sha256:f3df876acd7ec037a3d005b3ab85a7e4110422e4d9c1571d4fc89b0fc41b6816", size = 4701068 },
    { url = "https://files.pythonhosted.org/packages/47/57/66f061ee118f413cd22a656de622925097170b9380b30091b78ea0c6ea75/uvloop-0.21.0-cp313-cp313-musllinux_1_2_aarch64.whl", hash = "sha256:bd53ecc9a0f3d87ab847503c2e1552b690362e005ab54e8a48ba97da3924c0dc", size = 4454428 },
    { url = "https://files.pythonhosted.org/packages/63/9a/0962b05b308494e3202d3f794a6e85abe471fe3cafdbcf95c2e8c713aabd/uvloop-0.21.0-cp313-cp313-musllinux_1_2_x86_64.whl", hash = "sha256:a5c39f217ab3c663dc699c04cbd50c13813e31d917642d459fdcec07555cc553", size = 4660018 },
]

[[package]]
name = "verspec"
version = "0.1.0"
source = { registry = "https://pypi.org/simple" }
sdist = { url = "https://files.pythonhosted.org/packages/e7/44/8126f9f0c44319b2efc65feaad589cadef4d77ece200ae3c9133d58464d0/verspec-0.1.0.tar.gz", hash = "sha256:c4504ca697b2056cdb4bfa7121461f5a0e81809255b41c03dda4ba823637c01e", size = 27123 }
wheels = [
    { url = "https://files.pythonhosted.org/packages/a4/ce/3b6fee91c85626eaf769d617f1be9d2e15c1cca027bbdeb2e0d751469355/verspec-0.1.0-py3-none-any.whl", hash = "sha256:741877d5633cc9464c45a469ae2a31e801e6dbbaa85b9675d481cda100f11c31", size = 19640 },
]

[[package]]
name = "virtualenv"
version = "20.28.0"
source = { registry = "https://pypi.org/simple" }
dependencies = [
    { name = "distlib" },
    { name = "filelock" },
    { name = "platformdirs" },
]
sdist = { url = "https://files.pythonhosted.org/packages/bf/75/53316a5a8050069228a2f6d11f32046cfa94fbb6cc3f08703f59b873de2e/virtualenv-20.28.0.tar.gz", hash = "sha256:2c9c3262bb8e7b87ea801d715fae4495e6032450c71d2309be9550e7364049aa", size = 7650368 }
wheels = [
    { url = "https://files.pythonhosted.org/packages/10/f9/0919cf6f1432a8c4baa62511f8f8da8225432d22e83e3476f5be1a1edc6e/virtualenv-20.28.0-py3-none-any.whl", hash = "sha256:23eae1b4516ecd610481eda647f3a7c09aea295055337331bb4e6892ecce47b0", size = 4276702 },
]

[[package]]
name = "watchdog"
version = "6.0.0"
source = { registry = "https://pypi.org/simple" }
sdist = { url = "https://files.pythonhosted.org/packages/db/7d/7f3d619e951c88ed75c6037b246ddcf2d322812ee8ea189be89511721d54/watchdog-6.0.0.tar.gz", hash = "sha256:9ddf7c82fda3ae8e24decda1338ede66e1c99883db93711d8fb941eaa2d8c282", size = 131220 }
wheels = [
    { url = "https://files.pythonhosted.org/packages/0c/56/90994d789c61df619bfc5ce2ecdabd5eeff564e1eb47512bd01b5e019569/watchdog-6.0.0-cp310-cp310-macosx_10_9_universal2.whl", hash = "sha256:d1cdb490583ebd691c012b3d6dae011000fe42edb7a82ece80965b42abd61f26", size = 96390 },
    { url = "https://files.pythonhosted.org/packages/55/46/9a67ee697342ddf3c6daa97e3a587a56d6c4052f881ed926a849fcf7371c/watchdog-6.0.0-cp310-cp310-macosx_10_9_x86_64.whl", hash = "sha256:bc64ab3bdb6a04d69d4023b29422170b74681784ffb9463ed4870cf2f3e66112", size = 88389 },
    { url = "https://files.pythonhosted.org/packages/44/65/91b0985747c52064d8701e1075eb96f8c40a79df889e59a399453adfb882/watchdog-6.0.0-cp310-cp310-macosx_11_0_arm64.whl", hash = "sha256:c897ac1b55c5a1461e16dae288d22bb2e412ba9807df8397a635d88f671d36c3", size = 89020 },
    { url = "https://files.pythonhosted.org/packages/e0/24/d9be5cd6642a6aa68352ded4b4b10fb0d7889cb7f45814fb92cecd35f101/watchdog-6.0.0-cp311-cp311-macosx_10_9_universal2.whl", hash = "sha256:6eb11feb5a0d452ee41f824e271ca311a09e250441c262ca2fd7ebcf2461a06c", size = 96393 },
    { url = "https://files.pythonhosted.org/packages/63/7a/6013b0d8dbc56adca7fdd4f0beed381c59f6752341b12fa0886fa7afc78b/watchdog-6.0.0-cp311-cp311-macosx_10_9_x86_64.whl", hash = "sha256:ef810fbf7b781a5a593894e4f439773830bdecb885e6880d957d5b9382a960d2", size = 88392 },
    { url = "https://files.pythonhosted.org/packages/d1/40/b75381494851556de56281e053700e46bff5b37bf4c7267e858640af5a7f/watchdog-6.0.0-cp311-cp311-macosx_11_0_arm64.whl", hash = "sha256:afd0fe1b2270917c5e23c2a65ce50c2a4abb63daafb0d419fde368e272a76b7c", size = 89019 },
    { url = "https://files.pythonhosted.org/packages/39/ea/3930d07dafc9e286ed356a679aa02d777c06e9bfd1164fa7c19c288a5483/watchdog-6.0.0-cp312-cp312-macosx_10_13_universal2.whl", hash = "sha256:bdd4e6f14b8b18c334febb9c4425a878a2ac20efd1e0b231978e7b150f92a948", size = 96471 },
    { url = "https://files.pythonhosted.org/packages/12/87/48361531f70b1f87928b045df868a9fd4e253d9ae087fa4cf3f7113be363/watchdog-6.0.0-cp312-cp312-macosx_10_13_x86_64.whl", hash = "sha256:c7c15dda13c4eb00d6fb6fc508b3c0ed88b9d5d374056b239c4ad1611125c860", size = 88449 },
    { url = "https://files.pythonhosted.org/packages/5b/7e/8f322f5e600812e6f9a31b75d242631068ca8f4ef0582dd3ae6e72daecc8/watchdog-6.0.0-cp312-cp312-macosx_11_0_arm64.whl", hash = "sha256:6f10cb2d5902447c7d0da897e2c6768bca89174d0c6e1e30abec5421af97a5b0", size = 89054 },
    { url = "https://files.pythonhosted.org/packages/68/98/b0345cabdce2041a01293ba483333582891a3bd5769b08eceb0d406056ef/watchdog-6.0.0-cp313-cp313-macosx_10_13_universal2.whl", hash = "sha256:490ab2ef84f11129844c23fb14ecf30ef3d8a6abafd3754a6f75ca1e6654136c", size = 96480 },
    { url = "https://files.pythonhosted.org/packages/85/83/cdf13902c626b28eedef7ec4f10745c52aad8a8fe7eb04ed7b1f111ca20e/watchdog-6.0.0-cp313-cp313-macosx_10_13_x86_64.whl", hash = "sha256:76aae96b00ae814b181bb25b1b98076d5fc84e8a53cd8885a318b42b6d3a5134", size = 88451 },
    { url = "https://files.pythonhosted.org/packages/fe/c4/225c87bae08c8b9ec99030cd48ae9c4eca050a59bf5c2255853e18c87b50/watchdog-6.0.0-cp313-cp313-macosx_11_0_arm64.whl", hash = "sha256:a175f755fc2279e0b7312c0035d52e27211a5bc39719dd529625b1930917345b", size = 89057 },
    { url = "https://files.pythonhosted.org/packages/30/ad/d17b5d42e28a8b91f8ed01cb949da092827afb9995d4559fd448d0472763/watchdog-6.0.0-pp310-pypy310_pp73-macosx_10_15_x86_64.whl", hash = "sha256:c7ac31a19f4545dd92fc25d200694098f42c9a8e391bc00bdd362c5736dbf881", size = 87902 },
    { url = "https://files.pythonhosted.org/packages/5c/ca/c3649991d140ff6ab67bfc85ab42b165ead119c9e12211e08089d763ece5/watchdog-6.0.0-pp310-pypy310_pp73-macosx_11_0_arm64.whl", hash = "sha256:9513f27a1a582d9808cf21a07dae516f0fab1cf2d7683a742c498b93eedabb11", size = 88380 },
    { url = "https://files.pythonhosted.org/packages/a9/c7/ca4bf3e518cb57a686b2feb4f55a1892fd9a3dd13f470fca14e00f80ea36/watchdog-6.0.0-py3-none-manylinux2014_aarch64.whl", hash = "sha256:7607498efa04a3542ae3e05e64da8202e58159aa1fa4acddf7678d34a35d4f13", size = 79079 },
    { url = "https://files.pythonhosted.org/packages/5c/51/d46dc9332f9a647593c947b4b88e2381c8dfc0942d15b8edc0310fa4abb1/watchdog-6.0.0-py3-none-manylinux2014_armv7l.whl", hash = "sha256:9041567ee8953024c83343288ccc458fd0a2d811d6a0fd68c4c22609e3490379", size = 79078 },
    { url = "https://files.pythonhosted.org/packages/d4/57/04edbf5e169cd318d5f07b4766fee38e825d64b6913ca157ca32d1a42267/watchdog-6.0.0-py3-none-manylinux2014_i686.whl", hash = "sha256:82dc3e3143c7e38ec49d61af98d6558288c415eac98486a5c581726e0737c00e", size = 79076 },
    { url = "https://files.pythonhosted.org/packages/ab/cc/da8422b300e13cb187d2203f20b9253e91058aaf7db65b74142013478e66/watchdog-6.0.0-py3-none-manylinux2014_ppc64.whl", hash = "sha256:212ac9b8bf1161dc91bd09c048048a95ca3a4c4f5e5d4a7d1b1a7d5752a7f96f", size = 79077 },
    { url = "https://files.pythonhosted.org/packages/2c/3b/b8964e04ae1a025c44ba8e4291f86e97fac443bca31de8bd98d3263d2fcf/watchdog-6.0.0-py3-none-manylinux2014_ppc64le.whl", hash = "sha256:e3df4cbb9a450c6d49318f6d14f4bbc80d763fa587ba46ec86f99f9e6876bb26", size = 79078 },
    { url = "https://files.pythonhosted.org/packages/62/ae/a696eb424bedff7407801c257d4b1afda455fe40821a2be430e173660e81/watchdog-6.0.0-py3-none-manylinux2014_s390x.whl", hash = "sha256:2cce7cfc2008eb51feb6aab51251fd79b85d9894e98ba847408f662b3395ca3c", size = 79077 },
    { url = "https://files.pythonhosted.org/packages/b5/e8/dbf020b4d98251a9860752a094d09a65e1b436ad181faf929983f697048f/watchdog-6.0.0-py3-none-manylinux2014_x86_64.whl", hash = "sha256:20ffe5b202af80ab4266dcd3e91aae72bf2da48c0d33bdb15c66658e685e94e2", size = 79078 },
    { url = "https://files.pythonhosted.org/packages/07/f6/d0e5b343768e8bcb4cda79f0f2f55051bf26177ecd5651f84c07567461cf/watchdog-6.0.0-py3-none-win32.whl", hash = "sha256:07df1fdd701c5d4c8e55ef6cf55b8f0120fe1aef7ef39a1c6fc6bc2e606d517a", size = 79065 },
    { url = "https://files.pythonhosted.org/packages/db/d9/c495884c6e548fce18a8f40568ff120bc3a4b7b99813081c8ac0c936fa64/watchdog-6.0.0-py3-none-win_amd64.whl", hash = "sha256:cbafb470cf848d93b5d013e2ecb245d4aa1c8fd0504e863ccefa32445359d680", size = 79070 },
    { url = "https://files.pythonhosted.org/packages/33/e8/e40370e6d74ddba47f002a32919d91310d6074130fe4e17dabcafc15cbf1/watchdog-6.0.0-py3-none-win_ia64.whl", hash = "sha256:a1914259fa9e1454315171103c6a30961236f508b9b623eae470268bbcc6a22f", size = 79067 },
]

[[package]]
name = "watchfiles"
version = "1.0.0"
source = { registry = "https://pypi.org/simple" }
dependencies = [
    { name = "anyio" },
]
sdist = { url = "https://files.pythonhosted.org/packages/9e/5e/5a9dfb8594b075d7c225d5fb628d498001c5dfae62298e9eb85b8754668f/watchfiles-1.0.0.tar.gz", hash = "sha256:37566c844c9ce3b5deb964fe1a23378e575e74b114618d211fbda8f59d7b5dab", size = 38187 }
wheels = [
    { url = "https://files.pythonhosted.org/packages/65/3b/c453e0f87b34ad4ef72cb193b2fd6d40c682cb217b06d51c17400fbe8650/watchfiles-1.0.0-cp310-cp310-macosx_10_12_x86_64.whl", hash = "sha256:1d19df28f99d6a81730658fbeb3ade8565ff687f95acb59665f11502b441be5f", size = 394140 },
    { url = "https://files.pythonhosted.org/packages/6d/0c/f795dce52ca55472aa75fabd12f963ab5bbb860de5d24a5b2eeabeb44613/watchfiles-1.0.0-cp310-cp310-macosx_11_0_arm64.whl", hash = "sha256:28babb38cf2da8e170b706c4b84aa7e4528a6fa4f3ee55d7a0866456a1662041", size = 382832 },
    { url = "https://files.pythonhosted.org/packages/71/ab/e1452f6e4cd0d829ae27ea8af6d3674d734332566fa5ceb870151b49b4f4/watchfiles-1.0.0-cp310-cp310-manylinux_2_17_aarch64.manylinux2014_aarch64.whl", hash = "sha256:12ab123135b2f42517f04e720526d41448667ae8249e651385afb5cda31fedc0", size = 441232 },
    { url = "https://files.pythonhosted.org/packages/37/76/548e9aee70bbe00b728bd33076e764f0c9d9beb8247c63073d9d10295571/watchfiles-1.0.0-cp310-cp310-manylinux_2_17_armv7l.manylinux2014_armv7l.whl", hash = "sha256:13a4f9ee0cd25682679eea5c14fc629e2eaa79aab74d963bc4e21f43b8ea1877", size = 447570 },
    { url = "https://files.pythonhosted.org/packages/0d/2c/e8d627f29353e8a10054243801e7bc305bd34789cf2101eadb42a0fdba51/watchfiles-1.0.0-cp310-cp310-manylinux_2_17_i686.manylinux2014_i686.whl", hash = "sha256:9e1d9284cc84de7855fcf83472e51d32daf6f6cecd094160192628bc3fee1b78", size = 472440 },
    { url = "https://files.pythonhosted.org/packages/8b/86/ce94bba556dee4643d4b19f62bace982b08c4d86c7aa345fe9129519772b/watchfiles-1.0.0-cp310-cp310-manylinux_2_17_ppc64le.manylinux2014_ppc64le.whl", hash = "sha256:1ee5edc939f53466b329bbf2e58333a5461e6c7b50c980fa6117439e2c18b42d", size = 492706 },
    { url = "https://files.pythonhosted.org/packages/67/5c/7db33af6d0d7d46618b67dda4f5448cbbc0366d0a5eb115020ab42faa129/watchfiles-1.0.0-cp310-cp310-manylinux_2_17_s390x.manylinux2014_s390x.whl", hash = "sha256:5dccfc70480087567720e4e36ec381bba1ed68d7e5f368fe40c93b3b1eba0105", size = 489295 },
    { url = "https://files.pythonhosted.org/packages/14/a2/8237e16017c0bab92163381ac8e780b9fe85b4efa71893faf1a18c8a9e35/watchfiles-1.0.0-cp310-cp310-manylinux_2_17_x86_64.manylinux2014_x86_64.whl", hash = "sha256:c83a6d33a9eda0af6a7470240d1af487807adc269704fe76a4972dd982d16236", size = 442559 },
    { url = "https://files.pythonhosted.org/packages/ce/71/8c6ff2f5f985c1e44395936e8f95495d5c42fdd649fbaa6f1ebaa5233d13/watchfiles-1.0.0-cp310-cp310-musllinux_1_1_aarch64.whl", hash = "sha256:905f69aad276639eff3893759a07d44ea99560e67a1cf46ff389cd62f88872a2", size = 614528 },
    { url = "https://files.pythonhosted.org/packages/f8/be/6b2c73b8de25162e5b665607c847bb1ec98d60b5cccc638d915a870b4621/watchfiles-1.0.0-cp310-cp310-musllinux_1_1_x86_64.whl", hash = "sha256:09551237645d6bff3972592f2aa5424df9290e7a2e15d63c5f47c48cde585935", size = 612848 },
    { url = "https://files.pythonhosted.org/packages/e7/0e/79ad259865fa4be453f18cb006dd14234c293d91d3ff41e3cc7e406bff0a/watchfiles-1.0.0-cp310-none-win32.whl", hash = "sha256:d2b39aa8edd9e5f56f99a2a2740a251dc58515398e9ed5a4b3e5ff2827060755", size = 272040 },
    { url = "https://files.pythonhosted.org/packages/e9/3e/1b8e86a0970a7292f3fdef94acb4468212b81cd7c8ad4f724c5d56cdc02e/watchfiles-1.0.0-cp310-none-win_amd64.whl", hash = "sha256:2de52b499e1ab037f1a87cb8ebcb04a819bf087b1015a4cf6dcf8af3c2a2613e", size = 285356 },
    { url = "https://files.pythonhosted.org/packages/a7/10/10759faea3f011b86867a534a47c9aedca667a4b3806ffeac7d8a4c8adee/watchfiles-1.0.0-cp311-cp311-macosx_10_12_x86_64.whl", hash = "sha256:fbd0ab7a9943bbddb87cbc2bf2f09317e74c77dc55b1f5657f81d04666c25269", size = 394139 },
    { url = "https://files.pythonhosted.org/packages/b9/71/b76be784f3e48bb1929e2c1376f227608be9bda4f7ba0c06832f0d190bed/watchfiles-1.0.0-cp311-cp311-macosx_11_0_arm64.whl", hash = "sha256:774ef36b16b7198669ce655d4f75b4c3d370e7f1cbdfb997fb10ee98717e2058", size = 382832 },
    { url = "https://files.pythonhosted.org/packages/d6/88/393b33c6da4963933e810eb0b8d6b44c7ba52ed2aaf6bb7709db377289f8/watchfiles-1.0.0-cp311-cp311-manylinux_2_17_aarch64.manylinux2014_aarch64.whl", hash = "sha256:9b4fb98100267e6a5ebaff6aaa5d20aea20240584647470be39fe4823012ac96", size = 441232 },
    { url = "https://files.pythonhosted.org/packages/35/2c/2d2c131866f7c49ec68c504565d2336f40a595bcd857cd464a68ea0fdb42/watchfiles-1.0.0-cp311-cp311-manylinux_2_17_armv7l.manylinux2014_armv7l.whl", hash = "sha256:0fc3bf0effa2d8075b70badfdd7fb839d7aa9cea650d17886982840d71fdeabf", size = 447569 },
    { url = "https://files.pythonhosted.org/packages/ab/08/373713cc4859958cdf0a38ad85740010dbbf5617441edc3480d37387024c/watchfiles-1.0.0-cp311-cp311-manylinux_2_17_i686.manylinux2014_i686.whl", hash = "sha256:648e2b6db53eca6ef31245805cd528a16f56fa4cc15aeec97795eaf713c11435", size = 472439 },
    { url = "https://files.pythonhosted.org/packages/2b/df/8e209910e260f58f005974a60423bb6fc243d26e8793103462870502c744/watchfiles-1.0.0-cp311-cp311-manylinux_2_17_ppc64le.manylinux2014_ppc64le.whl", hash = "sha256:fa13d604fcb9417ae5f2e3de676e66aa97427d888e83662ad205bed35a313176", size = 492707 },
    { url = "https://files.pythonhosted.org/packages/83/4d/d0673571c223a784849f45c4da6de2af960602ba5061a2f033f96606a118/watchfiles-1.0.0-cp311-cp311-manylinux_2_17_s390x.manylinux2014_s390x.whl", hash = "sha256:936f362e7ff28311b16f0b97ec51e8f2cc451763a3264640c6ed40fb252d1ee4", size = 489294 },
    { url = "https://files.pythonhosted.org/packages/32/ed/0c96c714408c8edab862e816b45be51dbe4e77dc7518c29b0dccc02961a8/watchfiles-1.0.0-cp311-cp311-manylinux_2_17_x86_64.manylinux2014_x86_64.whl", hash = "sha256:245fab124b9faf58430da547512d91734858df13f2ddd48ecfa5e493455ffccb", size = 442559 },
    { url = "https://files.pythonhosted.org/packages/3d/2b/665bf9aefd0f22a265f7b93e69aa4dc068d8ac5ad9ecbd974305eaeff2c0/watchfiles-1.0.0-cp311-cp311-musllinux_1_1_aarch64.whl", hash = "sha256:4ff9c7e84e8b644a8f985c42bcc81457240316f900fc72769aaedec9d088055a", size = 614531 },
    { url = "https://files.pythonhosted.org/packages/9f/41/fd125e824a195219adb204b54f3affce5615f5f1b3889acd441f28d2fbd2/watchfiles-1.0.0-cp311-cp311-musllinux_1_1_x86_64.whl", hash = "sha256:9c9a8d8fd97defe935ef8dd53d562e68942ad65067cd1c54d6ed8a088b1d931d", size = 612852 },
    { url = "https://files.pythonhosted.org/packages/dc/ac/750bf3625f4d3172ee7acfd952552070a88fd697935cfead79a68eb8d69d/watchfiles-1.0.0-cp311-none-win32.whl", hash = "sha256:a0abf173975eb9dd17bb14c191ee79999e650997cc644562f91df06060610e62", size = 272294 },
    { url = "https://files.pythonhosted.org/packages/bd/04/8c18986b79d106a88f54629f8f901cd725d76227c9a9191ada8ce8c962e8/watchfiles-1.0.0-cp311-none-win_amd64.whl", hash = "sha256:2a825ba4b32c214e3855b536eb1a1f7b006511d8e64b8215aac06eb680642d84", size = 285435 },
    { url = "https://files.pythonhosted.org/packages/b4/38/7e64929e8ca2b2a94cb9d8ddf6be9c06be8be870b6014d0f06e76b72f9cf/watchfiles-1.0.0-cp311-none-win_arm64.whl", hash = "sha256:a5a7a06cfc65e34fd0a765a7623c5ba14707a0870703888e51d3d67107589817", size = 276512 },
    { url = "https://files.pythonhosted.org/packages/37/0a/75491ba001f1495d2a12d7f6b90738f20badac78291ca5d56bf7990c859a/watchfiles-1.0.0-cp312-cp312-macosx_10_12_x86_64.whl", hash = "sha256:28fb64b5843d94e2c2483f7b024a1280662a44409bedee8f2f51439767e2d107", size = 394139 },
    { url = "https://files.pythonhosted.org/packages/5a/ee/935095538ff08ab68555de2bbc18acaf91f4cce8518bf32196f1ff9b8326/watchfiles-1.0.0-cp312-cp312-macosx_11_0_arm64.whl", hash = "sha256:e3750434c83b61abb3163b49c64b04180b85b4dabb29a294513faec57f2ffdb7", size = 382832 },
    { url = "https://files.pythonhosted.org/packages/74/40/86787dca3ea251aabb3abfbe4beeffe9c7ae6e69de56a25d572aecde580e/watchfiles-1.0.0-cp312-cp312-manylinux_2_17_aarch64.manylinux2014_aarch64.whl", hash = "sha256:bedf84835069f51c7b026b3ca04e2e747ea8ed0a77c72006172c72d28c9f69fc", size = 441232 },
    { url = "https://files.pythonhosted.org/packages/59/e2/08db1ba48a30462ec7e382c2b1de5400b09a2a7c95fe3f16d3e7da844f0c/watchfiles-1.0.0-cp312-cp312-manylinux_2_17_armv7l.manylinux2014_armv7l.whl", hash = "sha256:90004553be36427c3d06ec75b804233f8f816374165d5225b93abd94ba6e7234", size = 447569 },
    { url = "https://files.pythonhosted.org/packages/73/54/10adf42f203d876076cf0684726c102b3dba82b1c7eea2d82e5991875f62/watchfiles-1.0.0-cp312-cp312-manylinux_2_17_i686.manylinux2014_i686.whl", hash = "sha256:b46e15c34d4e401e976d6949ad3a74d244600d5c4b88c827a3fdf18691a46359", size = 472439 },
    { url = "https://files.pythonhosted.org/packages/29/77/d0d3b5ec6224800cd77f5d058473d0a844d753a3dad9f53f369bc98946bc/watchfiles-1.0.0-cp312-cp312-manylinux_2_17_ppc64le.manylinux2014_ppc64le.whl", hash = "sha256:487d15927f1b0bd24e7df921913399bb1ab94424c386bea8b267754d698f8f0e", size = 492707 },
    { url = "https://files.pythonhosted.org/packages/c8/74/616bd8edfa7b0aaee96e4b3ad7edd0ccf0f4213a06050e965d68e0cdbaef/watchfiles-1.0.0-cp312-cp312-manylinux_2_17_s390x.manylinux2014_s390x.whl", hash = "sha256:1ff236d7a3f4b0a42f699a22fc374ba526bc55048a70cbb299661158e1bb5e1f", size = 489293 },
    { url = "https://files.pythonhosted.org/packages/9c/1e/5335eaf5fb9a9516722c7f63f477ca1e361d8159fe46e03d96539cb80f5b/watchfiles-1.0.0-cp312-cp312-manylinux_2_17_x86_64.manylinux2014_x86_64.whl", hash = "sha256:9c01446626574561756067f00b37e6b09c8622b0fc1e9fdbc7cbcea328d4e514", size = 442559 },
    { url = "https://files.pythonhosted.org/packages/c7/1c/df716e9acf7931b52f48bd9b2eec9a26ff55c73b43bfdbc03ea985543d01/watchfiles-1.0.0-cp312-cp312-musllinux_1_1_aarch64.whl", hash = "sha256:b551c465a59596f3d08170bd7e1c532c7260dd90ed8135778038e13c5d48aa81", size = 614531 },
    { url = "https://files.pythonhosted.org/packages/8d/38/c97d572e147234dd5f107179854efbf9ac6470db11db96f690cdb80e9b1b/watchfiles-1.0.0-cp312-cp312-musllinux_1_1_x86_64.whl", hash = "sha256:e1ed613ee107269f66c2df631ec0fc8efddacface85314d392a4131abe299f00", size = 612853 },
    { url = "https://files.pythonhosted.org/packages/2d/1d/161eb1caa7e63b60428b2439efb0a87f0db4d5f4b91dd8712b6eca689954/watchfiles-1.0.0-cp312-none-win32.whl", hash = "sha256:5f75cd42e7e2254117cf37ff0e68c5b3f36c14543756b2da621408349bd9ca7c", size = 272337 },
    { url = "https://files.pythonhosted.org/packages/fc/1d/62acefeb546d24971e8f77cf5c475307054da4c21e9c49ec1917b293368b/watchfiles-1.0.0-cp312-none-win_amd64.whl", hash = "sha256:cf517701a4a872417f4e02a136e929537743461f9ec6cdb8184d9a04f4843545", size = 285572 },
    { url = "https://files.pythonhosted.org/packages/41/08/e20f3dbd2db59067596acc9b81345ac68a9c762352d38e789b2516719876/watchfiles-1.0.0-cp312-none-win_arm64.whl", hash = "sha256:8a2127cd68950787ee36753e6d401c8ea368f73beaeb8e54df5516a06d1ecd82", size = 276513 },
    { url = "https://files.pythonhosted.org/packages/c6/14/e14eb2ad369b306be70423fbf6da47bc39333d2beeafb14f23d2f37fdd79/watchfiles-1.0.0-cp313-cp313-macosx_10_12_x86_64.whl", hash = "sha256:95de85c254f7fe8cbdf104731f7f87f7f73ae229493bebca3722583160e6b152", size = 394141 },
    { url = "https://files.pythonhosted.org/packages/81/c3/738aeb2a01cbdf5fa823f702694ac72879a97fa5873d15d4607a877c7082/watchfiles-1.0.0-cp313-cp313-macosx_11_0_arm64.whl", hash = "sha256:533a7cbfe700e09780bb31c06189e39c65f06c7f447326fee707fd02f9a6e945", size = 382833 },
    { url = "https://files.pythonhosted.org/packages/ed/aa/1cc14d11be667eb7189a2daa0adf307b93d6624fee5b80b8e84c23fb2486/watchfiles-1.0.0-cp313-cp313-manylinux_2_17_aarch64.manylinux2014_aarch64.whl", hash = "sha256:a2218e78e2c6c07b1634a550095ac2a429026b2d5cbcd49a594f893f2bb8c936", size = 441231 },
    { url = "https://files.pythonhosted.org/packages/c5/38/96f4c3485094a164ced67ae444f3e890bdaad17d1b62c894aa8439443d81/watchfiles-1.0.0-cp313-cp313-manylinux_2_17_armv7l.manylinux2014_armv7l.whl", hash = "sha256:9122b8fdadc5b341315d255ab51d04893f417df4e6c1743b0aac8bf34e96e025", size = 447570 },
    { url = "https://files.pythonhosted.org/packages/9e/ce/0e35e0191517fa1d876ce0b4e23c818cf3a50d825305dcb7471da8774da7/watchfiles-1.0.0-cp313-cp313-manylinux_2_17_i686.manylinux2014_i686.whl", hash = "sha256:9272fdbc0e9870dac3b505bce1466d386b4d8d6d2bacf405e603108d50446940", size = 472440 },
    { url = "https://files.pythonhosted.org/packages/2c/b5/eb9c799c6e14f25f26573ac08734225035a8821f7dd9161c69df882fc119/watchfiles-1.0.0-cp313-cp313-manylinux_2_17_ppc64le.manylinux2014_ppc64le.whl", hash = "sha256:4a3b33c3aefe9067ebd87846806cd5fc0b017ab70d628aaff077ab9abf4d06b3", size = 492706 },
    { url = "https://files.pythonhosted.org/packages/84/fa/985d4cbfe99a56d7277c0e522fd138fe5fc4d8ea6351ee3302e93ed67e63/watchfiles-1.0.0-cp313-cp313-manylinux_2_17_s390x.manylinux2014_s390x.whl", hash = "sha256:bc338ce9f8846543d428260fa0f9a716626963148edc937d71055d01d81e1525", size = 489295 },
    { url = "https://files.pythonhosted.org/packages/94/1a/8bc18a170eb621a30fb01f4902d60ce362c88b1f65f3b15d45f53b467200/watchfiles-1.0.0-cp313-cp313-manylinux_2_17_x86_64.manylinux2014_x86_64.whl", hash = "sha256:2ac778a460ea22d63c7e6fb0bc0f5b16780ff0b128f7f06e57aaec63bd339285", size = 442560 },
    { url = "https://files.pythonhosted.org/packages/e9/e0/07ce46f1770ca1d229635efb5393ff593c41762f389532ae9c7b2ced79b0/watchfiles-1.0.0-cp313-cp313-musllinux_1_1_aarch64.whl", hash = "sha256:53ae447f06f8f29f5ab40140f19abdab822387a7c426a369eb42184b021e97eb", size = 614532 },
    { url = "https://files.pythonhosted.org/packages/7b/56/cdd2847d24249e879a001e6aed9ddeeaa24a80aabfdcb9c19389d0837dfe/watchfiles-1.0.0-cp313-cp313-musllinux_1_1_x86_64.whl", hash = "sha256:1f73c2147a453315d672c1ad907abe6d40324e34a185b51e15624bc793f93cc6", size = 612852 },
    { url = "https://files.pythonhosted.org/packages/72/c9/89a3df27c97eeef5890591a95f7afd266a32dfe55bce1f3bea3390fa56f5/watchfiles-1.0.0-cp313-none-win32.whl", hash = "sha256:eba98901a2eab909dbd79681190b9049acc650f6111fde1845484a4450761e98", size = 271721 },
    { url = "https://files.pythonhosted.org/packages/ef/e9/6e1bd83a08d254b0394500a2bb691b7940f09fcd849f400d01491932f641/watchfiles-1.0.0-cp313-none-win_amd64.whl", hash = "sha256:d562a6114ddafb09c33246c6ace7effa71ca4b6a2324a47f4b09b6445ea78941", size = 284809 },
    { url = "https://files.pythonhosted.org/packages/c7/6a/2abb1c062def34f9521bac3ca68a5a3f82fe10ec99b2c3cfff1d80fe9c4b/watchfiles-1.0.0-pp310-pypy310_pp73-macosx_10_12_x86_64.whl", hash = "sha256:f159ac795785cde4899e0afa539f4c723fb5dd336ce5605bc909d34edd00b79b", size = 395369 },
    { url = "https://files.pythonhosted.org/packages/5d/19/ee2fcaa691f59d30537aedb5ae206add0faf869c91843e2b86dc4d4bb783/watchfiles-1.0.0-pp310-pypy310_pp73-macosx_11_0_arm64.whl", hash = "sha256:c3d258d78341d5d54c0c804a5b7faa66cd30ba50b2756a7161db07ce15363b8d", size = 384725 },
    { url = "https://files.pythonhosted.org/packages/68/93/583e52c1143b8e72564ae92d2b51c384245287b4782e039affa75e49487b/watchfiles-1.0.0-pp310-pypy310_pp73-manylinux_2_17_aarch64.manylinux2014_aarch64.whl", hash = "sha256:5bbd0311588c2de7f9ea5cf3922ccacfd0ec0c1922870a2be503cc7df1ca8be7", size = 442645 },
    { url = "https://files.pythonhosted.org/packages/96/3e/1ff270fc153f051a8a2e5840917a48d72028bff83905f6b6a7d431fa0e3d/watchfiles-1.0.0-pp310-pypy310_pp73-manylinux_2_17_x86_64.manylinux2014_x86_64.whl", hash = "sha256:c9a13ac46b545a7d0d50f7641eefe47d1597e7d1783a5d89e09d080e6dff44b0", size = 442565 },
]

[[package]]
name = "websockets"
version = "14.1"
source = { registry = "https://pypi.org/simple" }
sdist = { url = "https://files.pythonhosted.org/packages/f4/1b/380b883ce05bb5f45a905b61790319a28958a9ab1e4b6b95ff5464b60ca1/websockets-14.1.tar.gz", hash = "sha256:398b10c77d471c0aab20a845e7a60076b6390bfdaac7a6d2edb0d2c59d75e8d8", size = 162840 }
wheels = [
    { url = "https://files.pythonhosted.org/packages/af/91/b1b375dbd856fd5fff3f117de0e520542343ecaf4e8fc60f1ac1e9f5822c/websockets-14.1-cp310-cp310-macosx_10_9_universal2.whl", hash = "sha256:a0adf84bc2e7c86e8a202537b4fd50e6f7f0e4a6b6bf64d7ccb96c4cd3330b29", size = 161950 },
    { url = "https://files.pythonhosted.org/packages/61/8f/4d52f272d3ebcd35e1325c646e98936099a348374d4a6b83b524bded8116/websockets-14.1-cp310-cp310-macosx_10_9_x86_64.whl", hash = "sha256:90b5d9dfbb6d07a84ed3e696012610b6da074d97453bd01e0e30744b472c8179", size = 159601 },
    { url = "https://files.pythonhosted.org/packages/c4/b1/29e87b53eb1937992cdee094a0988aadc94f25cf0b37e90c75eed7123d75/websockets-14.1-cp310-cp310-macosx_11_0_arm64.whl", hash = "sha256:2177ee3901075167f01c5e335a6685e71b162a54a89a56001f1c3e9e3d2ad250", size = 159854 },
    { url = "https://files.pythonhosted.org/packages/3f/e6/752a2f5e8321ae2a613062676c08ff2fccfb37dc837a2ee919178a372e8a/websockets-14.1-cp310-cp310-manylinux_2_17_aarch64.manylinux2014_aarch64.whl", hash = "sha256:3f14a96a0034a27f9d47fd9788913924c89612225878f8078bb9d55f859272b0", size = 168835 },
    { url = "https://files.pythonhosted.org/packages/60/27/ca62de7877596926321b99071639275e94bb2401397130b7cf33dbf2106a/websockets-14.1-cp310-cp310-manylinux_2_5_i686.manylinux1_i686.manylinux_2_17_i686.manylinux2014_i686.whl", hash = "sha256:1f874ba705deea77bcf64a9da42c1f5fc2466d8f14daf410bc7d4ceae0a9fcb0", size = 167844 },
    { url = "https://files.pythonhosted.org/packages/7e/db/f556a1d06635c680ef376be626c632e3f2bbdb1a0189d1d1bffb061c3b70/websockets-14.1-cp310-cp310-manylinux_2_5_x86_64.manylinux1_x86_64.manylinux_2_17_x86_64.manylinux2014_x86_64.whl", hash = "sha256:9607b9a442392e690a57909c362811184ea429585a71061cd5d3c2b98065c199", size = 168157 },
    { url = "https://files.pythonhosted.org/packages/b3/bc/99e5f511838c365ac6ecae19674eb5e94201aa4235bd1af3e6fa92c12905/websockets-14.1-cp310-cp310-musllinux_1_2_aarch64.whl", hash = "sha256:bea45f19b7ca000380fbd4e02552be86343080120d074b87f25593ce1700ad58", size = 168561 },
    { url = "https://files.pythonhosted.org/packages/c6/e7/251491585bad61c79e525ac60927d96e4e17b18447cc9c3cfab47b2eb1b8/websockets-14.1-cp310-cp310-musllinux_1_2_i686.whl", hash = "sha256:219c8187b3ceeadbf2afcf0f25a4918d02da7b944d703b97d12fb01510869078", size = 167979 },
    { url = "https://files.pythonhosted.org/packages/ac/98/7ac2e4eeada19bdbc7a3a66a58e3ebdf33648b9e1c5b3f08c3224df168cf/websockets-14.1-cp310-cp310-musllinux_1_2_x86_64.whl", hash = "sha256:ad2ab2547761d79926effe63de21479dfaf29834c50f98c4bf5b5480b5838434", size = 167925 },
    { url = "https://files.pythonhosted.org/packages/ab/3d/09e65c47ee2396b7482968068f6e9b516221e1032b12dcf843b9412a5dfb/websockets-14.1-cp310-cp310-win32.whl", hash = "sha256:1288369a6a84e81b90da5dbed48610cd7e5d60af62df9851ed1d1d23a9069f10", size = 162831 },
    { url = "https://files.pythonhosted.org/packages/8a/67/59828a3d09740e6a485acccfbb66600632f2178b6ed1b61388ee96f17d5a/websockets-14.1-cp310-cp310-win_amd64.whl", hash = "sha256:e0744623852f1497d825a49a99bfbec9bea4f3f946df6eb9d8a2f0c37a2fec2e", size = 163266 },
    { url = "https://files.pythonhosted.org/packages/97/ed/c0d03cb607b7fe1f7ff45e2cd4bb5cd0f9e3299ced79c2c303a6fff44524/websockets-14.1-cp311-cp311-macosx_10_9_universal2.whl", hash = "sha256:449d77d636f8d9c17952628cc7e3b8faf6e92a17ec581ec0c0256300717e1512", size = 161949 },
    { url = "https://files.pythonhosted.org/packages/06/91/bf0a44e238660d37a2dda1b4896235d20c29a2d0450f3a46cd688f43b239/websockets-14.1-cp311-cp311-macosx_10_9_x86_64.whl", hash = "sha256:a35f704be14768cea9790d921c2c1cc4fc52700410b1c10948511039be824aac", size = 159606 },
    { url = "https://files.pythonhosted.org/packages/ff/b8/7185212adad274c2b42b6a24e1ee6b916b7809ed611cbebc33b227e5c215/websockets-14.1-cp311-cp311-macosx_11_0_arm64.whl", hash = "sha256:b1f3628a0510bd58968c0f60447e7a692933589b791a6b572fcef374053ca280", size = 159854 },
    { url = "https://files.pythonhosted.org/packages/5a/8a/0849968d83474be89c183d8ae8dcb7f7ada1a3c24f4d2a0d7333c231a2c3/websockets-14.1-cp311-cp311-manylinux_2_17_aarch64.manylinux2014_aarch64.whl", hash = "sha256:3c3deac3748ec73ef24fc7be0b68220d14d47d6647d2f85b2771cb35ea847aa1", size = 169402 },
    { url = "https://files.pythonhosted.org/packages/bd/4f/ef886e37245ff6b4a736a09b8468dae05d5d5c99de1357f840d54c6f297d/websockets-14.1-cp311-cp311-manylinux_2_5_i686.manylinux1_i686.manylinux_2_17_i686.manylinux2014_i686.whl", hash = "sha256:7048eb4415d46368ef29d32133134c513f507fff7d953c18c91104738a68c3b3", size = 168406 },
    { url = "https://files.pythonhosted.org/packages/11/43/e2dbd4401a63e409cebddedc1b63b9834de42f51b3c84db885469e9bdcef/websockets-14.1-cp311-cp311-manylinux_2_5_x86_64.manylinux1_x86_64.manylinux_2_17_x86_64.manylinux2014_x86_64.whl", hash = "sha256:f6cf0ad281c979306a6a34242b371e90e891bce504509fb6bb5246bbbf31e7b6", size = 168776 },
    { url = "https://files.pythonhosted.org/packages/6d/d6/7063e3f5c1b612e9f70faae20ebaeb2e684ffa36cb959eb0862ee2809b32/websockets-14.1-cp311-cp311-musllinux_1_2_aarch64.whl", hash = "sha256:cc1fc87428c1d18b643479caa7b15db7d544652e5bf610513d4a3478dbe823d0", size = 169083 },
    { url = "https://files.pythonhosted.org/packages/49/69/e6f3d953f2fa0f8a723cf18cd011d52733bd7f6e045122b24e0e7f49f9b0/websockets-14.1-cp311-cp311-musllinux_1_2_i686.whl", hash = "sha256:f95ba34d71e2fa0c5d225bde3b3bdb152e957150100e75c86bc7f3964c450d89", size = 168529 },
    { url = "https://files.pythonhosted.org/packages/70/ff/f31fa14561fc1d7b8663b0ed719996cf1f581abee32c8fb2f295a472f268/websockets-14.1-cp311-cp311-musllinux_1_2_x86_64.whl", hash = "sha256:9481a6de29105d73cf4515f2bef8eb71e17ac184c19d0b9918a3701c6c9c4f23", size = 168475 },
    { url = "https://files.pythonhosted.org/packages/f1/15/b72be0e4bf32ff373aa5baef46a4c7521b8ea93ad8b49ca8c6e8e764c083/websockets-14.1-cp311-cp311-win32.whl", hash = "sha256:368a05465f49c5949e27afd6fbe0a77ce53082185bbb2ac096a3a8afaf4de52e", size = 162833 },
    { url = "https://files.pythonhosted.org/packages/bc/ef/2d81679acbe7057ffe2308d422f744497b52009ea8bab34b6d74a2657d1d/websockets-14.1-cp311-cp311-win_amd64.whl", hash = "sha256:6d24fc337fc055c9e83414c94e1ee0dee902a486d19d2a7f0929e49d7d604b09", size = 163263 },
    { url = "https://files.pythonhosted.org/packages/55/64/55698544ce29e877c9188f1aee9093712411a8fc9732cca14985e49a8e9c/websockets-14.1-cp312-cp312-macosx_10_13_universal2.whl", hash = "sha256:ed907449fe5e021933e46a3e65d651f641975a768d0649fee59f10c2985529ed", size = 161957 },
    { url = "https://files.pythonhosted.org/packages/a2/b1/b088f67c2b365f2c86c7b48edb8848ac27e508caf910a9d9d831b2f343cb/websockets-14.1-cp312-cp312-macosx_10_13_x86_64.whl", hash = "sha256:87e31011b5c14a33b29f17eb48932e63e1dcd3fa31d72209848652310d3d1f0d", size = 159620 },
    { url = "https://files.pythonhosted.org/packages/c1/89/2a09db1bbb40ba967a1b8225b07b7df89fea44f06de9365f17f684d0f7e6/websockets-14.1-cp312-cp312-macosx_11_0_arm64.whl", hash = "sha256:bc6ccf7d54c02ae47a48ddf9414c54d48af9c01076a2e1023e3b486b6e72c707", size = 159852 },
    { url = "https://files.pythonhosted.org/packages/ca/c1/f983138cd56e7d3079f1966e81f77ce6643f230cd309f73aa156bb181749/websockets-14.1-cp312-cp312-manylinux_2_17_aarch64.manylinux2014_aarch64.whl", hash = "sha256:9777564c0a72a1d457f0848977a1cbe15cfa75fa2f67ce267441e465717dcf1a", size = 169675 },
    { url = "https://files.pythonhosted.org/packages/c1/c8/84191455d8660e2a0bdb33878d4ee5dfa4a2cedbcdc88bbd097303b65bfa/websockets-14.1-cp312-cp312-manylinux_2_5_i686.manylinux1_i686.manylinux_2_17_i686.manylinux2014_i686.whl", hash = "sha256:a655bde548ca98f55b43711b0ceefd2a88a71af6350b0c168aa77562104f3f45", size = 168619 },
    { url = "https://files.pythonhosted.org/packages/8d/a7/62e551fdcd7d44ea74a006dc193aba370505278ad76efd938664531ce9d6/websockets-14.1-cp312-cp312-manylinux_2_5_x86_64.manylinux1_x86_64.manylinux_2_17_x86_64.manylinux2014_x86_64.whl", hash = "sha256:a3dfff83ca578cada2d19e665e9c8368e1598d4e787422a460ec70e531dbdd58", size = 169042 },
    { url = "https://files.pythonhosted.org/packages/ad/ed/1532786f55922c1e9c4d329608e36a15fdab186def3ca9eb10d7465bc1cc/websockets-14.1-cp312-cp312-musllinux_1_2_aarch64.whl", hash = "sha256:6a6c9bcf7cdc0fd41cc7b7944447982e8acfd9f0d560ea6d6845428ed0562058", size = 169345 },
    { url = "https://files.pythonhosted.org/packages/ea/fb/160f66960d495df3de63d9bcff78e1b42545b2a123cc611950ffe6468016/websockets-14.1-cp312-cp312-musllinux_1_2_i686.whl", hash = "sha256:4b6caec8576e760f2c7dd878ba817653144d5f369200b6ddf9771d64385b84d4", size = 168725 },
    { url = "https://files.pythonhosted.org/packages/cf/53/1bf0c06618b5ac35f1d7906444b9958f8485682ab0ea40dee7b17a32da1e/websockets-14.1-cp312-cp312-musllinux_1_2_x86_64.whl", hash = "sha256:eb6d38971c800ff02e4a6afd791bbe3b923a9a57ca9aeab7314c21c84bf9ff05", size = 168712 },
    { url = "https://files.pythonhosted.org/packages/e5/22/5ec2f39fff75f44aa626f86fa7f20594524a447d9c3be94d8482cd5572ef/websockets-14.1-cp312-cp312-win32.whl", hash = "sha256:1d045cbe1358d76b24d5e20e7b1878efe578d9897a25c24e6006eef788c0fdf0", size = 162838 },
    { url = "https://files.pythonhosted.org/packages/74/27/28f07df09f2983178db7bf6c9cccc847205d2b92ced986cd79565d68af4f/websockets-14.1-cp312-cp312-win_amd64.whl", hash = "sha256:90f4c7a069c733d95c308380aae314f2cb45bd8a904fb03eb36d1a4983a4993f", size = 163277 },
    { url = "https://files.pythonhosted.org/packages/34/77/812b3ba5110ed8726eddf9257ab55ce9e85d97d4aa016805fdbecc5e5d48/websockets-14.1-cp313-cp313-macosx_10_13_universal2.whl", hash = "sha256:3630b670d5057cd9e08b9c4dab6493670e8e762a24c2c94ef312783870736ab9", size = 161966 },
    { url = "https://files.pythonhosted.org/packages/8d/24/4fcb7aa6986ae7d9f6d083d9d53d580af1483c5ec24bdec0978307a0f6ac/websockets-14.1-cp313-cp313-macosx_10_13_x86_64.whl", hash = "sha256:36ebd71db3b89e1f7b1a5deaa341a654852c3518ea7a8ddfdf69cc66acc2db1b", size = 159625 },
    { url = "https://files.pythonhosted.org/packages/f8/47/2a0a3a2fc4965ff5b9ce9324d63220156bd8bedf7f90824ab92a822e65fd/websockets-14.1-cp313-cp313-macosx_11_0_arm64.whl", hash = "sha256:5b918d288958dc3fa1c5a0b9aa3256cb2b2b84c54407f4813c45d52267600cd3", size = 159857 },
    { url = "https://files.pythonhosted.org/packages/dd/c8/d7b425011a15e35e17757e4df75b25e1d0df64c0c315a44550454eaf88fc/websockets-14.1-cp313-cp313-manylinux_2_17_aarch64.manylinux2014_aarch64.whl", hash = "sha256:00fe5da3f037041da1ee0cf8e308374e236883f9842c7c465aa65098b1c9af59", size = 169635 },
    { url = "https://files.pythonhosted.org/packages/93/39/6e3b5cffa11036c40bd2f13aba2e8e691ab2e01595532c46437b56575678/websockets-14.1-cp313-cp313-manylinux_2_5_i686.manylinux1_i686.manylinux_2_17_i686.manylinux2014_i686.whl", hash = "sha256:8149a0f5a72ca36720981418eeffeb5c2729ea55fa179091c81a0910a114a5d2", size = 168578 },
    { url = "https://files.pythonhosted.org/packages/cf/03/8faa5c9576299b2adf34dcccf278fc6bbbcda8a3efcc4d817369026be421/websockets-14.1-cp313-cp313-manylinux_2_5_x86_64.manylinux1_x86_64.manylinux_2_17_x86_64.manylinux2014_x86_64.whl", hash = "sha256:77569d19a13015e840b81550922056acabc25e3f52782625bc6843cfa034e1da", size = 169018 },
    { url = "https://files.pythonhosted.org/packages/8c/05/ea1fec05cc3a60defcdf0bb9f760c3c6bd2dd2710eff7ac7f891864a22ba/websockets-14.1-cp313-cp313-musllinux_1_2_aarch64.whl", hash = "sha256:cf5201a04550136ef870aa60ad3d29d2a59e452a7f96b94193bee6d73b8ad9a9", size = 169383 },
    { url = "https://files.pythonhosted.org/packages/21/1d/eac1d9ed787f80754e51228e78855f879ede1172c8b6185aca8cef494911/websockets-14.1-cp313-cp313-musllinux_1_2_i686.whl", hash = "sha256:88cf9163ef674b5be5736a584c999e98daf3aabac6e536e43286eb74c126b9c7", size = 168773 },
    { url = "https://files.pythonhosted.org/packages/0e/1b/e808685530185915299740d82b3a4af3f2b44e56ccf4389397c7a5d95d39/websockets-14.1-cp313-cp313-musllinux_1_2_x86_64.whl", hash = "sha256:836bef7ae338a072e9d1863502026f01b14027250a4545672673057997d5c05a", size = 168757 },
    { url = "https://files.pythonhosted.org/packages/b6/19/6ab716d02a3b068fbbeb6face8a7423156e12c446975312f1c7c0f4badab/websockets-14.1-cp313-cp313-win32.whl", hash = "sha256:0d4290d559d68288da9f444089fd82490c8d2744309113fc26e2da6e48b65da6", size = 162834 },
    { url = "https://files.pythonhosted.org/packages/6c/fd/ab6b7676ba712f2fc89d1347a4b5bdc6aa130de10404071f2b2606450209/websockets-14.1-cp313-cp313-win_amd64.whl", hash = "sha256:8621a07991add373c3c5c2cf89e1d277e49dc82ed72c75e3afc74bd0acc446f0", size = 163277 },
    { url = "https://files.pythonhosted.org/packages/fb/cd/382a05a1ba2a93bd9fb807716a660751295df72e77204fb130a102fcdd36/websockets-14.1-pp310-pypy310_pp73-macosx_10_15_x86_64.whl", hash = "sha256:e5dc25a9dbd1a7f61eca4b7cb04e74ae4b963d658f9e4f9aad9cd00b688692c8", size = 159633 },
    { url = "https://files.pythonhosted.org/packages/b7/a0/fa7c62e2952ef028b422fbf420f9353d9dd4dfaa425de3deae36e98c0784/websockets-14.1-pp310-pypy310_pp73-macosx_11_0_arm64.whl", hash = "sha256:04a97aca96ca2acedf0d1f332c861c5a4486fdcba7bcef35873820f940c4231e", size = 159867 },
    { url = "https://files.pythonhosted.org/packages/c1/94/954b4924f868db31d5f0935893c7a8446515ee4b36bb8ad75a929469e453/websockets-14.1-pp310-pypy310_pp73-manylinux_2_17_aarch64.manylinux2014_aarch64.whl", hash = "sha256:df174ece723b228d3e8734a6f2a6febbd413ddec39b3dc592f5a4aa0aff28098", size = 161121 },
    { url = "https://files.pythonhosted.org/packages/7a/2e/f12bbb41a8f2abb76428ba4fdcd9e67b5b364a3e7fa97c88f4d6950aa2d4/websockets-14.1-pp310-pypy310_pp73-manylinux_2_5_i686.manylinux1_i686.manylinux_2_17_i686.manylinux2014_i686.whl", hash = "sha256:034feb9f4286476f273b9a245fb15f02c34d9586a5bc936aff108c3ba1b21beb", size = 160731 },
    { url = "https://files.pythonhosted.org/packages/13/97/b76979401f2373af1fe3e08f960b265cecab112e7dac803446fb98351a52/websockets-14.1-pp310-pypy310_pp73-manylinux_2_5_x86_64.manylinux1_x86_64.manylinux_2_17_x86_64.manylinux2014_x86_64.whl", hash = "sha256:660c308dabd2b380807ab64b62985eaccf923a78ebc572bd485375b9ca2b7dc7", size = 160681 },
    { url = "https://files.pythonhosted.org/packages/39/9c/16916d9a436c109a1d7ba78817e8fee357b78968be3f6e6f517f43afa43d/websockets-14.1-pp310-pypy310_pp73-win_amd64.whl", hash = "sha256:5a42d3ecbb2db5080fc578314439b1d79eef71d323dc661aa616fb492436af5d", size = 163316 },
    { url = "https://files.pythonhosted.org/packages/b0/0b/c7e5d11020242984d9d37990310520ed663b942333b83a033c2f20191113/websockets-14.1-py3-none-any.whl", hash = "sha256:4d4fc827a20abe6d544a119896f6b78ee13fe81cbfef416f3f2ddf09a03f0e2e", size = 156277 },
]

[[package]]
name = "wrapt"
version = "1.17.0"
source = { registry = "https://pypi.org/simple" }
sdist = { url = "https://files.pythonhosted.org/packages/24/a1/fc03dca9b0432725c2e8cdbf91a349d2194cf03d8523c124faebe581de09/wrapt-1.17.0.tar.gz", hash = "sha256:16187aa2317c731170a88ef35e8937ae0f533c402872c1ee5e6d079fcf320801", size = 55542 }
wheels = [
    { url = "https://files.pythonhosted.org/packages/99/f9/85220321e9bb1a5f72ccce6604395ae75fcb463d87dad0014dc1010bd1f1/wrapt-1.17.0-cp310-cp310-macosx_11_0_arm64.whl", hash = "sha256:2a0c23b8319848426f305f9cb0c98a6e32ee68a36264f45948ccf8e7d2b941f8", size = 38766 },
    { url = "https://files.pythonhosted.org/packages/ff/71/ff624ff3bde91ceb65db6952cdf8947bc0111d91bd2359343bc2fa7c57fd/wrapt-1.17.0-cp310-cp310-manylinux_2_17_aarch64.manylinux2014_aarch64.whl", hash = "sha256:b1ca5f060e205f72bec57faae5bd817a1560fcfc4af03f414b08fa29106b7e2d", size = 83262 },
    { url = "https://files.pythonhosted.org/packages/9f/0a/814d4a121a643af99cfe55a43e9e6dd08f4a47cdac8e8f0912c018794715/wrapt-1.17.0-cp310-cp310-manylinux_2_5_i686.manylinux1_i686.manylinux_2_17_i686.manylinux2014_i686.whl", hash = "sha256:e185ec6060e301a7e5f8461c86fb3640a7beb1a0f0208ffde7a65ec4074931df", size = 74990 },
    { url = "https://files.pythonhosted.org/packages/cd/c7/b8c89bf5ca5c4e6a2d0565d149d549cdb4cffb8916d1d1b546b62fb79281/wrapt-1.17.0-cp310-cp310-manylinux_2_5_x86_64.manylinux1_x86_64.manylinux_2_17_x86_64.manylinux2014_x86_64.whl", hash = "sha256:bb90765dd91aed05b53cd7a87bd7f5c188fcd95960914bae0d32c5e7f899719d", size = 82712 },
    { url = "https://files.pythonhosted.org/packages/19/7c/5977aefa8460906c1ff914fd42b11cf6c09ded5388e46e1cc6cea4ab15e9/wrapt-1.17.0-cp310-cp310-musllinux_1_2_aarch64.whl", hash = "sha256:879591c2b5ab0a7184258274c42a126b74a2c3d5a329df16d69f9cee07bba6ea", size = 81705 },
    { url = "https://files.pythonhosted.org/packages/ae/e7/233402d7bd805096bb4a8ec471f5a141421a01de3c8c957cce569772c056/wrapt-1.17.0-cp310-cp310-musllinux_1_2_i686.whl", hash = "sha256:fce6fee67c318fdfb7f285c29a82d84782ae2579c0e1b385b7f36c6e8074fffb", size = 74636 },
    { url = "https://files.pythonhosted.org/packages/93/81/b6c32d8387d9cfbc0134f01585dee7583315c3b46dfd3ae64d47693cd078/wrapt-1.17.0-cp310-cp310-musllinux_1_2_x86_64.whl", hash = "sha256:0698d3a86f68abc894d537887b9bbf84d29bcfbc759e23f4644be27acf6da301", size = 81299 },
    { url = "https://files.pythonhosted.org/packages/d1/c3/1fae15d453468c98f09519076f8d401b476d18d8d94379e839eed14c4c8b/wrapt-1.17.0-cp310-cp310-win32.whl", hash = "sha256:69d093792dc34a9c4c8a70e4973a3361c7a7578e9cd86961b2bbf38ca71e4e22", size = 36425 },
    { url = "https://files.pythonhosted.org/packages/c6/f4/77e0886c95556f2b4caa8908ea8eb85f713fc68296a2113f8c63d50fe0fb/wrapt-1.17.0-cp310-cp310-win_amd64.whl", hash = "sha256:f28b29dc158ca5d6ac396c8e0a2ef45c4e97bb7e65522bfc04c989e6fe814575", size = 38748 },
    { url = "https://files.pythonhosted.org/packages/0e/40/def56538acddc2f764c157d565b9f989072a1d2f2a8e384324e2e104fc7d/wrapt-1.17.0-cp311-cp311-macosx_11_0_arm64.whl", hash = "sha256:74bf625b1b4caaa7bad51d9003f8b07a468a704e0644a700e936c357c17dd45a", size = 38766 },
    { url = "https://files.pythonhosted.org/packages/89/e2/8c299f384ae4364193724e2adad99f9504599d02a73ec9199bf3f406549d/wrapt-1.17.0-cp311-cp311-manylinux_2_17_aarch64.manylinux2014_aarch64.whl", hash = "sha256:0f2a28eb35cf99d5f5bd12f5dd44a0f41d206db226535b37b0c60e9da162c3ed", size = 83730 },
    { url = "https://files.pythonhosted.org/packages/29/ef/fcdb776b12df5ea7180d065b28fa6bb27ac785dddcd7202a0b6962bbdb47/wrapt-1.17.0-cp311-cp311-manylinux_2_5_i686.manylinux1_i686.manylinux_2_17_i686.manylinux2014_i686.whl", hash = "sha256:81b1289e99cf4bad07c23393ab447e5e96db0ab50974a280f7954b071d41b489", size = 75470 },
    { url = "https://files.pythonhosted.org/packages/55/b5/698bd0bf9fbb3ddb3a2feefbb7ad0dea1205f5d7d05b9cbab54f5db731aa/wrapt-1.17.0-cp311-cp311-manylinux_2_5_x86_64.manylinux1_x86_64.manylinux_2_17_x86_64.manylinux2014_x86_64.whl", hash = "sha256:9f2939cd4a2a52ca32bc0b359015718472d7f6de870760342e7ba295be9ebaf9", size = 83168 },
    { url = "https://files.pythonhosted.org/packages/ce/07/701a5cee28cb4d5df030d4b2649319e36f3d9fdd8000ef1d84eb06b9860d/wrapt-1.17.0-cp311-cp311-musllinux_1_2_aarch64.whl", hash = "sha256:6a9653131bda68a1f029c52157fd81e11f07d485df55410401f745007bd6d339", size = 82307 },
    { url = "https://files.pythonhosted.org/packages/42/92/c48ba92cda6f74cb914dc3c5bba9650dc80b790e121c4b987f3a46b028f5/wrapt-1.17.0-cp311-cp311-musllinux_1_2_i686.whl", hash = "sha256:4e4b4385363de9052dac1a67bfb535c376f3d19c238b5f36bddc95efae15e12d", size = 75101 },
    { url = "https://files.pythonhosted.org/packages/8a/0a/9276d3269334138b88a2947efaaf6335f61d547698e50dff672ade24f2c6/wrapt-1.17.0-cp311-cp311-musllinux_1_2_x86_64.whl", hash = "sha256:bdf62d25234290db1837875d4dceb2151e4ea7f9fff2ed41c0fde23ed542eb5b", size = 81835 },
    { url = "https://files.pythonhosted.org/packages/b9/4c/39595e692753ef656ea94b51382cc9aea662fef59d7910128f5906486f0e/wrapt-1.17.0-cp311-cp311-win32.whl", hash = "sha256:5d8fd17635b262448ab8f99230fe4dac991af1dabdbb92f7a70a6afac8a7e346", size = 36412 },
    { url = "https://files.pythonhosted.org/packages/63/bb/c293a67fb765a2ada48f48cd0f2bb957da8161439da4c03ea123b9894c02/wrapt-1.17.0-cp311-cp311-win_amd64.whl", hash = "sha256:92a3d214d5e53cb1db8b015f30d544bc9d3f7179a05feb8f16df713cecc2620a", size = 38744 },
    { url = "https://files.pythonhosted.org/packages/85/82/518605474beafff11f1a34759f6410ab429abff9f7881858a447e0d20712/wrapt-1.17.0-cp312-cp312-macosx_11_0_arm64.whl", hash = "sha256:89fc28495896097622c3fc238915c79365dd0ede02f9a82ce436b13bd0ab7569", size = 38904 },
    { url = "https://files.pythonhosted.org/packages/80/6c/17c3b2fed28edfd96d8417c865ef0b4c955dc52c4e375d86f459f14340f1/wrapt-1.17.0-cp312-cp312-manylinux_2_17_aarch64.manylinux2014_aarch64.whl", hash = "sha256:875d240fdbdbe9e11f9831901fb8719da0bd4e6131f83aa9f69b96d18fae7504", size = 88622 },
    { url = "https://files.pythonhosted.org/packages/4a/11/60ecdf3b0fd3dca18978d89acb5d095a05f23299216e925fcd2717c81d93/wrapt-1.17.0-cp312-cp312-manylinux_2_5_i686.manylinux1_i686.manylinux_2_17_i686.manylinux2014_i686.whl", hash = "sha256:e5ed16d95fd142e9c72b6c10b06514ad30e846a0d0917ab406186541fe68b451", size = 80920 },
    { url = "https://files.pythonhosted.org/packages/d2/50/dbef1a651578a3520d4534c1e434989e3620380c1ad97e309576b47f0ada/wrapt-1.17.0-cp312-cp312-manylinux_2_5_x86_64.manylinux1_x86_64.manylinux_2_17_x86_64.manylinux2014_x86_64.whl", hash = "sha256:18b956061b8db634120b58f668592a772e87e2e78bc1f6a906cfcaa0cc7991c1", size = 89170 },
    { url = "https://files.pythonhosted.org/packages/44/a2/78c5956bf39955288c9e0dd62e807b308c3aa15a0f611fbff52aa8d6b5ea/wrapt-1.17.0-cp312-cp312-musllinux_1_2_aarch64.whl", hash = "sha256:daba396199399ccabafbfc509037ac635a6bc18510ad1add8fd16d4739cdd106", size = 86748 },
    { url = "https://files.pythonhosted.org/packages/99/49/2ee413c78fc0bdfebe5bee590bf3becdc1fab0096a7a9c3b5c9666b2415f/wrapt-1.17.0-cp312-cp312-musllinux_1_2_i686.whl", hash = "sha256:4d63f4d446e10ad19ed01188d6c1e1bb134cde8c18b0aa2acfd973d41fcc5ada", size = 79734 },
    { url = "https://files.pythonhosted.org/packages/c0/8c/4221b7b270e36be90f0930fe15a4755a6ea24093f90b510166e9ed7861ea/wrapt-1.17.0-cp312-cp312-musllinux_1_2_x86_64.whl", hash = "sha256:8a5e7cc39a45fc430af1aefc4d77ee6bad72c5bcdb1322cfde852c15192b8bd4", size = 87552 },
    { url = "https://files.pythonhosted.org/packages/4c/6b/1aaccf3efe58eb95e10ce8e77c8909b7a6b0da93449a92c4e6d6d10b3a3d/wrapt-1.17.0-cp312-cp312-win32.whl", hash = "sha256:0a0a1a1ec28b641f2a3a2c35cbe86c00051c04fffcfcc577ffcdd707df3f8635", size = 36647 },
    { url = "https://files.pythonhosted.org/packages/b3/4f/243f88ac49df005b9129194c6511b3642818b3e6271ddea47a15e2ee4934/wrapt-1.17.0-cp312-cp312-win_amd64.whl", hash = "sha256:3c34f6896a01b84bab196f7119770fd8466c8ae3dfa73c59c0bb281e7b588ce7", size = 38830 },
    { url = "https://files.pythonhosted.org/packages/67/9c/38294e1bb92b055222d1b8b6591604ca4468b77b1250f59c15256437644f/wrapt-1.17.0-cp313-cp313-macosx_11_0_arm64.whl", hash = "sha256:714c12485aa52efbc0fc0ade1e9ab3a70343db82627f90f2ecbc898fdf0bb181", size = 38904 },
    { url = "https://files.pythonhosted.org/packages/78/b6/76597fb362cbf8913a481d41b14b049a8813cd402a5d2f84e57957c813ae/wrapt-1.17.0-cp313-cp313-manylinux_2_17_aarch64.manylinux2014_aarch64.whl", hash = "sha256:da427d311782324a376cacb47c1a4adc43f99fd9d996ffc1b3e8529c4074d393", size = 88608 },
    { url = "https://files.pythonhosted.org/packages/bc/69/b500884e45b3881926b5f69188dc542fb5880019d15c8a0df1ab1dfda1f7/wrapt-1.17.0-cp313-cp313-manylinux_2_5_i686.manylinux1_i686.manylinux_2_17_i686.manylinux2014_i686.whl", hash = "sha256:ba1739fb38441a27a676f4de4123d3e858e494fac05868b7a281c0a383c098f4", size = 80879 },
    { url = "https://files.pythonhosted.org/packages/52/31/f4cc58afe29eab8a50ac5969963010c8b60987e719c478a5024bce39bc42/wrapt-1.17.0-cp313-cp313-manylinux_2_5_x86_64.manylinux1_x86_64.manylinux_2_17_x86_64.manylinux2014_x86_64.whl", hash = "sha256:e711fc1acc7468463bc084d1b68561e40d1eaa135d8c509a65dd534403d83d7b", size = 89119 },
    { url = "https://files.pythonhosted.org/packages/aa/9c/05ab6bf75dbae7a9d34975fb6ee577e086c1c26cde3b6cf6051726d33c7c/wrapt-1.17.0-cp313-cp313-musllinux_1_2_aarch64.whl", hash = "sha256:140ea00c87fafc42739bd74a94a5a9003f8e72c27c47cd4f61d8e05e6dec8721", size = 86778 },
    { url = "https://files.pythonhosted.org/packages/0e/6c/4b8d42e3db355603d35fe5c9db79c28f2472a6fd1ccf4dc25ae46739672a/wrapt-1.17.0-cp313-cp313-musllinux_1_2_i686.whl", hash = "sha256:73a96fd11d2b2e77d623a7f26e004cc31f131a365add1ce1ce9a19e55a1eef90", size = 79793 },
    { url = "https://files.pythonhosted.org/packages/69/23/90e3a2ee210c0843b2c2a49b3b97ffcf9cad1387cb18cbeef9218631ed5a/wrapt-1.17.0-cp313-cp313-musllinux_1_2_x86_64.whl", hash = "sha256:0b48554952f0f387984da81ccfa73b62e52817a4386d070c75e4db7d43a28c4a", size = 87606 },
    { url = "https://files.pythonhosted.org/packages/5f/06/3683126491ca787d8d71d8d340e775d40767c5efedb35039d987203393b7/wrapt-1.17.0-cp313-cp313-win32.whl", hash = "sha256:498fec8da10e3e62edd1e7368f4b24aa362ac0ad931e678332d1b209aec93045", size = 36651 },
    { url = "https://files.pythonhosted.org/packages/f1/bc/3bf6d2ca0d2c030d324ef9272bea0a8fdaff68f3d1fa7be7a61da88e51f7/wrapt-1.17.0-cp313-cp313-win_amd64.whl", hash = "sha256:fd136bb85f4568fffca995bd3c8d52080b1e5b225dbf1c2b17b66b4c5fa02838", size = 38835 },
    { url = "https://files.pythonhosted.org/packages/ce/b5/251165c232d87197a81cd362eeb5104d661a2dd3aa1f0b33e4bf61dda8b8/wrapt-1.17.0-cp313-cp313t-macosx_11_0_arm64.whl", hash = "sha256:17fcf043d0b4724858f25b8826c36e08f9fb2e475410bece0ec44a22d533da9b", size = 40146 },
    { url = "https://files.pythonhosted.org/packages/89/33/1e1bdd3e866eeb73d8c4755db1ceb8a80d5bd51ee4648b3f2247adec4e67/wrapt-1.17.0-cp313-cp313t-manylinux_2_17_aarch64.manylinux2014_aarch64.whl", hash = "sha256:e4a557d97f12813dc5e18dad9fa765ae44ddd56a672bb5de4825527c847d6379", size = 113444 },
    { url = "https://files.pythonhosted.org/packages/9f/7c/94f53b065a43f5dc1fbdd8b80fd8f41284315b543805c956619c0b8d92f0/wrapt-1.17.0-cp313-cp313t-manylinux_2_5_i686.manylinux1_i686.manylinux_2_17_i686.manylinux2014_i686.whl", hash = "sha256:0229b247b0fc7dee0d36176cbb79dbaf2a9eb7ecc50ec3121f40ef443155fb1d", size = 101246 },
    { url = "https://files.pythonhosted.org/packages/62/5d/640360baac6ea6018ed5e34e6e80e33cfbae2aefde24f117587cd5efd4b7/wrapt-1.17.0-cp313-cp313t-manylinux_2_5_x86_64.manylinux1_x86_64.manylinux_2_17_x86_64.manylinux2014_x86_64.whl", hash = "sha256:8425cfce27b8b20c9b89d77fb50e368d8306a90bf2b6eef2cdf5cd5083adf83f", size = 109320 },
    { url = "https://files.pythonhosted.org/packages/e3/cf/6c7a00ae86a2e9482c91170aefe93f4ccda06c1ac86c4de637c69133da59/wrapt-1.17.0-cp313-cp313t-musllinux_1_2_aarch64.whl", hash = "sha256:9c900108df470060174108012de06d45f514aa4ec21a191e7ab42988ff42a86c", size = 110193 },
    { url = "https://files.pythonhosted.org/packages/cd/cc/aa718df0d20287e8f953ce0e2f70c0af0fba1d3c367db7ee8bdc46ea7003/wrapt-1.17.0-cp313-cp313t-musllinux_1_2_i686.whl", hash = "sha256:4e547b447073fc0dbfcbff15154c1be8823d10dab4ad401bdb1575e3fdedff1b", size = 100460 },
    { url = "https://files.pythonhosted.org/packages/f7/16/9f3ac99fe1f6caaa789d67b4e3c562898b532c250769f5255fa8b8b93983/wrapt-1.17.0-cp313-cp313t-musllinux_1_2_x86_64.whl", hash = "sha256:914f66f3b6fc7b915d46c1cc424bc2441841083de01b90f9e81109c9759e43ab", size = 106347 },
    { url = "https://files.pythonhosted.org/packages/64/85/c77a331b2c06af49a687f8b926fc2d111047a51e6f0b0a4baa01ff3a673a/wrapt-1.17.0-cp313-cp313t-win32.whl", hash = "sha256:a4192b45dff127c7d69b3bdfb4d3e47b64179a0b9900b6351859f3001397dabf", size = 37971 },
    { url = "https://files.pythonhosted.org/packages/05/9b/b2469f8be9efed24283fd7b9eeb8e913e9bc0715cf919ea8645e428ab7af/wrapt-1.17.0-cp313-cp313t-win_amd64.whl", hash = "sha256:4f643df3d4419ea3f856c5c3f40fec1d65ea2e89ec812c83f7767c8730f9827a", size = 40755 },
    { url = "https://files.pythonhosted.org/packages/4b/d9/a8ba5e9507a9af1917285d118388c5eb7a81834873f45df213a6fe923774/wrapt-1.17.0-py3-none-any.whl", hash = "sha256:d2c63b93548eda58abf5188e505ffed0229bf675f7c3090f8e36ad55b8cbc371", size = 23592 },
]

[[package]]
name = "zipp"
version = "3.21.0"
source = { registry = "https://pypi.org/simple" }
sdist = { url = "https://files.pythonhosted.org/packages/3f/50/bad581df71744867e9468ebd0bcd6505de3b275e06f202c2cb016e3ff56f/zipp-3.21.0.tar.gz", hash = "sha256:2c9958f6430a2040341a52eb608ed6dd93ef4392e02ffe219417c1b28b5dd1f4", size = 24545 }
wheels = [
    { url = "https://files.pythonhosted.org/packages/b7/1a/7e4798e9339adc931158c9d69ecc34f5e6791489d469f5e50ec15e35f458/zipp-3.21.0-py3-none-any.whl", hash = "sha256:ac1bbe05fd2991f160ebce24ffbac5f6d11d83dc90891255885223d42b3cd931", size = 9630 },
]<|MERGE_RESOLUTION|>--- conflicted
+++ resolved
@@ -1553,8 +1553,6 @@
 ]
 
 [[package]]
-<<<<<<< HEAD
-=======
 name = "nvidia-cublas-cu12"
 version = "12.4.5.8"
 source = { registry = "https://pypi.org/simple" }
@@ -1675,7 +1673,6 @@
 ]
 
 [[package]]
->>>>>>> 88cde1a8
 name = "openai"
 version = "1.57.0"
 source = { registry = "https://pypi.org/simple" }
@@ -2308,15 +2305,12 @@
 openai = [
     { name = "openai" },
 ]
-<<<<<<< HEAD
+outlines = [
+    { name = "outlines" },
+]
 vertex = [
     { name = "google-cloud-aiplatform" },
-=======
-outlines = [
-    { name = "outlines" },
->>>>>>> 88cde1a8
-]
-
+]
 [package.dev-dependencies]
 dev = [
     { name = "mike" },
@@ -2686,7 +2680,6 @@
 ]
 
 [[package]]
-<<<<<<< HEAD
 name = "shapely"
 version = "2.0.6"
 source = { registry = "https://pypi.org/simple" }
@@ -2719,14 +2712,14 @@
     { url = "https://files.pythonhosted.org/packages/af/b0/f8169f77eac7392d41e231911e0095eb1148b4d40c50ea9e34d999c89a7e/shapely-2.0.6-cp313-cp313-manylinux_2_17_x86_64.manylinux2014_x86_64.whl", hash = "sha256:2c665a0301c645615a107ff7f52adafa2153beab51daf34587170d85e8ba6805", size = 2513249 },
     { url = "https://files.pythonhosted.org/packages/f6/1d/a8c0e9ab49ff2f8e4dedd71b0122eafb22a18ad7e9d256025e1f10c84704/shapely-2.0.6-cp313-cp313-win32.whl", hash = "sha256:0334bd51828f68cd54b87d80b3e7cee93f249d82ae55a0faf3ea21c9be7b323a", size = 1294848 },
     { url = "https://files.pythonhosted.org/packages/23/38/2bc32dd1e7e67a471d4c60971e66df0bdace88656c47a9a728ace0091075/shapely-2.0.6-cp313-cp313-win_amd64.whl", hash = "sha256:d37d070da9e0e0f0a530a621e17c0b8c3c9d04105655132a87cfff8bd77cc4c2", size = 1441371 },
-=======
+]
+[[package]]
 name = "setuptools"
 version = "75.6.0"
 source = { registry = "https://pypi.org/simple" }
 sdist = { url = "https://files.pythonhosted.org/packages/43/54/292f26c208734e9a7f067aea4a7e282c080750c4546559b58e2e45413ca0/setuptools-75.6.0.tar.gz", hash = "sha256:8199222558df7c86216af4f84c30e9b34a61d8ba19366cc914424cdbd28252f6", size = 1337429 }
 wheels = [
     { url = "https://files.pythonhosted.org/packages/55/21/47d163f615df1d30c094f6c8bbb353619274edccf0327b185cc2493c2c33/setuptools-75.6.0-py3-none-any.whl", hash = "sha256:ce74b49e8f7110f9bf04883b730f4765b774ef3ef28f722cce7c273d253aaf7d", size = 1224032 },
->>>>>>> 88cde1a8
 ]
 
 [[package]]
