--- conflicted
+++ resolved
@@ -5,11 +5,7 @@
       - id: codespell
         additional_dependencies:
           - tomli
-<<<<<<< HEAD
         exclude: "client/pnpm-lock.yaml|website/pnpm-lock.yaml"
-=======
-        exclude: "client/pnpm-lock.yaml"
->>>>>>> e2888388
   - repo: https://github.com/astral-sh/ruff-pre-commit
     rev: "v0.6.1"
     hooks:
