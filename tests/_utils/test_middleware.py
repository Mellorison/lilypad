"""Tests for the middleware module in the _utils package."""

import base64
import json
from io import BytesIO
from unittest.mock import MagicMock, patch
from uuid import UUID

import PIL.Image
import PIL.WebPImagePlugin
import pytest
from pydantic import BaseModel

from lilypad._utils import encode_gemini_part
from lilypad._utils.middleware import (
    _get_custom_context_manager,
    _handle_call_response,
    _handle_call_response_async,
    _handle_response_model,
    _handle_response_model_async,
    _handle_stream,
    _handle_stream_async,
    _handle_structured_stream,
    _handle_structured_stream_async,
    _serialize_proto_data,
    _set_call_response_attributes,
    _set_response_model_attributes,
    create_mirascope_middleware,
)


def test_encode_gemini_part_with_string():
    """Test encode_gemini_part with a string input."""
    input_part = "some string"
    output = encode_gemini_part(input_part)
    assert output == input_part


def test_encode_gemini_part_with_dict_binary_data():
    """Test encode_gemini_part with a dict containing binary data."""
    input_part = {
        "mime_type": "application/octet-stream",
        "data": b"\x00\x01\x02",
    }
    output = encode_gemini_part(input_part)
    assert output["mime_type"] == "application/octet-stream"  # pyright: ignore [reportArgumentType]
    assert output["data"] == base64.b64encode(b"\x00\x01\x02").decode("utf-8")  # pyright: ignore [reportArgumentType]


def test_encode_gemini_part_with_dict_other():
    """Test encode_gemini_part with a generic dict."""
    input_part = {"key": "value"}
    output = encode_gemini_part(input_part)
    assert output == input_part


def test_encode_gemini_part_with_image():
    """Test encode_gemini_part with a PIL image."""
    # Create a simple image
    image = PIL.Image.new("RGB", (10, 10), color="red")
    buffered = BytesIO()
    image.save(buffered, format="WEBP")
    img_bytes = buffered.getvalue()

    # Mock the image file
    mock_image = MagicMock(spec=PIL.WebPImagePlugin.WebPImageFile)
    mock_image.save = image.save

    output = encode_gemini_part(mock_image)
    assert output["mime_type"] == "image/webp"  # pyright: ignore [reportArgumentType]
    expected_data = base64.b64encode(img_bytes).decode("utf-8")
    assert output["data"] == expected_data  # pyright: ignore [reportArgumentType]


def test_serialize_proto_data_empty():
    """Test _serialize_proto_data with empty data."""
    data = []
    output = _serialize_proto_data(data)
    assert output == "[]"


def test_serialize_proto_data_without_parts():
    """Test _serialize_proto_data with data that has no 'parts' key."""
    data = [{"key": "value"}]
    output = _serialize_proto_data(data)
    assert output == json.dumps(data)


def test_serialize_proto_data_with_parts():
    """Test _serialize_proto_data with data containing 'parts'."""
    data = [
        {
            "key": "value",
            "parts": [
                "some string",
                {"mime_type": "application/octet-stream", "data": b"\x00\x01\x02"},
                {"key": "value"},
            ],
        }
    ]
    output = _serialize_proto_data(data)
    expected_data = [
        {
            "key": "value",
            "parts": [
                "some string",
                {
                    "mime_type": "application/octet-stream",
                    "data": base64.b64encode(b"\x00\x01\x02").decode("utf-8"),
                },
                {"key": "value"},
            ],
        }
    ]
    assert json.loads(output) == expected_data


def test_set_call_response_attributes_serializable():
    """Test _set_call_response_attributes with serializable data."""
    response = MagicMock()
    response.message_param = {"key": "value"}
    response.messages = [{"message": "hello"}]
    span = MagicMock()
    _set_call_response_attributes(response, span)
    expected_attributes = {
        "lilypad.generation.output": json.dumps(response.message_param),
        "lilypad.generation.messages": json.dumps(response.messages),
    }
    span.set_attributes.assert_called_once_with(expected_attributes)


def test_set_call_response_attributes_non_serializable_message_param():
    """Test _set_call_response_attributes with non-serializable message_param."""

    class NonSerializableObject:
        def __str__(self):
            return "NonSerializableObject"

    response = MagicMock()
<<<<<<< HEAD
    response.message_param = NonSerializableObject()
=======
    response.message_param = {"key": "value"}
>>>>>>> 88cde1a8
    response.messages = [{"message": "hello"}]
    span = MagicMock()

    _set_call_response_attributes(response, span)

    expected_attributes = {
<<<<<<< HEAD
        "lilypad.generation.output": "NonSerializableObject",
=======
        "lilypad.generation.output": json.dumps(response.message_param),
>>>>>>> 88cde1a8
        "lilypad.generation.messages": json.dumps(response.messages),
    }
    span.set_attributes.assert_called_once_with(expected_attributes)


def test_set_call_response_attributes_non_serializable_messages():
    """Test _set_call_response_attributes with non-serializable messages."""
    response = MagicMock()
    response.message_param = {"key": "value"}

    class SimpleMessage:
        def __init__(self, role: str, content: str):
            self.role = role
            self.content = content

    response.messages = [
        SimpleMessage(role="assistant", content="Hello World!"),
        SimpleMessage(role="assistant", content="Another message"),
    ]
    span = MagicMock()
<<<<<<< HEAD

    _set_call_response_attributes(response, span)

    expected_messages = []
    for msg in response.messages:
        expected_messages.append({"role": msg.role, "content": msg.content})

    expected_attributes = {
        "lilypad.generation.output": json.dumps(response.message_param),
        "lilypad.generation.messages": json.dumps(expected_messages),
=======
    _set_call_response_attributes(response, span)
    expected_attributes = {
        "lilypad.generation.output": json.dumps(response.message_param),
        "lilypad.generation.messages": json.dumps([{}]),
>>>>>>> 88cde1a8
    }
    span.set_attributes.assert_called_once_with(expected_attributes)


def test_set_response_model_attributes_base_model_with_messages():
    """Test _set_response_model_attributes with BaseModel having messages."""
    result = MagicMock(spec=BaseModel)
    result.model_dump_json.return_value = '{"key": "value"}'
    result._response = MagicMock()
    result._response.messages = [{"message": "hello"}]
    span = MagicMock()
    _set_response_model_attributes(result, span)
    expected_attributes = {
        "lilypad.generation.output": '{"key": "value"}',
        "lilypad.generation.messages": '[{"message": "hello"}]',
    }
    span.set_attributes.assert_called_once_with(expected_attributes)


def test_set_response_model_attributes_base_model_without_messages():
    """Test _set_response_model_attributes with BaseModel without messages."""
    result = MagicMock(spec=BaseModel)
    result.model_dump_json.return_value = '{"key": "value"}'
    result._response = None
    span = MagicMock()
    _set_response_model_attributes(result, span)
    expected_attributes = {
        "lilypad.generation.output": '{"key": "value"}',
    }
    span.set_attributes.assert_called_once_with(expected_attributes)


def test_set_response_model_attributes_base_type():
    """Test _set_response_model_attributes with BaseType."""
    result = "some value"
    span = MagicMock()
    _set_response_model_attributes(result, span)
    expected_attributes = {
        "lilypad.generation.output": "some value",
    }
    span.set_attributes.assert_called_once_with(expected_attributes)


def test_set_response_model_attributes_non_serializable():
    """Test _set_response_model_attributes with non-serializable data."""
    result = {"key": "value"}
    span = MagicMock()
    _set_response_model_attributes(result, span)
    expected_attributes = {
        "lilypad.generation.output": str(result),
    }
    span.set_attributes.assert_called_once_with(expected_attributes)


def test_handle_call_response_with_span():
    """Test _handle_call_response when span is provided."""
    result = MagicMock()
    fn = MagicMock()
    span = MagicMock()
    with patch(
        "lilypad._utils.middleware._set_call_response_attributes"
    ) as mock_set_attrs:
        _handle_call_response(result, fn, span)
        mock_set_attrs.assert_called_once_with(result, span)


def test_handle_call_response_without_span():
    """Test _handle_call_response when span is None."""
    result = MagicMock()
    fn = MagicMock()
    span = None
    with patch(
        "lilypad._utils.middleware._set_call_response_attributes"
    ) as mock_set_attrs:
        _handle_call_response(result, fn, span)
        mock_set_attrs.assert_not_called()


def test_handle_stream_with_span():
    """Test _handle_stream when span is provided."""
    stream = MagicMock()
    fn = MagicMock()
    span = MagicMock()
    call_response = MagicMock()
    stream.construct_call_response.return_value = call_response
    with patch(
        "lilypad._utils.middleware._set_call_response_attributes"
    ) as mock_set_attrs:
        _handle_stream(stream, fn, span)
        mock_set_attrs.assert_called_once_with(call_response, span)


def test_handle_stream_without_span():
    """Test _handle_stream when span is None."""
    stream = MagicMock()
    fn = MagicMock()
    span = None
    with patch(
        "lilypad._utils.middleware._set_call_response_attributes"
    ) as mock_set_attrs:
        _handle_stream(stream, fn, span)
        mock_set_attrs.assert_not_called()


def test_handle_response_model_with_span():
    """Test _handle_response_model when span is provided."""
    result = MagicMock()
    fn = MagicMock()
    span = MagicMock()
    with patch(
        "lilypad._utils.middleware._set_response_model_attributes"
    ) as mock_set_attrs:
        _handle_response_model(result, fn, span)
        mock_set_attrs.assert_called_once_with(result, span)


def test_handle_response_model_without_span():
    """Test _handle_response_model when span is None."""
    result = MagicMock()
    fn = MagicMock()
    span = None
    with patch(
        "lilypad._utils.middleware._set_response_model_attributes"
    ) as mock_set_attrs:
        _handle_response_model(result, fn, span)
        mock_set_attrs.assert_not_called()


def test_handle_structured_stream_with_span():
    """Test _handle_structured_stream when span is provided."""
    result = MagicMock()
    result.constructed_response_model = MagicMock()
    fn = MagicMock()
    span = MagicMock()
    with patch(
        "lilypad._utils.middleware._set_response_model_attributes"
    ) as mock_set_attrs:
        _handle_structured_stream(result, fn, span)
        mock_set_attrs.assert_called_once_with(result.constructed_response_model, span)


def test_handle_structured_stream_without_span():
    """Test _handle_structured_stream when span is None."""
    result = MagicMock()
    fn = MagicMock()
    span = None
    with patch(
        "lilypad._utils.middleware._set_response_model_attributes"
    ) as mock_set_attrs:
        _handle_structured_stream(result, fn, span)
        mock_set_attrs.assert_not_called()


@pytest.mark.asyncio
async def test_handle_call_response_async_with_span():
    """Test _handle_call_response_async when span is provided."""
    result = MagicMock()
    fn = MagicMock()
    span = MagicMock()
    with patch(
        "lilypad._utils.middleware._set_call_response_attributes"
    ) as mock_set_attrs:
        await _handle_call_response_async(result, fn, span)
        mock_set_attrs.assert_called_once_with(result, span)


@pytest.mark.asyncio
async def test_handle_call_response_async_without_span():
    """Test _handle_call_response_async when span is None."""
    result = MagicMock()
    fn = MagicMock()
    span = None
    with patch(
        "lilypad._utils.middleware._set_call_response_attributes"
    ) as mock_set_attrs:
        await _handle_call_response_async(result, fn, span)
        mock_set_attrs.assert_not_called()


@pytest.mark.asyncio
async def test_handle_stream_async_with_span():
    """Test _handle_stream_async when span is provided."""
    stream = MagicMock()
    fn = MagicMock()
    span = MagicMock()
    call_response = MagicMock()
    stream.construct_call_response.return_value = call_response
    with patch(
        "lilypad._utils.middleware._set_call_response_attributes"
    ) as mock_set_attrs:
        await _handle_stream_async(stream, fn, span)
        mock_set_attrs.assert_called_once_with(call_response, span)


@pytest.mark.asyncio
async def test_handle_stream_async_without_span():
    """Test _handle_stream_async when span is None."""
    stream = MagicMock()
    fn = MagicMock()
    span = None
    with patch(
        "lilypad._utils.middleware._set_call_response_attributes"
    ) as mock_set_attrs:
        await _handle_stream_async(stream, fn, span)
        mock_set_attrs.assert_not_called()


@pytest.mark.asyncio
async def test_handle_response_model_async_with_span():
    """Test _handle_response_model_async when span is provided."""
    result = MagicMock()
    fn = MagicMock()
    span = MagicMock()
    with patch(
        "lilypad._utils.middleware._set_response_model_attributes"
    ) as mock_set_attrs:
        await _handle_response_model_async(result, fn, span)
        mock_set_attrs.assert_called_once_with(result, span)


@pytest.mark.asyncio
async def test_handle_response_model_async_without_span():
    """Test _handle_response_model_async when span is None."""
    result = MagicMock()
    fn = MagicMock()
    span = None
    with patch(
        "lilypad._utils.middleware._set_response_model_attributes"
    ) as mock_set_attrs:
        await _handle_response_model_async(result, fn, span)
        mock_set_attrs.assert_not_called()


@pytest.mark.asyncio
async def test_handle_structured_stream_async_with_span():
    """Test _handle_structured_stream_async when span is provided."""
    result = MagicMock()
    result.constructed_response_model = MagicMock()
    fn = MagicMock()
    span = MagicMock()
    with patch(
        "lilypad._utils.middleware._set_response_model_attributes"
    ) as mock_set_attrs:
        await _handle_structured_stream_async(result, fn, span)
        mock_set_attrs.assert_called_once_with(result.constructed_response_model, span)


@pytest.mark.asyncio
async def test_handle_structured_stream_async_without_span():
    """Test _handle_structured_stream_async when span is None."""
    result = MagicMock()
    fn = MagicMock()
    span = None
    with patch(
        "lilypad._utils.middleware._set_response_model_attributes"
    ) as mock_set_attrs:
        await _handle_structured_stream_async(result, fn, span)
        mock_set_attrs.assert_not_called()


def test_get_custom_context_manager():
    """Test _get_custom_context_manager function."""
    generation = MagicMock()
    generation.uuid = UUID("123e4567-e89b-12d3-a456-426614174123")
    generation.signature = "def fn(): pass"
    generation.code = "def fn(): pass"
    generation.version_num = 1
    arg_types = {"arg1": "type1"}
    arg_values = {"arg1": "value1"}
    is_async = False
    prompt_template = "prompt template"
    fn = MagicMock()
    fn.__name__ = "fn"

    tracer = MagicMock()
    span = MagicMock()
    tracer.start_as_current_span.return_value.__enter__.return_value = span
    project_uuid = UUID("123e4567-e89b-12d3-a456-426614174000")
    with patch("lilypad._utils.middleware.get_tracer", return_value=tracer):
        context_manager_factory = _get_custom_context_manager(
            generation, arg_types, arg_values, is_async, prompt_template, project_uuid
        )
        with context_manager_factory(fn) as cm_span:
            assert cm_span == span
            expected_attributes = {
                "lilypad.project_uuid": str(project_uuid),
                "lilypad.type": "generation",
                "lilypad.generation.uuid": str(generation.uuid),
                "lilypad.generation.name": fn.__name__,
                "lilypad.generation.signature": generation.signature,
                "lilypad.generation.code": generation.code,
                "lilypad.generation.arg_types": json.dumps(arg_types),
                "lilypad.generation.arg_values": json.dumps(arg_values),
                "lilypad.generation.prompt_template": prompt_template,
                "lilypad.generation.version": 1,
                "lilypad.is_async": is_async,
            }
            span.set_attributes.assert_called_once_with(expected_attributes)


def test_create_mirascope_middleware():
    """Test create_mirascope_middleware function."""
    version = MagicMock()
    arg_types = {"arg1": "type1"}
    arg_values = {"arg1": "value1"}
    is_async = False
    prompt_template = None

    with (
        patch(
            "lilypad._utils.middleware.middleware_factory"
        ) as mock_middleware_factory,
        patch("lilypad._utils.middleware._get_custom_context_manager") as mock_get_cm,
    ):
        mock_get_cm.return_value = "custom_context_manager"

        middleware = create_mirascope_middleware(
            version, arg_types, arg_values, is_async, prompt_template
        )

        mock_middleware_factory.assert_called_once_with(
            custom_context_manager="custom_context_manager",
            handle_call_response=_handle_call_response,
            handle_call_response_async=_handle_call_response_async,
            handle_stream=_handle_stream,
            handle_stream_async=_handle_stream_async,
            handle_response_model=_handle_response_model,
            handle_response_model_async=_handle_response_model_async,
            handle_structured_stream=_handle_structured_stream,
            handle_structured_stream_async=_handle_structured_stream_async,
        )
        assert middleware == mock_middleware_factory.return_value<|MERGE_RESOLUTION|>--- conflicted
+++ resolved
@@ -137,22 +137,14 @@
             return "NonSerializableObject"
 
     response = MagicMock()
-<<<<<<< HEAD
-    response.message_param = NonSerializableObject()
-=======
     response.message_param = {"key": "value"}
->>>>>>> 88cde1a8
     response.messages = [{"message": "hello"}]
     span = MagicMock()
 
     _set_call_response_attributes(response, span)
 
     expected_attributes = {
-<<<<<<< HEAD
-        "lilypad.generation.output": "NonSerializableObject",
-=======
         "lilypad.generation.output": json.dumps(response.message_param),
->>>>>>> 88cde1a8
         "lilypad.generation.messages": json.dumps(response.messages),
     }
     span.set_attributes.assert_called_once_with(expected_attributes)
@@ -173,23 +165,10 @@
         SimpleMessage(role="assistant", content="Another message"),
     ]
     span = MagicMock()
-<<<<<<< HEAD
-
-    _set_call_response_attributes(response, span)
-
-    expected_messages = []
-    for msg in response.messages:
-        expected_messages.append({"role": msg.role, "content": msg.content})
-
-    expected_attributes = {
-        "lilypad.generation.output": json.dumps(response.message_param),
-        "lilypad.generation.messages": json.dumps(expected_messages),
-=======
     _set_call_response_attributes(response, span)
     expected_attributes = {
         "lilypad.generation.output": json.dumps(response.message_param),
         "lilypad.generation.messages": json.dumps([{}]),
->>>>>>> 88cde1a8
     }
     span.set_attributes.assert_called_once_with(expected_attributes)
 
