--- conflicted
+++ resolved
@@ -673,18 +673,12 @@
         )
     """
     return (
-<<<<<<< HEAD
-        "Hello, -----------------------------------------------------------------"
-        "world!"
-    )
-
-
-
-def empty_body_fn_docstrings():
-    """
-    def empty_body_fn_docstrings(): ...
-    """ # noqa: D200
-=======
         "Hello, -----------------------------------------------------------------world!"
     )
->>>>>>> 539ef478
+
+
+
+def empty_body_fn_docstrings():
+    """
+    def empty_body_fn_docstrings(): ...
+    """ # noqa: D200