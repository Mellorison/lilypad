--- conflicted
+++ resolved
@@ -3,12 +3,8 @@
 import importlib.metadata
 import os
 from collections.abc import Callable
-<<<<<<< HEAD
 from datetime import datetime
-from functools import wraps
-=======
 from functools import cached_property, wraps
->>>>>>> fc83dfd5
 from typing import Any, Literal, TypeAlias
 
 import openai as oai
