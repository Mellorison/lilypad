--- conflicted
+++ resolved
@@ -338,16 +338,13 @@
     assert closure.dependencies == {
         "python-lilypad": {
             "version": importlib.metadata.version("python-lilypad"),
-<<<<<<< HEAD
-            "extras": ["anthropic", "bedrock", "gemini", "openai"],
-=======
             "extras": [
                 "anthropic",
+                "bedrock",
                 "gemini",
                 "openai",
                 "outlines",
             ],
->>>>>>> 88cde1a8
         }
     }
 
@@ -359,16 +356,13 @@
     assert closure.dependencies == {
         "python-lilypad": {
             "version": importlib.metadata.version("python-lilypad"),
-<<<<<<< HEAD
-            "extras": ["anthropic", "bedrock", "gemini", "openai"],
-=======
             "extras": [
                 "anthropic",
+                "bedrock",
                 "gemini",
                 "openai",
                 "outlines",
             ],
->>>>>>> 88cde1a8
         }
     }
 
