--- conflicted
+++ resolved
@@ -82,11 +82,8 @@
     "mistral",
     "openai",
     "outlines",
-<<<<<<< HEAD
+    "sandbox-docker",
     "server",
-=======
-    "sandbox-docker",
->>>>>>> f5f4daa1
     "vertex",
 ]
 
