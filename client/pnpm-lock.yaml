--- conflicted
+++ resolved
@@ -47,15 +47,12 @@
       '@lexical/utils':
         specifier: ^0.18.0
         version: 0.18.0
-<<<<<<< HEAD
       '@radix-ui/react-alert-dialog':
         specifier: ^1.1.7
         version: 1.1.7(@types/react-dom@19.0.4(@types/react@19.0.10))(@types/react@19.0.10)(react-dom@19.0.0(react@19.0.0))(react@19.0.0)
-=======
       '@radix-ui/react-avatar':
         specifier: ^1.1.4
         version: 1.1.4(@types/react-dom@19.0.4(@types/react@19.0.10))(@types/react@19.0.10)(react-dom@19.0.0(react@19.0.0))(react@19.0.0)
->>>>>>> 907822b7
       '@radix-ui/react-checkbox':
         specifier: ^1.1.4
         version: 1.1.4(@types/react-dom@19.0.4(@types/react@19.0.10))(@types/react@19.0.10)(react-dom@19.0.0(react@19.0.0))(react@19.0.0)
