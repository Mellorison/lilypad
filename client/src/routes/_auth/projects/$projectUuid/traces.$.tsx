--- conflicted
+++ resolved
@@ -14,7 +14,11 @@
 import TableSkeleton from "@/components/TableSkeleton";
 import { TracesTable } from "@/components/TracesTable";
 import { Typography } from "@/components/ui/typography";
-<<<<<<< HEAD
+import { SpanPublic } from "@/types/types";
+import { projectQueryOptions } from "@/utils/projects";
+import { spansQueryOptions } from "@/utils/spans";
+import { createFileRoute, useParams } from "@tanstack/react-router";
+import { Suspense, useState } from "react";
 
 const INIT_LIMIT = 80;
 
@@ -22,17 +26,9 @@
   "/_auth/projects/$projectUuid/traces/$",
 )({
   validateSearch: z.object({}).optional(),
-=======
-import { SpanPublic } from "@/types/types";
-import { projectQueryOptions } from "@/utils/projects";
-import { spansQueryOptions } from "@/utils/spans";
-import { createFileRoute, useParams } from "@tanstack/react-router";
-import { Suspense, useState } from "react";
-export const Route = createFileRoute("/_auth/projects/$projectUuid/traces/$")({
->>>>>>> 3f239293
   component: () => (
-    <Suspense fallback={<LilypadLoading/>}>
-      <Trace/>
+    <Suspense fallback={<LilypadLoading />}>
+      <Trace />
     </Suspense>
   ),
 });
@@ -56,7 +52,6 @@
 
 export const TraceBody = () => {
   const { projectUuid, _splat: traceUuid } = useParams({ from: Route.id });
-<<<<<<< HEAD
   const queryClient = useQueryClient();
   
   const [pageSize, setPageSize] = useState(INIT_LIMIT);
@@ -68,7 +63,10 @@
     isFetchingNextPage,
     refetch,
     isRefetching,
+    defaultData,
   } = useInfiniteQuery(tracesInfiniteQueryOptions(projectUuid, pageSize));
+  
+  const [displayData, setDisplayData] = useState<SpanPublic[] | null>(null);
   
   const pages = data?.pages ?? [];
   const flattened = pages.flatMap((p) => p.items);
@@ -93,22 +91,6 @@
     });
   };
   return (
-    <TracesTable
-      data={flattened}
-      traceUuid={traceUuid}
-      path={Route.fullPath}
-      onReachEnd={handleReachEnd}
-      isFetchingNextPage={isFetchingNextPage}
-      onLoadNewer={handleLoadNewer}
-      isLoadingNewer={isRefetching}
-    />
-=======
-  const { data: defaultData } = useSuspenseQuery(
-    spansQueryOptions(projectUuid)
-  );
-
-  const [displayData, setDisplayData] = useState<SpanPublic[] | null>(null);
-  return (
     <div className='flex flex-col h-full'>
       <div className='flex-shrink-0 py-4'>
         <SearchBar projectUuid={projectUuid} onDataChange={setDisplayData} />
@@ -119,10 +101,13 @@
           traceUuid={traceUuid}
           path={Route.fullPath}
           isSearch={Boolean(displayData)}
+          onReachEnd={handleReachEnd}
+          isFetchingNextPage={isFetchingNextPage}
           projectUuid={projectUuid}
+          onLoadNewer={handleLoadNewer}
+          isLoadingNewer={isRefetching}
         />
       </div>
     </div>
->>>>>>> 3f239293
   );
 };