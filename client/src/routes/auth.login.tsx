import { createFileRoute, redirect } from "@tanstack/react-router";

import { GithubLogin } from "@/components/GithubLogin";
import { GoogleLogin } from "@/components/GoogleLogin";
import {
  Card,
  CardContent,
  CardDescription,
  CardHeader,
  CardTitle,
} from "@/components/ui/card";

interface LoginSearchParam {
  redirect?: string;
}

const fallback = "/projects";
export const Route = createFileRoute("/auth/login")({
  validateSearch: (search): LoginSearchParam => {
    return {
      redirect: (search.redirect as string) || undefined,
    };
  },
  beforeLoad: ({ context, search }) => {
    if (context.auth.isAuthenticated) {
      throw redirect({
        to: search.redirect ?? fallback,
      });
    }
  },
  component: () => <LoginComponent />,
});

const LoginComponent = () => {
  const { redirect } = Route.useSearch();
  return (
    <div className="flex items-center justify-center h-screen">
      <Card className="w-[600px] m-0">
        <CardHeader>
          <CardTitle>Welcome to Lilypad</CardTitle>
          <CardDescription>Sign in to continue</CardDescription>
        </CardHeader>
        <CardContent className="flex flex-col gap-2">
          <GithubLogin redirect={redirect} />
          <GoogleLogin redirect={redirect} />
        </CardContent>
<<<<<<< HEAD
=======
        <CardFooter>
          <Typography variant="p" affects="muted">
            By signing in, you agree to our{" "}
            <a
              href="https://mirascope.com/terms/service"
              target="_blank"
              rel="noopener noreferrer"
            >
              Terms of Service
            </a>{" "}
            and{" "}
            <a
              href="https://mirascope.com/privacy"
              target="_blank"
              rel="noopener noreferrer"
            >
              Privacy Policy
            </a>
            .
          </Typography>
        </CardFooter>
>>>>>>> 776fa520
      </Card>
    </div>
  );
};<|MERGE_RESOLUTION|>--- conflicted
+++ resolved
@@ -44,30 +44,6 @@
           <GithubLogin redirect={redirect} />
           <GoogleLogin redirect={redirect} />
         </CardContent>
-<<<<<<< HEAD
-=======
-        <CardFooter>
-          <Typography variant="p" affects="muted">
-            By signing in, you agree to our{" "}
-            <a
-              href="https://mirascope.com/terms/service"
-              target="_blank"
-              rel="noopener noreferrer"
-            >
-              Terms of Service
-            </a>{" "}
-            and{" "}
-            <a
-              href="https://mirascope.com/privacy"
-              target="_blank"
-              rel="noopener noreferrer"
-            >
-              Privacy Policy
-            </a>
-            .
-          </Typography>
-        </CardFooter>
->>>>>>> 776fa520
       </Card>
     </div>
   );
