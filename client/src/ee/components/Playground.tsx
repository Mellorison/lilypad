--- conflicted
+++ resolved
@@ -173,24 +173,11 @@
       };
       const isValid = await methods.trigger();
       if (buttonName === "run") {
-<<<<<<< HEAD
         if (!isValid) return;
         if (!validateInputs(methods, data.inputs)) {
           setOpenInputDrawer(true);
           return;
         }
-=======
-        let hasErrors = false;
-        data.inputs.forEach((input, index) => {
-          if (!input.value) {
-            methods.setError(`inputs.${index}.value`, {
-              type: "required",
-              message: "Value is required for Run",
-            });
-            hasErrors = true;
-          }
-        });
-        if (!isValid || hasErrors) return;
         const newVersion = await createGenerationMutation.mutateAsync({
           projectUuid,
           generationCreate,
@@ -210,7 +197,6 @@
           },
           {} as Record<string, any>
         );
->>>>>>> 07072244
         const playgroundValues: PlaygroundParameters = {
           arg_values: inputValues,
           provider: data.provider,
