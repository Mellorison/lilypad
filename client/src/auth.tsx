import { TraceTab } from "@/types/traces";
import { ProjectPublic, UserPublic } from "@/types/types";
<<<<<<< HEAD
import {
  AUTH_STORAGE_KEY,
  PRIVACY_STORAGE_KEY,
  TERMS_STORAGE_KEY,
} from "@/utils/constants";
=======
import { AUTH_STORAGE_KEY, USER_CONFIG_STORAGE_KEY } from "@/utils/constants";
import { VisibilityState } from "@tanstack/react-table";
>>>>>>> 776fa520
import {
  createContext,
  ReactNode,
  useCallback,
  useContext,
  useState,
} from "react";

export interface UserConfig {
  defaultTraceTab?: TraceTab;
  defaultMessageRenderer?: "raw" | "markdown";
  tracesTableVisibilityState?: VisibilityState;
}

export interface AuthContext {
  isAuthenticated: boolean;
  logout: () => void;
  user: UserPublic | null;
  setSession: (user: UserPublic | null) => void;
  setProject: (project: ProjectPublic | null | undefined) => void;
  activeProject: ProjectPublic | null | undefined;
<<<<<<< HEAD
  setTermsVersion: (termsVersion: string) => void;
  setPrivacyPolicyVersion: (privacyPolicyVersion: string) => void;
  loadPrivacyPolicyVersion: () => string | null;
  loadTermsVersion: () => string | null;
=======
  updateUserConfig: (userConfigUpdate: Partial<UserConfig>) => void;
  userConfig: UserConfig | null;
>>>>>>> 776fa520
}

const AuthContext = createContext<AuthContext | null>(null);

const saveToStorage = (session: UserPublic | null) => {
  if (session) {
    localStorage.setItem(AUTH_STORAGE_KEY, JSON.stringify(session));
  } else {
    localStorage.removeItem(AUTH_STORAGE_KEY);
  }
};

const savePrivacyPolicyVersionToStorage = (privacyPolicyVersion: string) => {
  localStorage.setItem(PRIVACY_STORAGE_KEY, privacyPolicyVersion);
};

const saveTermsVersionToStorage = (termsVersion: string) => {
  localStorage.setItem(TERMS_STORAGE_KEY, termsVersion);
};

const loadFromStorage = (): UserPublic | null => {
  const stored = localStorage.getItem(AUTH_STORAGE_KEY);
  if (!stored) return null;

  try {
    const session = JSON.parse(stored) as UserPublic;
    // TODO: Check if token is expired
    // if (Date.now() > new Date(session.expires_at).getTime()) {
    //   localStorage.removeItem(AUTH_STORAGE_KEY);
    //   return null;
    // }
    return session;
  } catch {
    localStorage.removeItem(AUTH_STORAGE_KEY);
    return null;
  }
};

<<<<<<< HEAD
const loadPrivacyPolicyVersionFromStorage = (): string | null => {
  const version = localStorage.getItem(PRIVACY_STORAGE_KEY);
  if (!version) return null;
  return version;
};
const loadTermsVersionFromStorage = (): string | null => {
  const version = localStorage.getItem(TERMS_STORAGE_KEY);
  if (!version) return null;
  return version;
=======
const loadUserConfigFromStorage = (): UserConfig | null => {
  const stored = localStorage.getItem(USER_CONFIG_STORAGE_KEY);
  if (!stored) return null;

  try {
    return JSON.parse(stored) as UserConfig;
  } catch {
    localStorage.removeItem(USER_CONFIG_STORAGE_KEY);
    return null;
  }
};

const saveUserConfigToStorage = (config: UserConfig | null) => {
  if (config) {
    localStorage.setItem(USER_CONFIG_STORAGE_KEY, JSON.stringify(config));
  } else {
    localStorage.removeItem(USER_CONFIG_STORAGE_KEY);
  }
>>>>>>> 776fa520
};

export function AuthProvider({ children }: { children: ReactNode }) {
  const [user, setUser] = useState<UserPublic | null>(loadFromStorage());
  const [userConfig, setUserConfig] = useState<UserConfig | null>(
    loadUserConfigFromStorage()
  );
  const [activeProject, setActiveProject] = useState<
    ProjectPublic | null | undefined
  >(null);
  const isAuthenticated = !!user;

  const setSession = useCallback((newSession: UserPublic | null) => {
    setUser(newSession);
    saveToStorage(newSession);
  }, []);

  const setProject = useCallback(
    (project: ProjectPublic | null | undefined) => {
      setActiveProject(project);
    },
    []
  );

  const updateUserConfig = useCallback(
    (userConfigUpdate: Partial<UserConfig>) => {
      const updatedConfig = {
        ...(userConfig ?? {}),
        ...userConfigUpdate,
      };

      // Save the updated config
      setUserConfig(updatedConfig);
      saveUserConfigToStorage(updatedConfig);
    },
    [userConfig]
  );

  const logout = useCallback(() => {
    setUser(null);
    saveToStorage(null);
  }, []);

  return (
    <AuthContext.Provider
      value={{
        isAuthenticated,
        user,
        logout,
        setSession,
        setProject,
        setTermsVersion: saveTermsVersionToStorage,
        setPrivacyPolicyVersion: savePrivacyPolicyVersionToStorage,
        loadPrivacyPolicyVersion: loadPrivacyPolicyVersionFromStorage,
        loadTermsVersion: loadTermsVersionFromStorage,
        activeProject,
        updateUserConfig,
        userConfig,
      }}
    >
      {children}
    </AuthContext.Provider>
  );
}

export const useAuth = () => {
  const context = useContext(AuthContext);
  if (!context) {
    throw new Error("useAuth must be used within an AuthProvider");
  }
  return context;
};<|MERGE_RESOLUTION|>--- conflicted
+++ resolved
@@ -1,15 +1,12 @@
 import { TraceTab } from "@/types/traces";
 import { ProjectPublic, UserPublic } from "@/types/types";
-<<<<<<< HEAD
 import {
   AUTH_STORAGE_KEY,
   PRIVACY_STORAGE_KEY,
   TERMS_STORAGE_KEY,
+  USER_CONFIG_STORAGE_KEY,
 } from "@/utils/constants";
-=======
-import { AUTH_STORAGE_KEY, USER_CONFIG_STORAGE_KEY } from "@/utils/constants";
 import { VisibilityState } from "@tanstack/react-table";
->>>>>>> 776fa520
 import {
   createContext,
   ReactNode,
@@ -31,15 +28,12 @@
   setSession: (user: UserPublic | null) => void;
   setProject: (project: ProjectPublic | null | undefined) => void;
   activeProject: ProjectPublic | null | undefined;
-<<<<<<< HEAD
   setTermsVersion: (termsVersion: string) => void;
   setPrivacyPolicyVersion: (privacyPolicyVersion: string) => void;
   loadPrivacyPolicyVersion: () => string | null;
   loadTermsVersion: () => string | null;
-=======
   updateUserConfig: (userConfigUpdate: Partial<UserConfig>) => void;
   userConfig: UserConfig | null;
->>>>>>> 776fa520
 }
 
 const AuthContext = createContext<AuthContext | null>(null);
@@ -78,7 +72,6 @@
   }
 };
 
-<<<<<<< HEAD
 const loadPrivacyPolicyVersionFromStorage = (): string | null => {
   const version = localStorage.getItem(PRIVACY_STORAGE_KEY);
   if (!version) return null;
@@ -88,7 +81,7 @@
   const version = localStorage.getItem(TERMS_STORAGE_KEY);
   if (!version) return null;
   return version;
-=======
+};
 const loadUserConfigFromStorage = (): UserConfig | null => {
   const stored = localStorage.getItem(USER_CONFIG_STORAGE_KEY);
   if (!stored) return null;
@@ -107,7 +100,6 @@
   } else {
     localStorage.removeItem(USER_CONFIG_STORAGE_KEY);
   }
->>>>>>> 776fa520
 };
 
 export function AuthProvider({ children }: { children: ReactNode }) {
