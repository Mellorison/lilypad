--- conflicted
+++ resolved
@@ -1,14 +1,9 @@
 import { SearchBar } from "@/components/SearchBar";
 import { TracesTable } from "@/components/TracesTable";
-<<<<<<< HEAD
-import { usePaginatedSpansByFunction } from "@/hooks/usePaginatedQuery.tsx";
-import { useMemo } from "react";
-=======
 import { SpanPublic } from "@/types/types";
 import { spansByFunctionQueryOptions } from "@/utils/spans";
 import { useSuspenseQueries } from "@tanstack/react-query";
 import { useState } from "react";
->>>>>>> 3f239293
 
 export const CompareTracesTable = ({
   projectUuid,
@@ -19,37 +14,6 @@
   firstFunctionUuid: string;
   secondFunctionUuid?: string;
 }) => {
-<<<<<<< HEAD
-  const first = usePaginatedSpansByFunction(projectUuid, firstFunctionUuid);
-  const second = usePaginatedSpansByFunction(
-    projectUuid,
-    secondFunctionUuid ?? "__none__",
-    { enabled: !!secondFunctionUuid }
-  );
-  
-  const flattened = useMemo(() => {
-    const firstPages = first.data?.pages ?? []
-    const secondPages = second.data?.pages ?? []
-    return [...firstPages.flatMap(p => p.items), ...secondPages.flatMap(p => p.items)]
-  }, [first.data, second.data])
-  
-  const isFetchingNextPage =
-    first.isFetchingNextPage || second.isFetchingNextPage;
-  
-  return (
-    <TracesTable
-      data={flattened}
-      isFetchingNextPage={isFetchingNextPage}
-      onReachEnd={() => {
-        if (first.hasNextPage && !first.isFetchingNextPage) {
-          void first.fetchNextPage();
-        }
-        if (second.hasNextPage && !second.isFetchingNextPage) {
-          void second.fetchNextPage();
-        }
-      }}
-    />
-=======
   const data = useSuspenseQueries({
     queries: [firstFunctionUuid, secondFunctionUuid]
       .filter((uuid) => uuid !== undefined)
@@ -77,6 +41,5 @@
         projectUuid={projectUuid}
       />
     </div>
->>>>>>> 3f239293
   );
 };