--- conflicted
+++ resolved
@@ -4,6 +4,7 @@
 import LilypadDialog from "@/components/LilypadDialog";
 import { NotFound } from "@/components/NotFound";
 import { UpdateOrganizationDialog } from "@/components/OrganizationDialog";
+import { PlanList } from "@/components/PlanList.tsx";
 import { ProjectsTable } from "@/components/projects/ProjectsTable";
 import { Alert, AlertDescription, AlertTitle } from "@/components/ui/alert";
 import { Button } from "@/components/ui/button";
@@ -29,7 +30,6 @@
 import { Dispatch, SetStateAction, useState } from "react";
 import { useForm } from "react-hook-form";
 import { toast } from "sonner";
-import { PlanList } from "@/components/PlanList.tsx";
 
 interface OrgSettingsProps {
   open: boolean;
@@ -43,7 +43,6 @@
   );
   if (!activeUserOrg) return <NotFound />;
   return (
-<<<<<<< HEAD
     <div className="flex flex-col gap-2">
       <div
         className="flex items-center gap-2 cursor-pointer"
@@ -60,10 +59,7 @@
           />
         )}
       </div>
-=======
-    <>
       <PlanList />
->>>>>>> c4029981
       <UpdateOrganizationDialog open={open} setOpen={setOpen} />
       <UserTable />
       <ProjectsTable />
