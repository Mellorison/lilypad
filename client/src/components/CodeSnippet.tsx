--- conflicted
+++ resolved
@@ -28,13 +28,8 @@
       const lineClass = lineHighlights[lineNumber] || "bg-gray-50";
 
       return (
-<<<<<<< HEAD
         <div key={i} className={`hljs-line ${lineClass} w-full`}>
           <span className='hljs-line-code'>{line}</span>
-=======
-        <div key={i} className={`hljs-line ${lineClass}`}>
-          <span className="hljs-line-code">{line}</span>
->>>>>>> 6608664e
         </div>
       );
     });
@@ -163,7 +158,6 @@
   const formattedCode = renderCode(code, showLineNumbers, lineHighlights);
 
   return (
-<<<<<<< HEAD
     <div className='relative w-full overflow-x-auto'>
       <pre
         className={cn("whitespace-pre overflow-visible", className)}
@@ -172,13 +166,6 @@
         <code
           ref={codeRef}
           className='language-python text-sm flex flex-col w-full'
-=======
-    <div className="relative">
-      <pre className={className} ref={preRef}>
-        <code
-          ref={codeRef}
-          className="language-python text-sm overflow-x-auto flex flex-col"
->>>>>>> 6608664e
           key={code}
         >
           {formattedCode}
