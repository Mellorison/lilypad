import api from "@/api";
import {
  AggregateMetrics,
  PaginatedSpanPublic,
  SpanMoreDetails,
  SpanPublic,
  SpanUpdate,
  TimeFrame,
} from "@/types/types";
import {
  queryOptions,
  useMutation,
  useQueryClient,
} from "@tanstack/react-query";

export const fetchSpans = async (projectUuid: string) => {
  return (await api.get<SpanPublic[]>(`/projects/${projectUuid}/traces`)).data;
};

export const spansQueryOptions = (projectUuid: string) =>
  queryOptions({
    queryKey: ["projects", projectUuid, "spans"],
    queryFn: () => fetchSpans(projectUuid),
    refetchInterval: 10000,
  });

export const fetchSpan = async (spanUuid: string) => {
  return (await api.get<SpanMoreDetails>(`/spans/${spanUuid}`)).data;
};

export const deleteSpan = async (projectUuid: string, spanUuid: string) => {
  return (
    await api.delete<boolean>(`/projects/${projectUuid}/spans/${spanUuid}`)
  ).data;
};

export const spanQueryOptions = (spanUuid: string) =>
  queryOptions({
    queryKey: ["spans", spanUuid],
    queryFn: () => fetchSpan(spanUuid),
  });

export const fetchSpansByFunctionUuid = async (
  projectUuid: string,
  functionUuid: string
) => {
  return (
    await api.get<SpanPublic[]>(
      `/projects/${projectUuid}/functions/${functionUuid}/spans`
    )
  ).data;
};

export const fetchAggregatesByProjectUuid = async (
  projectUuid: string,
  timeFrame: TimeFrame
) => {
  return (
    await api.get<AggregateMetrics[]>(
      `/projects/${projectUuid}/spans/metadata?time_frame=${timeFrame}`
    )
  ).data;
};

export const patchSpan = async (spanUuid: string, spanUpdate: SpanUpdate) => {
  return (await api.patch<SpanPublic>(`/spans/${spanUuid}`, spanUpdate)).data;
};

export const searchSpans = async (
  projectUuid: string,
  params: {
    query_string: string;
    time_range_start?: number;
    time_range_end?: number;
    limit?: number;
    scope?: string; // Assuming Scope is a string enum
    type?: string;
  }
) => {
  // Convert params object into URL search params
  const searchParams = new URLSearchParams();
  Object.entries(params).forEach(([key, value]) => {
    if (value !== undefined) {
      searchParams.append(key, value.toString());
    }
  });

  return (
    await api.get<SpanPublic[]>(
      `/projects/${projectUuid}/spans?${searchParams.toString()}`
    )
  ).data;
};

export const fetchAggregatesByFunctionUuid = async (
  projectUuid: string,
  functionUuid: string,
  timeFrame: TimeFrame
) => {
  return (
    await api.get<AggregateMetrics[]>(
      `/projects/${projectUuid}/functions/${functionUuid}/spans/metadata?time_frame=${timeFrame}`
    )
  ).data;
};


export const aggregatesByProjectQueryOptions = (
  projectUuid: string,
  timeFrame: TimeFrame
) =>
  queryOptions({
    queryKey: ["projects", projectUuid, "spans", "metadata", timeFrame],
    queryFn: () => fetchAggregatesByProjectUuid(projectUuid, timeFrame),
  });

export const aggregatesByFunctionQueryOptions = (
  projectUuid: string,
  functionUuid: string,
  timeFrame: TimeFrame
) =>
  queryOptions({
    queryKey: [
      "projects",
      projectUuid,
      "functions",
      functionUuid,
      "spans",
      "metadata",
      timeFrame,
    ],
    queryFn: () =>
      fetchAggregatesByFunctionUuid(projectUuid, functionUuid, timeFrame),
  });

export const useUpdateSpanMutation = () => {
  const queryClient = useQueryClient();
  return useMutation({
    mutationFn: async ({
      spanUuid,
      spanUpdate,
    }: {
      spanUuid: string;
      spanUpdate: SpanUpdate;
    }) => await patchSpan(spanUuid, spanUpdate),
    onSuccess: async (data, { spanUuid }) => {
      queryClient.setQueryData(
        ["spans", spanUuid],
        (oldData: SpanMoreDetails | undefined) => {
          if (!oldData) return oldData;
          return { ...oldData, ...data };
        }
      );

      await queryClient.invalidateQueries({
        queryKey: ["spans", spanUuid],
      });

      await queryClient.invalidateQueries({
        queryKey: ["projects"],
        predicate: (query) => {
          const queryKey = query.queryKey as string[];
          return queryKey.includes("spans") && !queryKey.includes("metadata");
        },
      });
    },
  });
};

<<<<<<< HEAD
export interface PageParam {
  offset: number;
  limit: number;
}

export const fetchSpansByFunctionUuidPaged = async (
  projectUuid: string,
  functionUuid: string,
  { offset, limit }: PageParam,
) => (
  await api.get<PaginatedSpanPublic>(
    `/projects/${projectUuid}/functions/${functionUuid}/spans/paginated` +
    `?limit=${limit}&offset=${offset}`,
  )
).data
=======
export const useDeleteSpanMutation = () => {
  const queryClient = useQueryClient();
  return useMutation({
    mutationFn: async ({
      projectUuid,
      spanUuid,
    }: {
      projectUuid: string;
      spanUuid: string;
    }) => await deleteSpan(projectUuid, spanUuid),
    onSuccess: async (_, { projectUuid, spanUuid }) => {
      queryClient.removeQueries({
        queryKey: ["spans", spanUuid],
      });

      queryClient.setQueriesData<SpanPublic[]>(
        { queryKey: ["projects", projectUuid, "spans"] },
        (oldData) => {
          if (!oldData) return oldData;
          return oldData.filter((span) => span.uuid !== spanUuid);
        }
      );

      queryClient.setQueriesData<SpanPublic[]>(
        { queryKey: ["projects", projectUuid, "functions"] },
        (oldData) => {
          if (!oldData) return oldData;
          return oldData.filter((span) => span.uuid !== spanUuid);
        }
      );

      await queryClient.invalidateQueries({
        queryKey: ["projects"],
        predicate: (query) => {
          const queryKey = query.queryKey as string[];
          return queryKey.includes("spans") && !queryKey.includes("metadata");
        },
      });
    },
  });
};

export const spansSearchQueryOptions = (
  projectUuid: string,
  params: {
    query_string: string;
    time_range_start?: number;
    time_range_end?: number;
    limit?: number;
    scope?: string;
    type?: string;
  }
) =>
  queryOptions({
    queryKey: ["projects", projectUuid, "spans", params],
    queryFn: () => searchSpans(projectUuid, params),
    enabled: !!params.query_string,
  });
>>>>>>> 3f239293
<|MERGE_RESOLUTION|>--- conflicted
+++ resolved
@@ -104,6 +104,15 @@
   ).data;
 };
 
+export const spansByFunctionQueryOptions = (
+  projectUuid: string,
+  functionUuid: string
+) =>
+  queryOptions({
+    queryKey: ["projects", projectUuid, "functions", functionUuid, "spans"],
+    queryFn: () => fetchSpansByFunctionUuid(projectUuid, functionUuid),
+    refetchInterval: 10000,
+  });
 
 export const aggregatesByProjectQueryOptions = (
   projectUuid: string,
@@ -167,23 +176,6 @@
   });
 };
 
-<<<<<<< HEAD
-export interface PageParam {
-  offset: number;
-  limit: number;
-}
-
-export const fetchSpansByFunctionUuidPaged = async (
-  projectUuid: string,
-  functionUuid: string,
-  { offset, limit }: PageParam,
-) => (
-  await api.get<PaginatedSpanPublic>(
-    `/projects/${projectUuid}/functions/${functionUuid}/spans/paginated` +
-    `?limit=${limit}&offset=${offset}`,
-  )
-).data
-=======
 export const useDeleteSpanMutation = () => {
   const queryClient = useQueryClient();
   return useMutation({
@@ -242,4 +234,19 @@
     queryFn: () => searchSpans(projectUuid, params),
     enabled: !!params.query_string,
   });
->>>>>>> 3f239293
+
+export interface PageParam {
+  offset: number;
+  limit: number;
+}
+
+export const fetchSpansByFunctionUuidPaged = async (
+  projectUuid: string,
+  functionUuid: string,
+  { offset, limit }: PageParam,
+) => (
+  await api.get<PaginatedSpanPublic>(
+    `/projects/${projectUuid}/functions/${functionUuid}/spans/paginated` +
+    `?limit=${limit}&offset=${offset}`,
+  )
+).data
