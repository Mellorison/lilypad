"""Generations table and models."""

from typing import TYPE_CHECKING, Optional
from uuid import UUID

from sqlalchemy import JSON, Column
from sqlmodel import Field, Relationship, SQLModel

from ..._utils import DependencyInfo
from .base_organization_sql_model import BaseOrganizationSQLModel
from .prompts import PromptPublic
from .response_models import ResponseModelPublic, ResponseModelTable
from .table_names import (
    GENERATION_TABLE_NAME,
    PROJECT_TABLE_NAME,
    PROMPT_TABLE_NAME,
    RESPONSE_MODEL_TABLE_NAME,
)

if TYPE_CHECKING:
    from .projects import ProjectTable
    from .prompts import PromptTable
    from .response_models import ResponseModelTable
    from .spans import SpanTable


class _GenerationBase(SQLModel):
    """Base Generation Model."""

    project_uuid: UUID | None = Field(
        default=None, foreign_key=f"{PROJECT_TABLE_NAME}.uuid"
    )
    prompt_uuid: UUID | None = Field(
        default=None, foreign_key=f"{PROMPT_TABLE_NAME}.uuid"
    )
<<<<<<< HEAD
    response_model_uuid: UUID | None = Field(
        default=None, foreign_key=f"{RESPONSE_MODEL_TABLE_NAME}.uuid"
    )
=======
    version_num: int | None = Field(default=None)
>>>>>>> c44382df
    name: str = Field(nullable=False, index=True, min_length=1)
    signature: str = Field(nullable=False)
    code: str = Field(nullable=False)
    hash: str = Field(nullable=False, index=True, unique=True)
    dependencies: dict[str, DependencyInfo] = Field(
        sa_column=Column(JSON), default_factory=dict
    )
    arg_types: dict[str, str] = Field(sa_column=Column(JSON), default_factory=dict)


class GenerationCreate(_GenerationBase):
    """Generation create model."""


class GenerationUpdate(SQLModel):
    """Generation update model."""

    prompt_uuid: UUID | None = None


class GenerationPublic(_GenerationBase):
    """Generation public model."""

    uuid: UUID
    prompt: PromptPublic | None = None
    response_model: ResponseModelPublic | None = None


class GenerationTable(_GenerationBase, BaseOrganizationSQLModel, table=True):
    """Generation table."""

    __tablename__ = GENERATION_TABLE_NAME  # type: ignore

    project: "ProjectTable" = Relationship(back_populates="generations")
    spans: list["SpanTable"] = Relationship(
        back_populates="generation", cascade_delete=True
    )
    prompt: Optional["PromptTable"] = Relationship(back_populates="generations")
    response_model: Optional["ResponseModelTable"] = Relationship(
        back_populates="generations"
    )<|MERGE_RESOLUTION|>--- conflicted
+++ resolved
@@ -33,13 +33,10 @@
     prompt_uuid: UUID | None = Field(
         default=None, foreign_key=f"{PROMPT_TABLE_NAME}.uuid"
     )
-<<<<<<< HEAD
     response_model_uuid: UUID | None = Field(
         default=None, foreign_key=f"{RESPONSE_MODEL_TABLE_NAME}.uuid"
     )
-=======
     version_num: int | None = Field(default=None)
->>>>>>> c44382df
     name: str = Field(nullable=False, index=True, min_length=1)
     signature: str = Field(nullable=False)
     code: str = Field(nullable=False)
