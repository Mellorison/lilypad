--- conflicted
+++ resolved
@@ -7,7 +7,6 @@
 from sqlalchemy import Index, UniqueConstraint
 from sqlmodel import Field, Relationship, SQLModel, text
 
-from ...ee.server.models.annotations import AnnotationPublic
 from .base_organization_sql_model import BaseOrganizationSQLModel
 from .base_sql_model import get_json_column
 from .table_names import (
@@ -39,7 +38,7 @@
     PROMPT = "prompt"
 
 
-class _SpanBase(SQLModel):
+class SpanBase(SQLModel):
     """Span base model"""
 
     span_id: str = Field(nullable=False, index=True, unique=True)
@@ -66,68 +65,7 @@
     )
 
 
-<<<<<<< HEAD
-class SpanCreate(_SpanBase):
-    """Span create model"""
-
-    project_uuid: UUID | None = None
-
-
-class SpanPublic(_SpanBase):
-    """Span public model"""
-
-    uuid: UUID
-    project_uuid: UUID
-    display_name: str | None = None
-    generation: GenerationPublic | None = None
-    prompt: PromptPublic | None = None
-    response_model: ResponseModelPublic | None = None
-    annotations: list["AnnotationPublic"]
-    child_spans: list["SpanPublic"]
-    created_at: datetime
-    version: int | None = None
-
-    @model_validator(mode="before")
-    @classmethod
-    def convert_from_span_table(cls: type["SpanPublic"], data: Any) -> Any:
-        """Convert SpanTable to SpanPublic."""
-        if isinstance(data, SpanTable):
-            span_public = cls._convert_span_table_to_public(data)
-            return cls(**span_public)
-        return data
-
-    @classmethod
-    def _convert_span_table_to_public(
-        cls,
-        span: "SpanTable",
-    ) -> dict[str, Any]:
-        """Set the display name based on the scope."""
-        # TODO: Handle error cases where spans dont have attributes
-        if span.scope == Scope.LILYPAD:
-            attributes: dict[str, Any] = span.data.get("attributes", {})
-            span_type: str = attributes.get("lilypad.type", "unknown")
-            display_name = attributes.get(f"lilypad.{span_type}.name", None)
-            version = attributes.get(f"lilypad.{span_type}.version")
-        else:  # Must be Scope.LLM because Scope is an Enum
-            data = span.data
-            display_name = f"{data['attributes']['gen_ai.system']} with '{data['attributes']['gen_ai.request.model']}'"
-            version = None
-        child_spans = [
-            cls._convert_span_table_to_public(child_span)
-            for child_span in span.child_spans
-        ]
-        return {
-            "display_name": display_name,
-            "child_spans": child_spans,
-            "version": version,
-            "annotations": span.annotations,
-            **span.model_dump(exclude={"child_spans", "data"}),
-        }
-
-
-=======
->>>>>>> 524ad254
-class SpanTable(_SpanBase, BaseOrganizationSQLModel, table=True):
+class SpanTable(SpanBase, BaseOrganizationSQLModel, table=True):
     """Span table"""
 
     __tablename__ = SPAN_TABLE_NAME  # type: ignore
