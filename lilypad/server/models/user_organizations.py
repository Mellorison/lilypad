--- conflicted
+++ resolved
@@ -4,12 +4,7 @@
 from typing import TYPE_CHECKING
 from uuid import UUID
 
-<<<<<<< HEAD
-from pydantic import BaseModel
 from sqlmodel import Column, Enum, Field, Relationship, SQLModel
-=======
-from sqlmodel import Field, Relationship, SQLModel
->>>>>>> 524ad254
 
 from .base_organization_sql_model import BaseOrganizationSQLModel
 from .table_names import (
@@ -30,7 +25,7 @@
     MEMBER = "member"
 
 
-class _UserOrganizationBase(SQLModel):
+class UserOrganizationBase(SQLModel):
     """Base UserOrganization Model."""
 
     role: UserRole = Field(sa_column=Column(Enum(UserRole), nullable=False))
@@ -39,9 +34,7 @@
     )
 
 
-class UserOrganizationTable(
-    _UserOrganizationBase, BaseOrganizationSQLModel, table=True
-):
+class UserOrganizationTable(UserOrganizationBase, BaseOrganizationSQLModel, table=True):
     """UserOrganization table."""
 
     __tablename__ = USER_ORGANIZATION_TABLE_NAME  # type: ignore
@@ -49,28 +42,4 @@
     organization: "OrganizationTable" = Relationship(
         back_populates="user_organizations"
     )
-<<<<<<< HEAD
-    user: "UserTable" = Relationship(back_populates="user_organizations")
-
-
-class UserOrganizationPublic(_UserOrganizationBase):
-    """UserOrganization public model"""
-
-    uuid: UUID
-    organization_uuid: UUID
-    organization: OrganizationPublic
-
-
-class UserOrganizationCreate(_UserOrganizationBase):
-    """UserOrganization create model"""
-
-    organization_uuid: UUID | None = None
-
-
-class UserOrganizationUpdate(BaseModel):
-    """UserOrganization update model"""
-
-    role: UserRole
-=======
-    user: "UserTable" = Relationship(back_populates="user_organizations")
->>>>>>> 524ad254
+    user: "UserTable" = Relationship(back_populates="user_organizations")