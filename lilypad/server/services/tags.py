"""The `TagService` class for tags."""

<<<<<<< HEAD
from uuid import UUID

from sqlmodel import select

from ..models import TagTable
from ..schemas import TagCreate
=======
from ..models.tags import TagTable
from ..schemas.tags import TagCreate
>>>>>>> ee3bcf1f
from .base_organization import BaseOrganizationService


class TagService(BaseOrganizationService[TagTable, TagCreate]):
    """The service class for tags."""

    table: type[TagTable] = TagTable
    create_model: type[TagCreate] = TagCreate

    def find_or_create_tag(self, name: str, project_uuid: UUID) -> TagTable:
        """Find or create a tag by name and project UUID."""
        tag = self.session.exec(
            select(self.table).where(
                self.table.project_uuid == project_uuid,
                self.table.name == name,
            )
        ).first()
        if tag:
            return tag
        else:
            new_tag_data = self.create_model(name=name, project_uuid=project_uuid)
            return self.create_record(new_tag_data)<|MERGE_RESOLUTION|>--- conflicted
+++ resolved
@@ -1,16 +1,12 @@
 """The `TagService` class for tags."""
 
-<<<<<<< HEAD
 from uuid import UUID
 
 from sqlmodel import select
 
-from ..models import TagTable
-from ..schemas import TagCreate
-=======
 from ..models.tags import TagTable
 from ..schemas.tags import TagCreate
->>>>>>> ee3bcf1f
+
 from .base_organization import BaseOrganizationService
 
 
