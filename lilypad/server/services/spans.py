--- conflicted
+++ resolved
@@ -10,12 +10,8 @@
 from sqlalchemy.orm import selectinload
 from sqlmodel import and_, delete, func, select, text
 
-<<<<<<< HEAD
-from ..models import FunctionTable, SpanTable, SpanTagLink
-=======
 from ..models.functions import FunctionTable
 from ..models.spans import SpanTable, SpanTagLink
->>>>>>> ee3bcf1f
 from ..schemas.spans import SpanCreate, SpanUpdate
 from .base_organization import BaseOrganizationService
 from .tags import TagService
