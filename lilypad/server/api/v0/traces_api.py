"""The `/traces` API router."""

import logging
from collections import defaultdict
from collections.abc import Sequence
from typing import Annotated, cast
from uuid import UUID

<<<<<<< HEAD
from fastapi import APIRouter, Depends, Query, Request
=======
from fastapi import APIRouter, BackgroundTasks, Depends, HTTPException, Request, status
>>>>>>> 3f239293
from mirascope.core import Provider
from mirascope.core.base.types import CostMetadata
from mirascope.core.costs import calculate_cost
from opentelemetry.semconv._incubating.attributes import gen_ai_attributes

from ee.validate import LicenseInfo

from ....ee.server.features import cloud_features
from ....ee.server.require_license import get_organization_license, is_lilypad_cloud
from ..._utils import (
    validate_api_key_project_strict,
)
from ...models.spans import Scope, SpanTable
from ...schemas.pagination import Paginated
from ...schemas.span_more_details import calculate_openrouter_cost
from ...schemas.spans import SpanCreate, SpanPublic
from ...services import OpenSearchService, SpanService, get_opensearch_service

traces_router = APIRouter()
logger = logging.getLogger(__name__)


def _convert_system_to_provider(system: str) -> Provider:
    if system == "az.ai.inference":
        return "azure"
    elif system == "google_genai":
        return "google"
    return cast(Provider, system)


@traces_router.get(
    "/projects/{project_uuid}/traces", response_model=Paginated[SpanPublic]
)
async def get_traces_by_project_uuid(
    project_uuid: UUID,
    span_service: Annotated[SpanService, Depends(SpanService)],
    limit: int = Query(100, ge=1, le=500),
    offset: int = Query(0, ge=0),
) -> Paginated[SpanPublic]:
    """Get traces by project UUID."""
    items = span_service.find_all_no_parent_spans(
        project_uuid, limit=limit, offset=offset
    )
    total = span_service.count_no_parent_spans(project_uuid)
    return Paginated(
        items=[SpanPublic.model_validate(item) for item in items],
        limit=limit,
        offset=offset,
        total=total,
    )


async def _process_span(
    trace: dict,
    parent_to_children: dict[str, list[dict]],
    span_creates: list[SpanCreate],
) -> SpanCreate:
    """Process a span and its children."""
    # Process all children first (bottom-up approach)
    total_child_cost = 0
    total_input_tokens = 0
    total_output_tokens = 0
    for child in parent_to_children[trace["span_id"]]:
        span = await _process_span(child, parent_to_children, span_creates)
        if span.cost is not None:
            total_child_cost += span.cost
        if span.input_tokens is not None:
            total_input_tokens += span.input_tokens
        if span.output_tokens is not None:
            total_output_tokens += span.output_tokens

    if trace["instrumentation_scope"]["name"] == "lilypad":
        scope = Scope.LILYPAD
        span_cost = total_child_cost
        input_tokens = total_input_tokens
        output_tokens = total_output_tokens
    else:
        scope = Scope.LLM
        attributes = trace.get("attributes", {})
        span_cost = 0
        input_tokens = attributes.get(gen_ai_attributes.GEN_AI_USAGE_INPUT_TOKENS)
        output_tokens = attributes.get(gen_ai_attributes.GEN_AI_USAGE_OUTPUT_TOKENS)

        if (system := attributes.get(gen_ai_attributes.GEN_AI_SYSTEM)) and (
            model := attributes.get(gen_ai_attributes.GEN_AI_RESPONSE_MODEL)
        ):
            if system == "openrouter":
                cost = await calculate_openrouter_cost(
                    input_tokens, output_tokens, model
                )
            else:
                # TODO: Add cached_tokens once it is added to OpenTelemetry GenAI spec
                # https://opentelemetry.io/docs/specs/semconv/gen-ai/gen-ai-spans/
                cost_metadata = CostMetadata(
                    input_tokens=input_tokens,
                    output_tokens=output_tokens,
                )
                cost = calculate_cost(
                    _convert_system_to_provider(system), model, metadata=cost_metadata
                )
            if cost is not None:
                span_cost = cost

    # Process attributes and create span
    attributes = trace.get("attributes", {})
    function_uuid_str = attributes.get("lilypad.function.uuid")

    span_create = SpanCreate(
        span_id=trace["span_id"],
        type=attributes.get("lilypad.type"),
        function_uuid=UUID(function_uuid_str) if function_uuid_str else None,
        scope=scope,
        data=trace,
        parent_span_id=trace.get("parent_span_id"),
        cost=span_cost,
        input_tokens=input_tokens,
        output_tokens=output_tokens,
        duration_ms=trace["end_time"] - trace["start_time"],
    )
    span_creates.insert(0, span_create)
    return span_create


async def index_traces_in_opensearch(
    project_uuid: UUID,
    traces: list[dict],
    opensearch_service: OpenSearchService,
) -> None:
    """Index traces in OpenSearch."""
    try:
        success = opensearch_service.bulk_index_traces(project_uuid, traces)
        if not success:
            logger.error(
                f"Failed to index {len(traces)} traces for project {project_uuid}"
            )
        else:
            logger.info(
                f"Successfully indexed {len(traces)} traces for project {project_uuid}"
            )
    except Exception as e:
        logger.error(f"Exception during trace indexing: {str(e)}")


@traces_router.post(
    "/projects/{project_uuid}/traces", response_model=Sequence[SpanPublic]
)
async def traces(
    match_api_key: Annotated[bool, Depends(validate_api_key_project_strict)],
    license: Annotated[LicenseInfo, Depends(get_organization_license)],
    is_lilypad_cloud: Annotated[bool, Depends(is_lilypad_cloud)],
    project_uuid: UUID,
    request: Request,
    span_service: Annotated[SpanService, Depends(SpanService)],
    opensearch_service: Annotated[OpenSearchService, Depends(get_opensearch_service)],
    background_tasks: BackgroundTasks,
) -> Sequence[SpanTable]:
    """Create span traces."""
    if is_lilypad_cloud:
        tier = license.tier
        num_traces = span_service.count_by_current_month()
        if num_traces >= cloud_features[tier].traces_per_month:
            raise HTTPException(
                status_code=status.HTTP_429_TOO_MANY_REQUESTS,
                detail=f"Exceeded the maximum number of traces per month for {tier.name.capitalize()} plan",
            )

    # Process the traces
    traces_json: list[dict] = await request.json()
    span_creates: list[SpanCreate] = []
    parent_to_children = defaultdict(list)

    # Build the parent-child relationships
    for trace in traces_json:
        if parent_span_id := trace.get("parent_span_id"):
            parent_to_children[parent_span_id].append(trace)
    # Find root spans (spans with no parents) and process each tree
    root_spans = [span for span in traces_json if span.get("parent_span_id") is None]

    for root_span in root_spans:
        await _process_span(root_span, parent_to_children, span_creates)

    span_tables = span_service.create_bulk_records(span_creates, project_uuid)
    if opensearch_service.is_enabled:
        trace_dicts = [span.model_dump() for span in span_tables]
        background_tasks.add_task(
            index_traces_in_opensearch, project_uuid, trace_dicts, opensearch_service
        )
    return [span for span in span_tables if span.parent_span_id is None]


__all__ = ["traces_router"]<|MERGE_RESOLUTION|>--- conflicted
+++ resolved
@@ -6,11 +6,15 @@
 from typing import Annotated, cast
 from uuid import UUID
 
-<<<<<<< HEAD
-from fastapi import APIRouter, Depends, Query, Request
-=======
-from fastapi import APIRouter, BackgroundTasks, Depends, HTTPException, Request, status
->>>>>>> 3f239293
+from fastapi import (
+    APIRouter,
+    BackgroundTasks,
+    Depends,
+    HTTPException,
+    Query,
+    Request,
+    status,
+)
 from mirascope.core import Provider
 from mirascope.core.base.types import CostMetadata
 from mirascope.core.costs import calculate_cost
