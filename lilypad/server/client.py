"""The `lilypad` API client."""

import logging
from collections.abc import Callable
from typing import Any, TypeVar, get_origin, overload
from uuid import UUID

import requests
from pydantic import BaseModel, TypeAdapter
from requests.exceptions import HTTPError, RequestException, Timeout

from .._utils import Closure, load_config
from ..exceptions import LilypadAPIConnectionError, LilypadNotFoundError
from ..server.settings import get_settings
from .schemas import GenerationPublic, OrganizationPublic, ProjectPublic, SpanPublic
from .schemas.prompts import PromptPublic
from .schemas.response_models import ResponseModelPublic

_R = TypeVar("_R", bound=BaseModel)

log = logging.getLogger(__name__)

<<<<<<< HEAD

def _is_valid_uuid(val: str) -> bool:
    """Check if a string is a valid UUID."""
    try:
        UUID(val)
        return True
    except ValueError:
        return False


class NotFoundError(Exception):
    """Raised when an API response has a status code of 404."""

    status_code: Literal[404] = 404


class APIConnectionError(Exception):
    """Raised when an API connection error occurs."""

    ...

=======
>>>>>>> e41676d7

class LilypadClient:
    """Client for interacting with the Lilypad API."""

    _token: str | None = None

    def __init__(
        self,
        timeout: int = 10,
        headers: dict[str, str] | None = None,
        token: str | None = None,
        **session_kwargs: Any,
    ) -> None:
        """Initialize the API client.

        Args:
            base_url (str): The base URL for the API endpoints.
            timeout (int, optional): Default timeout for requests in seconds. Defaults to 10.
            headers (dict, optional): Default headers to include in all requests. Defaults to None.
            token (str, optional): Default authentication token to include in all requests. Defaults to None.
            **session_kwargs: Additional keyword arguments for the session.
        """
        config = load_config()
        settings = get_settings()
        base_url: str = config.get("base_url", None) or settings.api_url
        self.base_url = f"{base_url.rstrip('/')}"
        self.timeout = timeout
        self.session = requests.Session()
        self.project_uuid = settings.project_id
        if not self.project_uuid:
            try:
                self.project_uuid = (
                    UUID(config["project_uuid"])
                    if config.get("project_uuid", None)
                    else None
                )
            except FileNotFoundError:
                self.project_uuid = None
        if settings.api_key:
            self.session.headers.update({"X-API-Key": settings.api_key})
        if headers:
            self.session.headers.update(headers)

        self.token = token

        for key, value in session_kwargs.items():
            setattr(self.session, key, value)

    @property
    def token(self) -> str | None:
        """Get the current authentication token."""
        return self._token

    @token.setter
    def token(self, value: str | None) -> None:
        """Set the authentication token and update headers.

        Args:
            value (str | None): The authentication token or None to remove authentication.
        """
        self._token = value
        if value:
            self.session.headers.update({"Authorization": f"Bearer {value}"})

    @overload
    def _request(
        self,
        method: str,
        endpoint: str,
        response_model: type[_R],
        **kwargs: Any,
    ) -> _R: ...
    @overload
    def _request(
        self,
        method: str,
        endpoint: str,
        response_model: type[list[_R]],
        **kwargs: Any,
    ) -> list[_R]: ...

    @overload
    def _request(
        self,
        method: str,
        endpoint: str,
        response_model: None,
        **kwargs: Any,
    ) -> dict[str, Any]: ...

    def _request(
        self,
        method: str,
        endpoint: str,
        response_model: type[list[_R]] | type[_R] | None = None,
        **kwargs: Any,
    ) -> _R | list[_R] | dict[str, Any]:
        """Internal method to make HTTP requests and parse responses.

        Args:
            method (str): HTTP method as a string (e.g., 'GET', 'POST').
            endpoint (str): API endpoint (appended to base_url).
            response_model (Type[T], optional): Pydantic model to parse the response into. Defaults to None.
            **kwargs: Additional arguments passed to requests.request().

        Returns:
            Union[T, str]: Parsed Pydantic model if response_model is provided; otherwise, raw text.

        Raises:
            Timeout: If the request times out.
            HTTPError: For bad HTTP responses.
            RequestException: For other request-related errors.
        """
        url = f"{self.base_url}/{endpoint.lstrip('/')}"
        timeout = kwargs.pop("timeout", self.timeout)

        try:
            response = self.session.request(method, url, timeout=timeout, **kwargs)
            response.raise_for_status()
        except Timeout:
            log.error(f"Request to {url} timed out.")
            raise
        except ConnectionError as conn_err:
            raise LilypadAPIConnectionError(
                f"Connection error during request to {url}: {conn_err}"
            )
        except HTTPError as http_err:
            if http_err.response.status_code == 404:
                raise LilypadNotFoundError(f"Resource not found: {url}")
            raise HTTPError(
                f"HTTP error during request to {url}: {http_err.response.text}"
            )
        except RequestException:
            raise

        try:
            if get_origin(response_model) is list:
                return TypeAdapter(response_model).validate_python(response.json())
            elif response_model and issubclass(response_model, BaseModel):
                return response_model.model_validate(response.json())
            else:
                return response.json()
        except Exception as e:
            log.error(f"Error parsing response into {response_model}: {e}")
            raise

    def get_health(self) -> dict[str, Any]:
        """Get the health status of the server."""
        return self._request("GET", "/health", response_model=None)

    def post_project(self, project_name: str, **kwargs: Any) -> ProjectPublic:
        """Creates a new project."""
        return self._request(
            "POST",
            "/v0/projects/",
            response_model=ProjectPublic,
            json={"name": project_name},
            **kwargs,
        )

    def get_projects(self, **kwargs: Any) -> list[ProjectPublic]:
        """Creates a new project."""
        return self._request(
            "GET",
            "/v0/projects",
            response_model=list[ProjectPublic],
            **kwargs,
        )

    def post_traces(
        self, params: dict[str, Any] | None = None, **kwargs: Any
    ) -> list[SpanPublic]:
        """Creates span traces.

        Args:
            params (dict, optional): Dictionary of query parameters. Defaults to None.
            **kwargs: Additional keyword arguments for the request.

        Returns:
            List of SpanPublic objects with no parents. Child spans are nested
                within the parent span.
        """
        return self._request(
            "POST",
            f"/v0/projects/{self.project_uuid}/traces",
            response_model=list[SpanPublic],
            params=params,
            **kwargs,
        )

    def get_generation_version(
        self,
        fn: Callable[..., Any],
        arg_types: dict[str, str],
        custom_id: str | None = None,
        create_new_generation: bool = False,
    ) -> GenerationPublic:
        """Get the matching version for a generation or create it if non-existent.

        Args:
            fn (Callable): The generation for which to get the version.
            arg_types (dict): Dictionary of argument names and types.
            custom_id (str, optional): Custom ID for the generation. Defaults to None.
            create_new_generation (bool, optional): If True, create a new generation if not found. Defaults to False.

        Returns:
            GenerationPublic: The matching (or created) version for the generation.
        """
        closure = Closure.from_fn(fn)
        try:
            return self._request(
                "GET",
                f"v0/projects/{self.project_uuid}/generations/hash/{closure.hash}",
                response_model=GenerationPublic,
            )
<<<<<<< HEAD
        except NotFoundError:
            if not create_new_generation:
                raise
=======
        except LilypadNotFoundError:
>>>>>>> e41676d7
            return self._request(
                "POST",
                f"v0/projects/{self.project_uuid}/generations",
                response_model=GenerationPublic,
                json={
                    "name": closure.name,
                    "signature": closure.signature,
                    "code": closure.code,
                    "hash": closure.hash,
                    "dependencies": closure.dependencies,
                    "arg_types": arg_types,
                    "custom_id": custom_id,
                },
            )

    def get_prompt_active_version(
        self,
        fn: Callable[..., Any],
        generation: GenerationPublic | None,
        forced_version: str | None = None,
    ) -> PromptPublic | None:
        """Get the matching version for a prompt.

        Args:
            fn (Callable): The prompt for which to get the version.
            generation (GenerationPublic | None): A generation that may have a specific
                version of the prompt linked.
            forced_version (str | None): If provided, force the retrieval of the prompt with
                this version. Can be either a valid prompt UUID or a version number as a string.

        Returns:
            PromptPublic | None: The matching version for the prompt, or creates one if not found.
        """
        closure = Closure.from_fn(fn)

        if forced_version is not None:
            if _is_valid_uuid(forced_version):
                return self._request(
                    "GET",
                    f"v0/projects/{self.project_uuid}/prompts/{forced_version}",
                    response_model=PromptPublic,
                )
            else:
                prompts = self._request(
                    "GET",
                    f"v0/projects/{self.project_uuid}/prompts/name/{closure.name}",
                    response_model=list[PromptPublic],
                )
                try:
                    forced_version_num = int(forced_version)
                except ValueError:
                    raise ValueError(
                        f"Forced version '{forced_version}' is neither a valid UUID nor an integer version number."
                    )
                for p in prompts:
                    if p.version_num == forced_version_num:
                        return p
                raise NotFoundError(
                    f"Prompt version '{forced_version}' not found for signature {closure.signature}"
                )

        if generation:
            if generation.prompt and generation.prompt.signature == closure.signature:
                return generation.prompt
            elif not generation.prompt:
                prompts = self._request(
                    "GET",
                    f"v0/projects/{self.project_uuid}/prompts/metadata/signature/public",
                    params={"signature": closure.signature},
                    response_model=list[PromptPublic],
                )
                if prompts:
                    self._request(
                        "PATCH",
                        f"v0/projects/{self.project_uuid}/generations/{generation.uuid}",
                        json={"prompt_uuid": str(prompts[0].uuid)},
                        response_model=GenerationPublic,
                    )
                    return prompts[0]
        try:
            return self._request(
                "GET",
                f"v0/projects/{self.project_uuid}/prompts/hash/{closure.hash}/active",
                response_model=PromptPublic,
            )
<<<<<<< HEAD
        except NotFoundError:
            ui_link = f"{get_settings().remote_client_url}/projects/{self.project_uuid}"
            raise NotFoundError(
                f"No generation found for function '{closure.name}'. "
                f"Please create a new generation at: {ui_link}"
            )
=======
        except LilypadNotFoundError:
            return None
>>>>>>> e41676d7

    def get_response_model_active_version(
        self, cls: type[BaseModel], generation: GenerationPublic | None
    ) -> ResponseModelPublic | None:
        """Get the active version of a response model."""
        closure = Closure.from_fn(cls)
        if (
            generation
            and generation.response_model
            and generation.response_model.hash == closure.hash
        ):
            return generation.response_model
        try:
            return self._request(
                "GET",
                f"v0/projects/{self.project_uuid}/response_models/hash/{closure.hash}/active",
                response_model=ResponseModelPublic,
            )
        except LilypadNotFoundError:
            return None

    def get_or_create_response_model_version(
        self,
        cls: type[BaseModel],
        schema_data: dict[str, Any],
        examples: list[dict[str, Any]],
    ) -> ResponseModelPublic:
        """Get or create a response model version by hash.

        If not found, this method will create a new response model version.
        """
        closure = Closure.from_fn(cls)
        try:
            rm = self._request(
                "GET",
                f"v0/projects/{self.project_uuid}/response_models/hash/{closure.hash}/active",
                response_model=ResponseModelPublic,
            )
            return rm
        except LilypadNotFoundError:
            create_data = {
                "name": closure.name,
                "signature": closure.signature,
                "code": closure.code,
                "hash": closure.hash,
                "dependencies": closure.dependencies,
                "schema_data": schema_data,
                "examples": examples,
            }
            rm_new = self._request(
                "POST",
                f"v0/projects/{self.project_uuid}/response_models",
                response_model=ResponseModelPublic,
                json=create_data,
            )
            return rm_new

    def patch_organization(
        self, organization_uuid: UUID, data: dict[str, Any]
    ) -> OrganizationPublic:
        """Update an organization."""
        return self._request(
            "PATCH",
            f"/v0/organizations/{organization_uuid}",
            response_model=OrganizationPublic,
            **data,
        )

    def get_organization(self, organization_uuid: UUID) -> OrganizationPublic:
        """Get an organization."""
        return self._request(
            "GET",
            f"/v0/organizations/{organization_uuid}",
            response_model=OrganizationPublic,
        )<|MERGE_RESOLUTION|>--- conflicted
+++ resolved
@@ -20,7 +20,6 @@
 
 log = logging.getLogger(__name__)
 
-<<<<<<< HEAD
 
 def _is_valid_uuid(val: str) -> bool:
     """Check if a string is a valid UUID."""
@@ -30,20 +29,6 @@
     except ValueError:
         return False
 
-
-class NotFoundError(Exception):
-    """Raised when an API response has a status code of 404."""
-
-    status_code: Literal[404] = 404
-
-
-class APIConnectionError(Exception):
-    """Raised when an API connection error occurs."""
-
-    ...
-
-=======
->>>>>>> e41676d7
 
 class LilypadClient:
     """Client for interacting with the Lilypad API."""
@@ -259,13 +244,9 @@
                 f"v0/projects/{self.project_uuid}/generations/hash/{closure.hash}",
                 response_model=GenerationPublic,
             )
-<<<<<<< HEAD
-        except NotFoundError:
+        except LilypadNotFoundError:
             if not create_new_generation:
                 raise
-=======
-        except LilypadNotFoundError:
->>>>>>> e41676d7
             return self._request(
                 "POST",
                 f"v0/projects/{self.project_uuid}/generations",
@@ -351,17 +332,8 @@
                 f"v0/projects/{self.project_uuid}/prompts/hash/{closure.hash}/active",
                 response_model=PromptPublic,
             )
-<<<<<<< HEAD
-        except NotFoundError:
-            ui_link = f"{get_settings().remote_client_url}/projects/{self.project_uuid}"
-            raise NotFoundError(
-                f"No generation found for function '{closure.name}'. "
-                f"Please create a new generation at: {ui_link}"
-            )
-=======
         except LilypadNotFoundError:
             return None
->>>>>>> e41676d7
 
     def get_response_model_active_version(
         self, cls: type[BaseModel], generation: GenerationPublic | None
