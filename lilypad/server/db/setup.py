"""Create the database tables."""

from sqlmodel import SQLModel

from lilypad.server.db.session import db
from lilypad.server.models import *  # noqa: F403


def create_tables(environment: str | None = None) -> None:
    """Create the database tables."""
    SQLModel.metadata.create_all(db.get_engine(environment))


if __name__ == "__main__":
<<<<<<< HEAD
    SQLModel.metadata.drop_all(db.get_engine())
=======
    create_tables()
>>>>>>> 3aac177a
<|MERGE_RESOLUTION|>--- conflicted
+++ resolved
@@ -12,8 +12,4 @@
 
 
 if __name__ == "__main__":
-<<<<<<< HEAD
-    SQLModel.metadata.drop_all(db.get_engine())
-=======
-    create_tables()
->>>>>>> 3aac177a
+    create_tables()