--- conflicted
+++ resolved
@@ -23,13 +23,8 @@
 from pydantic import BaseModel
 
 from ..messages import Message
-<<<<<<< HEAD
-from ..server.models import Provider
-from ..server.schemas import PromptCreate, PromptPublic
+from ..server.schemas.generations import GenerationCreate, GenerationPublic, Provider
 from .fn_is_async import fn_is_async
-=======
-from ..server.schemas.generations import GenerationCreate, GenerationPublic, Provider
->>>>>>> 246ce773
 
 _P = ParamSpec("_P")
 _R = TypeVar("_R")
