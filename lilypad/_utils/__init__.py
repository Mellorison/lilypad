--- conflicted
+++ resolved
@@ -4,18 +4,13 @@
 from .closure import Closure, DependencyInfo, get_qualified_name
 from .config import load_config
 from .fn_is_async import fn_is_async
-<<<<<<< HEAD
-from .functions import ArgTypes, ArgValues, inspect_arguments
-=======
 from .functions import (
     ArgTypes,
     ArgValues,
-    create_mirascope_call,
     inspect_arguments,
     jsonable_encoder,
 )
 from .license import require_license
->>>>>>> 25ca71c7
 from .middleware import create_mirascope_middleware, encode_gemini_part
 
 __all__ = [
