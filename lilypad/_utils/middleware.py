--- conflicted
+++ resolved
@@ -120,19 +120,11 @@
 
 def _set_call_response_attributes(response: mb.BaseCallResponse, span: Span) -> None:
     try:
-<<<<<<< HEAD
-        output = json.dumps(response.message_param, default=_default_serializer)
-    except TypeError:
-        output = str(response.message_param)
-    try:
-        messages = json.dumps(response.messages, default=_default_serializer)
-=======
         output = json.dumps(jsonable_encoder(response.message_param))
     except TypeError:
         output = str(response.message_param)
     try:
         messages = json.dumps(jsonable_encoder(response.messages))
->>>>>>> 88cde1a8
     except TypeError:
         converted_messages = []
         for m in response.messages:
@@ -156,24 +148,7 @@
         if (_response := getattr(result, "_response", None)) and (
             _response_messages := getattr(_response, "messages", None)
         ):
-<<<<<<< HEAD
-            try:
-                messages = json.dumps(_response_messages, default=_default_serializer)
-            except TypeError:
-                # If serialization fails, try fallback
-                if isinstance(_response_messages, list):
-                    converted_msgs = []
-                    for m in _response_messages:
-                        if isinstance(m, dict):
-                            converted_msgs.append(m)
-                        else:
-                            converted_msgs.append(_default_serializer(m))
-                    messages = _serialize_proto_data(converted_msgs)
-                else:
-                    messages = str(_response_messages)
-=======
             messages = json.dumps(jsonable_encoder(_response_messages))
->>>>>>> 88cde1a8
         else:
             messages = None
     else:
