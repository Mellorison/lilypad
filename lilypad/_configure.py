--- conflicted
+++ resolved
@@ -145,17 +145,14 @@
         from lilypad._opentelemetry import GoogleGenerativeAIInstrumentor
 
         GoogleGenerativeAIInstrumentor().instrument()
-<<<<<<< HEAD
     if importlib.util.find_spec("botocore") is not None:
         from lilypad._opentelemetry import BedrockInstrumentor
 
         BedrockInstrumentor().instrument()
-=======
     if importlib.util.find_spec("mistralai") is not None:
         from lilypad._opentelemetry import MistralInstrumentor
 
         MistralInstrumentor().instrument()
->>>>>>> c68e95a5
     if importlib.util.find_spec("outlines") is not None:
         from lilypad._opentelemetry import OutlinesInstrumentor
 
