--- conflicted
+++ resolved
@@ -139,15 +139,11 @@
         from lilypad._opentelemetry import GoogleGenerativeAIInstrumentor
 
         GoogleGenerativeAIInstrumentor().instrument()
-<<<<<<< HEAD
     if importlib.util.find_spec("mistralai") is not None:
         from lilypad._opentelemetry import MistralInstrumentor
 
         MistralInstrumentor().instrument()
-    if  importlib.util.find_spec("outlines") is not None:
-=======
     if importlib.util.find_spec("outlines") is not None:
->>>>>>> 88cde1a8
         from lilypad._opentelemetry import OutlinesInstrumentor
 
         OutlinesInstrumentor().instrument()