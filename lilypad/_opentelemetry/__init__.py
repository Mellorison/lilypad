--- conflicted
+++ resolved
@@ -9,11 +9,8 @@
 
 __all__ = [
     "AnthropicInstrumentor",
+    "BedrockInstrumentor",
     "GoogleGenerativeAIInstrumentor",
     "OpenAIInstrumentor",
-<<<<<<< HEAD
-    "BedrockInstrumentor",
-=======
     "OutlinesInstrumentor",
->>>>>>> 88cde1a8
 ]