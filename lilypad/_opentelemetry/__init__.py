--- conflicted
+++ resolved
@@ -4,19 +4,13 @@
     from ._opentelemetry_anthropic import AnthropicInstrumentor
     from ._opentelemetry_google_generative_ai import GoogleGenerativeAIInstrumentor
     from ._opentelemetry_openai import OpenAIInstrumentor
-<<<<<<< HEAD
+    from ._opentelemetry_outlines import OutlinesInstrumentor
     from ._opentelemetry_vertex import VertexAIInstrumentor
-=======
-    from ._opentelemetry_outlines import OutlinesInstrumentor
->>>>>>> 88cde1a8
-
+    
 __all__ = [
     "AnthropicInstrumentor",
     "GoogleGenerativeAIInstrumentor",
     "OpenAIInstrumentor",
-<<<<<<< HEAD
+    "OutlinesInstrumentor",
     "VertexAIInstrumentor",
-=======
-    "OutlinesInstrumentor",
->>>>>>> 88cde1a8
 ]