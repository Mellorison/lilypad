--- conflicted
+++ resolved
@@ -10,10 +10,7 @@
 __all__ = [
     "AnthropicInstrumentor",
     "GoogleGenerativeAIInstrumentor",
+    "MistralInstrumentor",
     "OpenAIInstrumentor",
-<<<<<<< HEAD
-    "MistralInstrumentor",
-=======
     "OutlinesInstrumentor",
->>>>>>> e3f0739e
 ]