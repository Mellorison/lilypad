"""The `prompts` module for prompting LLMs with data pulled from the database."""

import inspect
import json
from collections.abc import Callable, Coroutine, Sequence
from functools import wraps
from typing import TYPE_CHECKING, Any, Literal, ParamSpec, Protocol, overload

from fastapi.encoders import jsonable_encoder
from mirascope.core import BaseMessageParam, prompt_template
from mirascope.core.base import CommonCallParams
from opentelemetry.trace import get_tracer
from opentelemetry.util.types import AttributeValue
from pydantic import BaseModel

from ._utils import inspect_arguments, load_config
from .generations import current_generation
from .server.client import LilypadClient
from .server.models import PromptPublic
from .server.settings import get_settings

_P = ParamSpec("_P")

config = load_config()
settings = get_settings()

lilypad_client = LilypadClient(
    timeout=10,
    token=config.get("token", None),
)

if TYPE_CHECKING:
    try:
        from mirascope.core.openai import OpenAICallParams
        from openai.types.chat import (
            ChatCompletionMessageParam,  # pyright: ignore [reportAssignmentType]
        )
    except ImportError:
        ChatCompletionMessageParam = Any
        OpenAICallParams = Any
    try:
        from anthropic.types import MessageParam
        from mirascope.core.anthropic import AnthropicCallParams
    except ImportError:
        MessageParam = Any
        AnthropicCallParams = Any
    try:
        from google.generativeai.types import ContentDict
        from mirascope.core.gemini import GeminiCallParams
    except ImportError:
        ContentDict = Any
        GeminiCallParams = Any
    try:
        from mirascope.core.vertex import VertexCallParams
        from vertexai.generative_models import Content
    except ImportError:
        Content = Any
        VertexCallParams = Any

    try:
        from mirascope.core.mistral import MistralCallParams
        from mistralai.models import (
            AssistantMessage,
            SystemMessage,
            ToolMessage,
            UserMessage,
        )

    except ImportError:
        MistralCallParams = Any
        AssistantMessage = Any
        SystemMessage = Any
        ToolMessage = Any


def _base_message_params(
    template: str, arg_values: dict[str, Any]
) -> list[BaseMessageParam]:
    @prompt_template(template)
    def fn(*args: Any, **kwargs: Any) -> None: ...

    return fn(**arg_values)


class Prompt(BaseModel):
    """The `Prompt` class for prompting LLMs with data pulled from the database."""

    template: str
    common_call_params: CommonCallParams
    arg_values: dict[str, Any]
    _base_message_params: list[BaseMessageParam]

    def __init__(self, **data: Any) -> None:
        super().__init__(**data)
        self._base_message_params = _base_message_params(self.template, self.arg_values)

    @overload
    def messages(
        self, provider: Literal["openai"]
    ) -> Sequence["ChatCompletionMessageParam"]: ...

    @overload
    def messages(self, provider: Literal["anthropic"]) -> Sequence["MessageParam"]: ...  # pyright: ignore [reportInvalidTypeForm]

    @overload
    def messages(self, provider: Literal["gemini"]) -> Sequence["ContentDict"]: ...  # pyright: ignore [reportInvalidTypeForm]

    @overload
<<<<<<< HEAD
    def messages(self, provider: Literal["vertex"]) -> Sequence["Content"]: ...  # pyright: ignore [reportInvalidTypeForm]

    def messages(
        self, provider: Literal["openai", "anthropic", "gemini", "vertex"]
=======
    def messages(
        self, provider: Literal["mistral"]
    ) -> Sequence[
        "AssistantMessage | SystemMessage | ToolMessage | UserMessage"  # pyright: ignore [reportInvalidTypeForm]
    ]: ...

    def messages(
        self, provider: Literal["openai", "anthropic", "gemini", "bedrock", "mistral"]
>>>>>>> 8c2e2f24
    ) -> (
        Sequence["ChatCompletionMessageParam"]
        | Sequence["MessageParam"]  # pyright: ignore [reportInvalidTypeForm]
        | Sequence["ContentDict"]  # pyright: ignore [reportInvalidTypeForm]
<<<<<<< HEAD
        | Sequence["Content"]  # pyright: ignore [reportInvalidTypeForm]
=======
        | Sequence[
            "AssistantMessage | SystemMessage | ToolMessage | UserMessage"  # pyright: ignore [reportInvalidTypeForm]
        ]
>>>>>>> 8c2e2f24
    ):
        """Return the messages array for the given provider converted from base."""
        if provider == "openai":
            from mirascope.core.openai._utils import convert_message_params

            # type error needs resolution on mirascope side
            return convert_message_params(self._base_message_params)  # pyright: ignore [reportArgumentType]
        elif provider == "anthropic":
            from mirascope.core.anthropic._utils import convert_message_params

            # type error needs resolution on mirascope side
            return convert_message_params(self._base_message_params)  # pyright: ignore [reportArgumentType]
        elif provider == "gemini":
            from mirascope.core.gemini._utils import convert_message_params

            return convert_message_params(self._base_message_params)  # pyright: ignore [reportArgumentType]

        elif provider == "mistral":
            from mirascope.core.mistral._utils import convert_message_params

            return convert_message_params(self._base_message_params)  # pyright: ignore [reportArgumentType]
        elif provider == "vertex":
            from mirascope.core.vertex._utils import convert_message_params

            # type error needs resolution on mirascope side
            return convert_message_params(self._base_message_params)  # pyright: ignore [reportArgumentType]
        else:
            raise NotImplementedError(f"Unknown provider: {provider}")

    @overload
    def call_params(self, provider: Literal["openai"]) -> "OpenAICallParams": ...  # pyright: ignore [reportInvalidTypeForm]

    @overload
    def call_params(self, provider: Literal["anthropic"]) -> "AnthropicCallParams": ...  # pyright: ignore [reportInvalidTypeForm]

    @overload
    def call_params(self, provider: Literal["gemini"]) -> "GeminiCallParams": ...  # pyright: ignore [reportInvalidTypeForm]

    @overload
<<<<<<< HEAD
    def call_params(self, provider: Literal["vertex"]) -> "VertexCallParams": ...  # pyright: ignore [reportInvalidTypeForm]

    def call_params(
        self, provider: Literal["openai", "anthropic", "gemini", "vertex"]
    ) -> "OpenAICallParams | AnthropicCallParams | GeminiCallParams":  # pyright: ignore [reportInvalidTypeForm]
=======
    def call_params(self, provider: Literal["mistral"]) -> "MistralCallParams": ...  # pyright: ignore [reportInvalidTypeForm]

    def call_params(
        self, provider: Literal["openai", "anthropic", "gemini", "mistral"]
    ) -> (
        "OpenAICallParams | AnthropicCallParams | GeminiCallParams | MistralCallParams"  # pyright: ignore [reportInvalidTypeForm]
    ):
>>>>>>> 8c2e2f24
        """Return the call parameters for the given provider converted from common."""
        if provider == "openai":
            from mirascope.core.openai._utils._convert_common_call_params import (
                convert_common_call_params,
            )

            return convert_common_call_params(self.common_call_params)
        elif provider == "anthropic":
            from mirascope.core.anthropic._utils._convert_common_call_params import (
                convert_common_call_params,
            )

            return convert_common_call_params(self.common_call_params)
        elif provider == "gemini":
            from mirascope.core.gemini._utils._convert_common_call_params import (
                convert_common_call_params,
            )

            return convert_common_call_params(self.common_call_params)
<<<<<<< HEAD
        elif provider == "vertex":
            from mirascope.core.vertex._utils._convert_common_call_params import (
=======

        elif provider == "mistral":
            from mirascope.core.mistral._utils._convert_common_call_params import (
>>>>>>> 8c2e2f24
                convert_common_call_params,
            )

            return convert_common_call_params(self.common_call_params)
        else:
            raise NotImplementedError(f"Unknown provider: {provider}")


def _construct_trace_attributes(
    prompt: PromptPublic,
    arg_types: dict[str, str],
    arg_values: dict[str, Any],
    results: str,
    is_async: bool,
) -> dict[str, AttributeValue]:
    jsonable_arg_values = {}
    for arg_name, arg_value in arg_values.items():
        try:
            serialized_arg_value = jsonable_encoder(arg_value)
        except ValueError:
            serialized_arg_value = "could not serialize"
        jsonable_arg_values[arg_name] = serialized_arg_value
    return {
        "lilypad.project_uuid": str(lilypad_client.project_uuid)
        if lilypad_client.project_uuid
        else 0,
        "lilypad.type": "prompt",
        "lilypad.prompt.uuid": str(prompt.uuid),
        "lilypad.prompt.name": prompt.name,
        "lilypad.prompt.signature": prompt.signature,
        "lilypad.prompt.code": prompt.code,
        "lilypad.prompt.template": prompt.template,
        "lilypad.prompt.arg_types": json.dumps(arg_types),
        "lilypad.prompt.arg_values": json.dumps(jsonable_arg_values),
        "lilypad.prompt.output": results,
        "lilypad.prompt.version": prompt.version_num if prompt.version_num else -1,
        "lilypad.is_async": is_async,
    }


class PromptDecorator(Protocol):
    """Protocol for the `prompt` decorator return type."""

    @overload
    def __call__(
        self, fn: Callable[_P, Coroutine[Any, Any, None]]
    ) -> Callable[_P, Coroutine[Any, Any, Prompt]]: ...

    @overload
    def __call__(self, fn: Callable[_P, None]) -> Callable[_P, Prompt]: ...

    def __call__(
        self, fn: Callable[_P, None] | Callable[_P, Coroutine[Any, Any, None]]
    ) -> Callable[_P, Prompt] | Callable[_P, Coroutine[Any, Any, Prompt]]:
        """Protocol `call` definition for `prompt` decorator return type."""
        ...


def _trace(
    prompt: PromptPublic, arg_types: dict[str, str], arg_values: dict[str, Any]
) -> PromptDecorator:
    @overload
    def decorator(
        fn: Callable[_P, Coroutine[Any, Any, None]],
    ) -> Callable[_P, Coroutine[Any, Any, Prompt]]: ...

    @overload
    def decorator(fn: Callable[_P, None]) -> Callable[_P, Prompt]: ...

    def decorator(
        fn: Callable[_P, None] | Callable[_P, Coroutine[Any, Any, None]],
    ) -> Callable[_P, Prompt] | Callable[_P, Coroutine[Any, Any, Prompt]]:
        if inspect.iscoroutinefunction(fn):

            @wraps(fn)
            async def inner_async(*args: _P.args, **kwargs: _P.kwargs) -> Prompt:
                with get_tracer("lilypad").start_as_current_span(
                    f"{fn.__name__}"
                ) as span:
                    _prompt = Prompt(
                        template=prompt.template,
                        common_call_params=prompt.call_params or {},
                        arg_values=arg_values,
                    )
                    attributes: dict[str, AttributeValue] = _construct_trace_attributes(
                        prompt, arg_types, arg_values, str(prompt.model_dump()), False
                    )
                    span.set_attributes(attributes)
                return _prompt

            return inner_async
        else:

            @wraps(fn)
            def inner(*args: _P.args, **kwargs: _P.kwargs) -> Prompt:
                with get_tracer("lilypad").start_as_current_span(
                    f"{fn.__name__}"
                ) as span:
                    _prompt = Prompt(
                        template=prompt.template,
                        common_call_params=prompt.call_params or {},
                        arg_values=arg_values,
                    )
                    attributes: dict[str, AttributeValue] = _construct_trace_attributes(
                        prompt, arg_types, arg_values, str(prompt.model_dump()), False
                    )
                    span.set_attributes(attributes)
                return _prompt

            return inner

    return decorator


def prompt() -> PromptDecorator:
    """The `prompt` decorator for turning a Python function into an managed prompt.

    The decorated function will not be run and will be used only for it's signature. The
    function will be called with the data pulled from the database, and the return value
    will be the corresponding `Prompt` instance.

    Functions decorated with `prompt` will be versioned and traced automatically.

    Returns:
        PromptDecorator: The `prompt` decorator.
    """

    @overload
    def decorator(
        fn: Callable[_P, Coroutine[Any, Any, None]],
    ) -> Callable[_P, Coroutine[Any, Any, Prompt]]: ...

    @overload
    def decorator(fn: Callable[_P, None]) -> Callable[_P, Prompt]: ...

    def decorator(
        fn: Callable[_P, None] | Callable[_P, Coroutine[Any, Any, None]],
    ) -> Callable[_P, Prompt] | Callable[_P, Coroutine[Any, Any, Prompt]]:
        if inspect.iscoroutinefunction(fn):

            @wraps(fn)
            async def inner_async(*args: _P.args, **kwargs: _P.kwargs) -> Prompt:
                arg_types, arg_values = inspect_arguments(fn, *args, **kwargs)
                prompt = lilypad_client.get_prompt_active_version(
                    fn, current_generation.get()
                )
                if not prompt:
                    raise ValueError(
                        f"Prompt active version not found for function: {fn.__name__}"
                    )
                decorator = _trace(prompt, arg_types, arg_values)
                return await decorator(fn)(*args, **kwargs)

            return inner_async
        else:

            @wraps(fn)
            def inner(*args: _P.args, **kwargs: _P.kwargs) -> Prompt:
                arg_types, arg_values = inspect_arguments(fn, *args, **kwargs)
                prompt = lilypad_client.get_prompt_active_version(
                    fn, current_generation.get()
                )
                if not prompt:
                    raise ValueError(
                        f"Prompt active version not found for function: {fn.__name__}"
                    )
                decorator = _trace(prompt, arg_types, arg_values)
                return decorator(fn)(*args, **kwargs)  # pyright: ignore [reportReturnType]

            return inner

    return decorator


__all__ = ["prompt"]<|MERGE_RESOLUTION|>--- conflicted
+++ resolved
@@ -106,12 +106,9 @@
     def messages(self, provider: Literal["gemini"]) -> Sequence["ContentDict"]: ...  # pyright: ignore [reportInvalidTypeForm]
 
     @overload
-<<<<<<< HEAD
     def messages(self, provider: Literal["vertex"]) -> Sequence["Content"]: ...  # pyright: ignore [reportInvalidTypeForm]
 
-    def messages(
-        self, provider: Literal["openai", "anthropic", "gemini", "vertex"]
-=======
+    @overload
     def messages(
         self, provider: Literal["mistral"]
     ) -> Sequence[
@@ -119,19 +116,15 @@
     ]: ...
 
     def messages(
-        self, provider: Literal["openai", "anthropic", "gemini", "bedrock", "mistral"]
->>>>>>> 8c2e2f24
+        self, provider: Literal["openai", "anthropic", "gemini", "bedrock", "mistral", "vertex"]
     ) -> (
         Sequence["ChatCompletionMessageParam"]
         | Sequence["MessageParam"]  # pyright: ignore [reportInvalidTypeForm]
         | Sequence["ContentDict"]  # pyright: ignore [reportInvalidTypeForm]
-<<<<<<< HEAD
         | Sequence["Content"]  # pyright: ignore [reportInvalidTypeForm]
-=======
         | Sequence[
             "AssistantMessage | SystemMessage | ToolMessage | UserMessage"  # pyright: ignore [reportInvalidTypeForm]
         ]
->>>>>>> 8c2e2f24
     ):
         """Return the messages array for the given provider converted from base."""
         if provider == "openai":
@@ -171,21 +164,16 @@
     def call_params(self, provider: Literal["gemini"]) -> "GeminiCallParams": ...  # pyright: ignore [reportInvalidTypeForm]
 
     @overload
-<<<<<<< HEAD
     def call_params(self, provider: Literal["vertex"]) -> "VertexCallParams": ...  # pyright: ignore [reportInvalidTypeForm]
 
+    @overload
+    def call_params(self, provider: Literal["mistral"]) -> "MistralCallParams": ...  # pyright: ignore [reportInvalidTypeForm]
+
     def call_params(
-        self, provider: Literal["openai", "anthropic", "gemini", "vertex"]
-    ) -> "OpenAICallParams | AnthropicCallParams | GeminiCallParams":  # pyright: ignore [reportInvalidTypeForm]
-=======
-    def call_params(self, provider: Literal["mistral"]) -> "MistralCallParams": ...  # pyright: ignore [reportInvalidTypeForm]
-
-    def call_params(
-        self, provider: Literal["openai", "anthropic", "gemini", "mistral"]
+        self, provider: Literal["openai", "anthropic", "gemini", "mistral", "vertex"]
     ) -> (
         "OpenAICallParams | AnthropicCallParams | GeminiCallParams | MistralCallParams"  # pyright: ignore [reportInvalidTypeForm]
     ):
->>>>>>> 8c2e2f24
         """Return the call parameters for the given provider converted from common."""
         if provider == "openai":
             from mirascope.core.openai._utils._convert_common_call_params import (
@@ -205,14 +193,11 @@
             )
 
             return convert_common_call_params(self.common_call_params)
-<<<<<<< HEAD
         elif provider == "vertex":
             from mirascope.core.vertex._utils._convert_common_call_params import (
-=======
 
         elif provider == "mistral":
             from mirascope.core.mistral._utils._convert_common_call_params import (
->>>>>>> 8c2e2f24
                 convert_common_call_params,
             )
 
