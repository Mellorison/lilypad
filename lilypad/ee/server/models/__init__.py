"""The module for the `lilypad` EE database tables and models."""

from .annotations import (
    AnnotationBase,
    AnnotationTable,
)
<<<<<<< HEAD
=======
from .deployments import (
    DeploymentBase,
    DeploymentTable,
)
from .environments import (
    EnvironmentBase,
    EnvironmentTable,
)
from .user_organizations import UserOrganizationBase, UserOrganizationTable, UserRole
>>>>>>> 1e29e231

__all__ = [
    "AnnotationBase",
    "AnnotationTable",
<<<<<<< HEAD
=======
    "DeploymentBase",
    "DeploymentTable",
    "EnvironmentBase",
    "EnvironmentTable",
    "UserOrganizationBase",
    "UserOrganizationTable",
    "UserRole",
>>>>>>> 1e29e231
]<|MERGE_RESOLUTION|>--- conflicted
+++ resolved
@@ -4,30 +4,12 @@
     AnnotationBase,
     AnnotationTable,
 )
-<<<<<<< HEAD
-=======
-from .deployments import (
-    DeploymentBase,
-    DeploymentTable,
-)
-from .environments import (
-    EnvironmentBase,
-    EnvironmentTable,
-)
 from .user_organizations import UserOrganizationBase, UserOrganizationTable, UserRole
->>>>>>> 1e29e231
 
 __all__ = [
     "AnnotationBase",
     "AnnotationTable",
-<<<<<<< HEAD
-=======
-    "DeploymentBase",
-    "DeploymentTable",
-    "EnvironmentBase",
-    "EnvironmentTable",
     "UserOrganizationBase",
     "UserOrganizationTable",
     "UserRole",
->>>>>>> 1e29e231
 ]