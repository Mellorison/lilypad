--- conflicted
+++ resolved
@@ -15,33 +15,14 @@
 from fastapi import APIRouter, Depends, HTTPException, status
 
 from ....._utils.closure import _run_ruff
-<<<<<<< HEAD
-from .....ee.server.services import (
-    GenerationService,
-)
-from .....server._utils import (
-    construct_function,
-    get_current_environment,
-    get_current_user,
-)
-from .....server.models import GenerationTable
-from .....server.models.environments import Environment
-=======
 from .....server._utils import get_current_user
->>>>>>> 1e29e231
 from .....server.schemas import (
     PlaygroundParameters,
     UserPublic,
 )
 from .....server.schemas.generations import AcceptedValue
-<<<<<<< HEAD
-from .....server.services import APIKeyService, DeploymentService
-from .....server.settings import get_settings
-from ...require_license import require_license
-=======
 from .....server.services import APIKeyService, GenerationService
 from .....server.settings import get_settings
->>>>>>> 1e29e231
 
 try:
     import resource
