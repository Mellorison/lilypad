"""The EE `/functions` API router."""

import base64
import json
import logging
import os
import re
import subprocess
import tempfile
from pathlib import Path
from textwrap import dedent
from typing import Annotated, Any
from uuid import UUID

from fastapi import APIRouter, Depends, HTTPException, status

from ....._utils import run_ruff
from .....server._utils import get_current_user
from .....server.schemas import (
    PlaygroundParameters,
    UserPublic,
)
from .....server.schemas.functions import AcceptedValue
from .....server.services import APIKeyService, FunctionService
from .....server.settings import get_settings

try:
    import resource

    CAN_LIMIT_RESOURCES = True
except ImportError:
    # For Windows
    class _Resource:
        """Dummy class for Windows."""

        RLIMIT_CPU = 0
        RLIMIT_AS = 0
        RLIMIT_NOFILE = 0

        @staticmethod
        def setrlimit(*args: Any, **kwargs: Any) -> int: ...

    resource = _Resource
    CAN_LIMIT_RESOURCES = False


functions_router = APIRouter()


logger = logging.getLogger(__name__)

_PROJECT_ROOT = Path(__file__).parents[5]


def sanitize_arg_types_and_values(
    arg_types: dict[str, str], arg_values: dict[str, AcceptedValue]
) -> dict[str, tuple[str, AcceptedValue]]:
    """Sanitize argument types and values to prevent injection attacks.

    Args:
        arg_types: Dictionary mapping argument names to their types
        arg_values: Dictionary mapping argument names to their values

    Returns:
        Dictionary mapping argument names to tuples of (type, value)
    """
    return {
        key: (arg_types[key], arg_values[key]) for key in arg_types if key in arg_values
    }


def _validate_python_identifier(name: str) -> bool:
    """Validate if a string is a valid Python identifier.

    Args:
        name: The string to validate

    Returns:
        True if valid, False otherwise
    """
    if not name:
        return False

    # Check if it matches the pattern for a valid identifier
    if not re.match(r"^[a-zA-Z_][a-zA-Z0-9_]*$", name):
        logger.warning(f"Invalid Python identifier format: {name}")
        return False

    # Check if it's not a Python keyword
    import keyword

    if keyword.iskeyword(name):
        logger.warning(f"Python keyword cannot be used as identifier: {name}")
        return False

    # Check if it's not a Python built-in
    if name in dir(__builtins__):
        logger.warning(f"Python built-in cannot be used as identifier: {name}")
        return False

    return True


def _validate_function_data(function: Any) -> bool:
    """Validate all function data for security.

    Args:
        function: The function data to validate

    Returns:
        True if all validations pass, False otherwise
    """
    # Validate function name
    if not _validate_python_identifier(function.name):
        logger.warning(f"Invalid function name: {function.name}")
        return False

    # Validate prompt template
    if not _validate_template_string(function.prompt_template):
        logger.warning("Invalid template string in function")
        return False

    # Validate call_params - ensure it's JSON serializable
    try:
        json.dumps(function.call_params)
    except (TypeError, ValueError):
        logger.warning("call_params is not JSON serializable")
        return False

    # Validate arg_types - ensure all keys are valid Python identifiers
    for arg_name in function.arg_types:
        if not _validate_python_identifier(arg_name):
            logger.warning(f"Invalid argument name: {arg_name}")
            return False

    return True


def _validate_api_keys(env_vars: dict[str, str]) -> dict[str, str]:
    """Validate API keys to prevent environment variable injection attacks.

    Args:
        env_vars: Dictionary of environment variables

    Returns:
        Dictionary with validated environment variables
    """
    sanitized_env = env_vars.copy()

    # API key validation pattern for common LLM providers
    api_key_vars = [
        "OPENAI_API_KEY",
        "ANTHROPIC_API_KEY",
        "GOOGLE_API_KEY",
        "OPENROUTER_API_KEY",
    ]

    # Validate each API key
    for key_var in api_key_vars:
        if key_var in sanitized_env and sanitized_env[key_var]:
            value = sanitized_env[key_var]

            # Check for command injection characters
            if re.search(r"[;&|`$><]", value):
                logger.warning(
                    f"Potential injection attempt in {key_var}, removing value"
                )
                sanitized_env[key_var] = ""
                continue

            # Basic validation - most API keys are alphanumeric with possible dashes/underscores
            if not re.match(r"^[a-zA-Z0-9_\-]{20,200}$", value):
                logger.warning(f"Invalid {key_var} format, removing value")
                sanitized_env[key_var] = ""

    return sanitized_env


def _limit_resources(timeout: int = 55, memory: int = 400) -> None:
    """Limit system resources to prevent resource exhaustion attacks.

    Args:
        timeout: CPU time limit in seconds
        memory: Memory limit in MB
    """
    if not CAN_LIMIT_RESOURCES:
        return None
    try:
        # Limit CPU time
        resource.setrlimit(resource.RLIMIT_CPU, (timeout, timeout))
        # Limit process address space (memory)
        resource.setrlimit(
            resource.RLIMIT_AS, (memory * 1024 * 1024, memory * 1024 * 1024)
        )
        # Limit number of open files
        resource.setrlimit(resource.RLIMIT_NOFILE, (50, 50))
    except Exception as e:
        logger.error("Failed to set resource limits: %s", e)


def _validate_template_values(provider: str, model: str) -> bool:
    """Validate template values for security issues.

    Args:
        provider: LLM provider name
        model: Model name

    Returns:
        True if values are safe, False otherwise
    """
    # Check provider (should only contain alphanumeric, dots, hyphens)
    if not re.match(r"^[a-zA-Z0-9\.\-_]+$", provider):
        logger.warning(f"Invalid provider format: {provider}")
        return False

    # Check model (should only contain alphanumeric, dots, hyphens, slashes)
    if not re.match(r"^[a-zA-Z0-9\.\-_/]+$", model):
        logger.warning(f"Invalid model format: {model}")
        return False

    return True


@functions_router.post("/projects/{project_uuid}/functions/{function_uuid}/playground")
def run_playground(
    project_uuid: UUID,
    function_uuid: UUID,
    playground_parameters: PlaygroundParameters,
    user: Annotated[UserPublic, Depends(get_current_user)],
    function_service: Annotated[FunctionService, Depends(FunctionService)],
    api_key_service: Annotated[APIKeyService, Depends(APIKeyService)],
    # user_external_api_key_service: Annotated[
    #     UserExternalAPIKeyService, Depends(UserExternalAPIKeyService)
    # ],
) -> str:
    """Run playground version of a function with enhanced security.

    Args:
        project_uuid: UUID of the project
        function_uuid: UUID of the function
        playground_parameters: Parameters for the playground execution
        user: Current authenticated user
        function_service: Service for function management
        api_key_service: Service for API key management

    Returns:
        Result of the function execution
    """
    # Get the function from the database
    function = function_service.find_record_by_uuid(function_uuid)

    if not function:
        raise HTTPException(
            status_code=status.HTTP_404_NOT_FOUND, detail="Function not found"
        )
    # Validate all function data for security
    if not _validate_function_data(function):
        raise HTTPException(
            status_code=status.HTTP_400_BAD_REQUEST,
            detail="Function contains potentially unsafe data",
        )

    # Get API keys for the project
    api_keys = api_key_service.find_keys_by_user_and_project(project_uuid)
    if len(api_keys) == 0:
        raise HTTPException(
            status_code=status.HTTP_400_BAD_REQUEST, detail="No API keys found"
        )

    # Extract required values from playground_parameters
    provider = playground_parameters.provider.value
    model = playground_parameters.model

    # Validate provider and model values
    if not _validate_template_values(provider, model):
        raise HTTPException(
            status_code=status.HTTP_400_BAD_REQUEST,
            detail="Invalid provider or model values detected",
        )

    # Prepare function arguments string - with validation
    arg_definitions = []

    arg_types = (
        playground_parameters.arg_types
        if playground_parameters.arg_types is not None
        else function.arg_types
    )
    for arg_name in arg_types:
        if arg_name == "trace_ctx":
            continue  # Skip trace context argument
        # Double-check that argument names are valid Python identifiers
        if not _validate_python_identifier(arg_name):
            raise HTTPException(
                status_code=status.HTTP_400_BAD_REQUEST,
                detail=f"Invalid argument name: {arg_name}",
            )
        arg_definitions.append(f"{arg_name}")

    arguments_str = ", " + ", ".join(arg_definitions) if arg_definitions else ""

    function_code = """
from mirascope import llm, prompt_template


@lilypad.trace(versioning="automatic", mode="wrap")
@llm.call(provider={provider}, model={model}, call_params={call_params})
@prompt_template({template})
def {function_name}(trace_ctx{arguments}) -> None:
    trace_ctx.metadata({{"scope": "playground"}})
""".format(
        provider=json.dumps(provider),
        model=json.dumps(model),
        call_params=json.dumps(
            (
                playground_parameters.call_params
                if playground_parameters.call_params is not None
                else function.call_params
            )
            or {}
        ),
        template=json.dumps(
            (
                playground_parameters.prompt_template
                if playground_parameters.prompt_template is not None
                else function.prompt_template
            )
            or ""
        ),
        function_name=function.name,  # Already validated
        arguments=arguments_str,  # Already validated
    )

    # Sanitize and decode the argument values
    safe_arg_types_and_values = sanitize_arg_types_and_values(
        arg_types, playground_parameters.arg_values
    )
    decoded_arg_values = _decode_bytes(safe_arg_types_and_values)

    # Serialize user input as a JSON string with proper escaping
    json_arg_values = json.dumps(decoded_arg_values)
    user_args_code = f"arg_values = json.loads({json.dumps(json_arg_values)})"

    wrapper_code = f"""
import json
import os
import lilypad

lilypad.configure()

{function_code}

{user_args_code}
res = {function.name}(**arg_values)
"""
    # external_api_key_names = user_external_api_key_service.list_api_keys().keys()
    # external_api_keys = {
    #     name: user_external_api_key_service.get_api_key(name)
    #     if name in external_api_key_names
    #     else ""
    #     for name in ["openai", "anthropic", "gemini", "openrouter"]
    # }
    env_vars = {
        # "OPENAI_API_KEY": external_api_keys["openai"],
        # "ANTHROPIC_API_KEY": external_api_keys["anthropic"],
        # "GOOGLE_API_KEY": external_api_keys["gemini"],
        # "OPENROUTER_API_KEY": external_api_keys["openrouter"],
        "OPENAI_API_KEY": user.keys.get("openai", ""),
        "ANTHROPIC_API_KEY": user.keys.get("anthropic", ""),
        "GOOGLE_API_KEY": user.keys.get("gemini", ""),
        "OPENROUTER_API_KEY": user.keys.get("openrouter", ""),
        "LILYPAD_PROJECT_ID": str(project_uuid),
        "LILYPAD_API_KEY": api_keys[0].key_hash,
        "PATH": os.environ["PATH"],
        "LILYPAD_REMOTE_API_URL": get_settings().remote_api_url,
        "VIRTUAL_ENV": "/opt/playground-venv",
    }

    try:
        processed_code = _run_playground(wrapper_code, env_vars)
    except Exception as e:
        logger.exception("Failed to run playground: %s", e)
        raise HTTPException(
            status_code=status.HTTP_400_BAD_REQUEST, detail="Invalid API Key"
        )

    return processed_code


def _validate_template_string(template: str | None) -> bool:
    """Validate a template string for potential injection patterns.

    Args:
        template: The template string to validate

    Returns:
        True if safe, False otherwise
    """
    if not template:
        return True

    suspicious_patterns = [
        r"{.*?__.*?}",  # Dunder methods
        r'{.*?["\']\s*:\s*["\'].*?}',  # Dict with string keys like format string attacks
        r"{.*?\\.*?}",  # Escape sequences
        r"{.*?#.*?}",  # Comments
        r"{.*?eval\(.*?}",  # Eval attempts
        r"{.*?exec\(.*?}",  # Exec attempts
        r"{.*?import\s+.*?}",  # Import attempts
        r"{.*?open\(.*?}",  # File operations
        r"{.*?system\(.*?}",  # System command execution
    ]

    for pattern in suspicious_patterns:
        if re.search(pattern, template):
            logger.warning(f"Suspicious pattern in template: {pattern}")
            return False

    if template.count("{") != template.count("}"):
        logger.warning("Unbalanced braces in template")
        return False

    placeholders = re.findall(r"{([^{}]+)}", template)
    for placeholder in placeholders:
        if not re.fullmatch(r"[a-zA-Z_][a-zA-Z0-9_]*", placeholder.strip()):
            logger.warning("Invalid placeholder in template: %s", placeholder)
            return False

    return True


def _run_playground(code: str, env_vars: dict[str, str]) -> str:
    """Run code in playground with enhanced security.

    Args:
        code: The Python code to execute
        env_vars: Dictionary of environment variables to pass to the subprocess

    Returns:
        The result of code execution
    """
<<<<<<< HEAD
    modified_code = code + "\n\nprint('__RESULT__', res.response, '__RESULT__')"
    print(modified_code, flush=True)  # For debugging
=======
    modified_code = code + "\n\nprint('__RESULT__', res, '__RESULT__')"
    print(modified_code, flush=True)  # For debugging # noqa: T201
>>>>>>> a1579e5b
    modified_code = run_ruff(dedent(modified_code)).strip()
    sanitized_env = _validate_api_keys(env_vars)

    with tempfile.TemporaryDirectory() as tmpdir:
        tmp_path = Path(tmpdir) / "playground.py"
        tmp_path.write_text(modified_code)
        try:
            result = subprocess.run(
                ["/opt/playground-venv/bin/python", str(tmp_path)],
                check=False,
                capture_output=True,
                text=True,
                env=sanitized_env,
                cwd=tmpdir,
                timeout=60,
                preexec_fn=_limit_resources,
            )
        except subprocess.TimeoutExpired:
            logger.error("Subprocess execution timed out.")
            return "Execution timed out"
        except Exception:
            logger.exception("Subprocess execution failed")
            return "Internal execution error"

    if result.returncode == 0:
        result_match = re.search(r"__RESULT__(.*?)__RESULT__", result.stdout, re.DOTALL)
        if result_match:
            try:
                return json.loads(result_match.group(1))
            except json.JSONDecodeError:
                return result_match.group(1)
        else:
            return result.stdout.strip()
    else:
        logger.error("Subprocess returned an error: %s", result.stderr.strip())
        error_message = result.stderr.strip()
        print(  # noqa: T201
            f"--- SUBPROCESS STDERR ---:\n{error_message}\n--- END STDERR ---",
            flush=True,
        )

        return "Code execution error"


def _decode_bytes(
    arg_types_and_values: dict[str, tuple[str, AcceptedValue]],
) -> dict[str, Any]:
    """Decodes image bytes from a dictionary of argument values.

    Parameters:
        arg_types_and_values: Dictionary mapping argument names to their types and values

    Returns:
        Dictionary mapping argument names to their decoded values
    """
    result = {}

    for arg_name, (arg_type, arg_value) in arg_types_and_values.items():
        if arg_type == "bytes":
            if isinstance(arg_value, str):
                try:
                    decoded_data = base64.b64decode(arg_value, validate=True)
                    result[arg_name] = decoded_data

                except Exception as e:
                    raise ValueError(f"Invalid Base64 encoding: {str(e)}")
            else:
                raise ValueError(f"Expected bytes, got {type(arg_value)}")
        else:
            result[arg_name] = arg_value

    return result


__all__ = ["functions_router"]<|MERGE_RESOLUTION|>--- conflicted
+++ resolved
@@ -439,13 +439,8 @@
     Returns:
         The result of code execution
     """
-<<<<<<< HEAD
     modified_code = code + "\n\nprint('__RESULT__', res.response, '__RESULT__')"
-    print(modified_code, flush=True)  # For debugging
-=======
-    modified_code = code + "\n\nprint('__RESULT__', res, '__RESULT__')"
     print(modified_code, flush=True)  # For debugging # noqa: T201
->>>>>>> a1579e5b
     modified_code = run_ruff(dedent(modified_code)).strip()
     sanitized_env = _validate_api_keys(env_vars)
 
