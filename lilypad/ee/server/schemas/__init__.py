--- conflicted
+++ resolved
@@ -1,29 +1,17 @@
 """The module for the `lilypad` EE schemas."""
 
 from .annotations import AnnotationCreate, AnnotationPublic, AnnotationUpdate
-<<<<<<< HEAD
-=======
-from .deployments import DeploymentCreate, DeploymentPublic
-from .environments import EnvironmentCreate, EnvironmentPublic
 from .user_organizations import (
     UserOrganizationCreate,
     UserOrganizationPublic,
     UserOrganizationUpdate,
 )
->>>>>>> 1e29e231
 
 __all__ = [
     "AnnotationCreate",
     "AnnotationPublic",
     "AnnotationUpdate",
-<<<<<<< HEAD
-=======
-    "DeploymentCreate",
-    "DeploymentPublic",
-    "EnvironmentCreate",
-    "EnvironmentPublic",
     "UserOrganizationCreate",
     "UserOrganizationPublic",
     "UserOrganizationUpdate",
->>>>>>> 1e29e231
 ]