"""Tests for the Dataset and DataFrame classes, and the datasets(...) function."""

import json
from unittest.mock import MagicMock, patch
from uuid import UUID

import pytest

from lilypad._utils import Closure
from lilypad.ee.evals import (
    DataFrame,
    Dataset,
    datasets,
    datasets_from_fn,
    datasets_from_name,
)


def test_data_frame_basic():
    """Test creating a DataFrame and verifying the row count and column count."""
    rows = [
        {"col1": 10, "col2": 20},
        {"col1": 30, "col2": 40},
    ]
    df = DataFrame(rows)
    assert df.get_row_count() == 2, "Should have 2 rows"
    assert df.get_column_count() == 2, "Should have 2 columns"
    assert df.list_rows() == rows, "The rows should match the original data"


def test_data_frame_empty():
    """Test creating an empty DataFrame."""
    df = DataFrame([])
    assert df.get_row_count() == 0, "Should have 0 rows"
    assert df.get_column_count() == 0, "Should have 0 columns"
    assert df.list_rows() == [], "Should return an empty list for rows"


def test_dataset_repr():
    """Test the string representation of a Dataset."""
    rows = [
        {"foo": "bar", "num": 123},
        {"foo": "baz", "num": 456},
    ]
    df = DataFrame(rows)
    ds = Dataset(df)
    assert repr(ds) == "<Dataset rows=2 cols=2>", "Unexpected __repr__ output"


@pytest.fixture
def mock_client():
    """Create a mocked LilypadClient that simulates paginated row retrieval.
    The first two pages return some data, the third returns no data to end pagination.
    """
    # Create a MagicMock instance to represent the client
    client = MagicMock()

    # Simulate client.get_dataset_rows(...) returning pages of data, then an empty page
    # to signal no more rows.
    # Each call to get_dataset_rows will return a mock response object.
    # We'll track how many times it's called (page_num).
    def mock_get_dataset_rows(**kwargs):
        page_num = kwargs.get("page_num")
        # Return different data based on page_num
        if page_num == 1:
            return MagicMock(rows=[{"a": 1, "b": 2}], next_page=2)
        elif page_num == 2:
            return MagicMock(rows=[{"a": 3, "b": 4}], next_page=None)
        else:
            return MagicMock(rows=[], next_page=None)

    client.get_dataset_rows.side_effect = mock_get_dataset_rows
    return client


def test_datasets_single_uuid(mock_client):
    """Test retrieving a single dataset by UUID."""
    with patch("lilypad.ee.server.client.LilypadClient", return_value=mock_client):
        # We pass a single UUID, expecting a single Dataset.
        results = datasets("123e4567-e89b-12d3-a456-426655440000")
    assert len(results) == 1, "Should return a single Dataset"
    result = results[0]
    assert isinstance(result, Dataset), "Should return a single Dataset instance"
    # Verify the internal data frame has 2 rows from our mocked pagination logic
    assert result.data_frame.get_row_count() == 2, "Dataset should have 2 rows total"
    assert result.data_frame.get_column_count() == 2, "Dataset should have 2 columns"


def test_datasets_multiple_uuids(mock_client):
    """Test retrieving multiple datasets by passing multiple UUIDs."""
    uuid1 = "123e4567-e89b-12d3-a456-426655440000"
    uuid2 = UUID("123e4567-e89b-12d3-a456-426655440001")
    with patch("lilypad.ee.server.client.LilypadClient", return_value=mock_client):
        result = datasets(uuid1, uuid2)

    assert isinstance(result, list), "Should return a list of Datasets"
    assert len(result) == 2, "Should have exactly 2 Datasets in the result"
    for ds in result:
        assert isinstance(ds, Dataset), "All items should be Dataset instances"
        # Each dataset should have 2 rows from our mocked pagination logic
        assert ds.data_frame.get_row_count() == 2, "Each dataset should have 2 rows"


def test_datasets_from_name_single(mock_client):
    """Test retrieving a single dataset from a generation name."""
    with patch("lilypad.ee.server.client.LilypadClient", return_value=mock_client):
        results = datasets_from_name("my_generation_name")
    assert len(results) == 1, "Should return a single Dataset"
    result = results[0]
    assert isinstance(result, Dataset), "Should return a single Dataset"
    assert result.data_frame.get_row_count() == 2, "Dataset should have 2 rows"


def test_datasets_from_name_multiple(mock_client):
    """Test retrieving multiple datasets by passing multiple generation names."""
    with patch("lilypad.ee.server.client.LilypadClient", return_value=mock_client):
        result = datasets_from_name("gen_name_1", "gen_name_2")
    assert isinstance(result, list), "Should return a list of Datasets"
    assert len(result) == 2, "Should have 2 Datasets"
    for ds in result:
        assert ds.data_frame.get_row_count() == 2, "Each dataset should have 2 rows"


def test_datasets_from_fn_single(mock_client):
    """Test retrieving a single dataset from a function reference."""

    def dummy_fn():
        pass

    with patch("lilypad.ee.server.client.LilypadClient", return_value=mock_client):
        results = datasets_from_fn(dummy_fn)
    assert len(results) == 1, "Should return a single Dataset"
    result = results[0]
    assert isinstance(result, Dataset), "Should return a single Dataset"
    assert result.data_frame.get_row_count() == 2, "Dataset should have 2 rows"


def test_datasets_from_fn_multiple(mock_client):
    """Test retrieving multiple datasets from multiple function references."""

    def dummy_fn1():
        pass

    def dummy_fn2():
        pass

    with patch("lilypad.ee.server.client.LilypadClient", return_value=mock_client):
        result = datasets_from_fn(dummy_fn1, dummy_fn2)
    assert isinstance(result, list), "Should return a list of Datasets"
    assert len(result) == 2, "Should have 2 Datasets"
    for ds in result:
        assert ds.data_frame.get_row_count() == 2, "Each dataset should have 2 rows"


def sample_fn(question: str) -> str:
    """A sample function to test closures."""
    return f"Answer: {question}"


@pytest.fixture
def sample_dataset() -> Dataset:
    """Create a Dataset with a DataFrame that contains some rows.
    Each row has an 'input' key containing JSON-encoded arguments.
    """
    rows = [
        {"input": json.dumps({"question": "What is 2+2?"})},
        {"input": json.dumps({"question": "What is the capital of France?"})},
    ]
    df = DataFrame(rows=rows)
    return Dataset(data_frame=df)


def test_dataset_run_success(sample_dataset: Dataset):
    """Test that Dataset.run(fn) successfully calls closure.run() for each row."""
    mock_client = MagicMock()
    mock_client.get_generations_by_name.return_value = []

    with (
<<<<<<< HEAD
        patch("lilypad.ee.server.client.LilypadClient", return_value=mock_client),
=======
        patch("lilypad.ee.evals.datasets._get_client", return_value=mock_client),
>>>>>>> 57bb087f
        patch.object(Closure, "from_fn", wraps=Closure.from_fn) as mock_closure,
        patch.object(Closure, "run", return_value=None) as mock_run,
    ):
        sample_dataset.run(sample_fn)

        assert mock_run.call_count == 2

        mock_closure.assert_called_once_with(sample_fn)


def test_dataset_run_missing_input_key():
    """If a row does not contain 'input', run() should raise ValueError."""
    df = DataFrame(rows=[{"not_input": "nope"}])
    ds = Dataset(data_frame=df)

    mock_client = MagicMock()
    mock_client.get_generations_by_name.return_value = []

    with (
<<<<<<< HEAD
        patch("lilypad.ee.server.client.LilypadClient", return_value=mock_client),
=======
        patch("lilypad.ee.evals.datasets._get_client", return_value=mock_client),
>>>>>>> 57bb087f
        pytest.raises(ValueError, match="Row does not contain 'input' key"),
    ):
        ds.run(sample_fn)


def test_dataset_run_input_not_json():
    """If a row's 'input' is not valid JSON, run() should raise ValueError on json.loads()."""
    df = DataFrame(rows=[{"input": "this-is-not-json"}])
    ds = Dataset(data_frame=df)

    mock_client = MagicMock()
    mock_client.get_generations_by_name.return_value = []

    with (
<<<<<<< HEAD
        patch("lilypad.ee.server.client.LilypadClient", return_value=mock_client),
=======
        patch("lilypad.ee.evals.datasets._get_client", return_value=mock_client),
>>>>>>> 57bb087f
        pytest.raises(ValueError, match="Expecting value: line 1 column 1"),
    ):
        ds.run(sample_fn)


def test_dataset_run_multiple_closures(sample_dataset: Dataset):
    """If get_generations_by_name returns multiple generations,
    we construct multiple closures and run them all on each row.
    """
    gen1 = MagicMock(hash="123", signature="...", code="...", dependencies={})
    gen1.name = "gen1"
    gen2 = MagicMock(hash="456", signature="...", code="...", dependencies={})
    gen2.name = "gen2"

<<<<<<< HEAD
    mock_client = MagicMock()
    mock_client.get_generations_by_name.return_value = [gen1, gen2]

    with (
        patch("lilypad.ee.server.client.LilypadClient", return_value=mock_client),
=======
    with (
>>>>>>> 57bb087f
        patch.object(Closure, "from_fn", wraps=Closure.from_fn),
        patch.object(Closure, "run", return_value=None) as mock_run,
    ):
        sample_dataset.run(sample_fn)

        calls = mock_run.call_count
<<<<<<< HEAD
        assert calls in (4, 6), (
            "Expected run calls to be either 4 or 6 depending on whether the client"
=======
        assert calls == 2, (
            "Expected run calls to be either 2 depending on whether the client"
>>>>>>> 57bb087f
            " returned a generation with the same hash as current closure or not. "
            f"Got {calls}."
        )


def test_dataset_run_exception_in_closure(sample_dataset: Dataset, capsys):
    """If closure.run() raises an exception, we catch it, print the error, and continue."""
    mock_gen = MagicMock(hash="abc", signature="...", code="...", dependencies={})
    mock_gen.name = "gen"
    mock_client = MagicMock()
    mock_client.get_generations_by_name.return_value = [mock_gen]

    with (
<<<<<<< HEAD
        patch("lilypad.ee.server.client.LilypadClient", return_value=mock_client),
=======
        patch("lilypad.ee.evals.datasets._get_client", return_value=mock_client),
>>>>>>> 57bb087f
        patch.object(Closure, "from_fn", wraps=Closure.from_fn),
    ):
        call_counter = [0]

        def side_effect_run(**kwargs):
            call_counter[0] += 1
            if call_counter[0] == 2:
                raise RuntimeError("Simulated error")

        with patch.object(Closure, "run", side_effect=side_effect_run):
            sample_dataset.run(sample_fn)<|MERGE_RESOLUTION|>--- conflicted
+++ resolved
@@ -176,11 +176,7 @@
     mock_client.get_generations_by_name.return_value = []
 
     with (
-<<<<<<< HEAD
-        patch("lilypad.ee.server.client.LilypadClient", return_value=mock_client),
-=======
-        patch("lilypad.ee.evals.datasets._get_client", return_value=mock_client),
->>>>>>> 57bb087f
+        patch("lilypad.ee.server.client.LilypadClient", return_value=mock_client),
         patch.object(Closure, "from_fn", wraps=Closure.from_fn) as mock_closure,
         patch.object(Closure, "run", return_value=None) as mock_run,
     ):
@@ -200,11 +196,7 @@
     mock_client.get_generations_by_name.return_value = []
 
     with (
-<<<<<<< HEAD
-        patch("lilypad.ee.server.client.LilypadClient", return_value=mock_client),
-=======
-        patch("lilypad.ee.evals.datasets._get_client", return_value=mock_client),
->>>>>>> 57bb087f
+        patch("lilypad.ee.server.client.LilypadClient", return_value=mock_client),
         pytest.raises(ValueError, match="Row does not contain 'input' key"),
     ):
         ds.run(sample_fn)
@@ -219,11 +211,7 @@
     mock_client.get_generations_by_name.return_value = []
 
     with (
-<<<<<<< HEAD
-        patch("lilypad.ee.server.client.LilypadClient", return_value=mock_client),
-=======
-        patch("lilypad.ee.evals.datasets._get_client", return_value=mock_client),
->>>>>>> 57bb087f
+        patch("lilypad.ee.server.client.LilypadClient", return_value=mock_client),
         pytest.raises(ValueError, match="Expecting value: line 1 column 1"),
     ):
         ds.run(sample_fn)
@@ -238,28 +226,15 @@
     gen2 = MagicMock(hash="456", signature="...", code="...", dependencies={})
     gen2.name = "gen2"
 
-<<<<<<< HEAD
-    mock_client = MagicMock()
-    mock_client.get_generations_by_name.return_value = [gen1, gen2]
-
-    with (
-        patch("lilypad.ee.server.client.LilypadClient", return_value=mock_client),
-=======
-    with (
->>>>>>> 57bb087f
+    with (
         patch.object(Closure, "from_fn", wraps=Closure.from_fn),
         patch.object(Closure, "run", return_value=None) as mock_run,
     ):
         sample_dataset.run(sample_fn)
 
         calls = mock_run.call_count
-<<<<<<< HEAD
-        assert calls in (4, 6), (
-            "Expected run calls to be either 4 or 6 depending on whether the client"
-=======
         assert calls == 2, (
             "Expected run calls to be either 2 depending on whether the client"
->>>>>>> 57bb087f
             " returned a generation with the same hash as current closure or not. "
             f"Got {calls}."
         )
@@ -273,11 +248,7 @@
     mock_client.get_generations_by_name.return_value = [mock_gen]
 
     with (
-<<<<<<< HEAD
-        patch("lilypad.ee.server.client.LilypadClient", return_value=mock_client),
-=======
-        patch("lilypad.ee.evals.datasets._get_client", return_value=mock_client),
->>>>>>> 57bb087f
+        patch("lilypad.ee.server.client.LilypadClient", return_value=mock_client),
         patch.object(Closure, "from_fn", wraps=Closure.from_fn),
     ):
         call_counter = [0]
