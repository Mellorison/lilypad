--- conflicted
+++ resolved
@@ -57,42 +57,14 @@
 
     def run(self, fn: Callable) -> None:
         """Run a function on each row of the dataset, passing in the row data as kwargs."""
-<<<<<<< HEAD
-        client = _get_client()  # Ensure client is initialized
         current_closure = Closure.from_fn(fn)
 
-        previous_closure: Closure | None = None
-
-        # Collect all closures with the same name.
-        for generation in client.get_generations_by_name(current_closure.name):
-            if generation.hash == current_closure.hash:
-                # We use current closure.
-                continue
-            previous_closure = Closure(
-                name=generation.name,
-                hash=generation.hash,
-                signature=generation.signature,
-                code=generation.code,
-                dependencies=generation.dependencies,
-            )
-            break
-
-=======
-        current_closure = Closure.from_fn(fn)
-
->>>>>>> 57bb087f
         for row in self.data_frame.rows:
             if "input" not in row or not isinstance(row["input"], str):
                 raise ValueError("Row does not contain 'input' key.")
             row_input = json.loads(row["input"])
             with contextlib.suppress(Exception):
                 current_closure.run(**row_input)
-<<<<<<< HEAD
-            if previous_closure:
-                with contextlib.suppress(Exception):
-                    previous_closure.run(**row_input)
-=======
->>>>>>> 57bb087f
 
 
 def _get_client() -> LilypadClient:
