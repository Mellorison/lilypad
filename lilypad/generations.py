"""The `generations` module for automatically versioning and tracing LLM generations."""

import inspect
import json
import threading
import typing
from collections.abc import Callable, Coroutine, Generator
from contextlib import contextmanager
from contextvars import ContextVar, Token
from enum import Enum
from functools import wraps
from typing import (
    Any,
    Generic,
    Literal,
    ParamSpec,
    Protocol,
    TypeVar,
    cast,
    overload,
)
from uuid import UUID

from fastapi.encoders import jsonable_encoder
from mirascope import llm
from mirascope.core import prompt_template
from mirascope.core.base._utils import fn_is_async
from mirascope.llm._protocols import Provider
from mirascope.llm.call_response import CallResponse
from opentelemetry.sdk.trace.export import BatchSpanProcessor
from opentelemetry.trace import Span, get_tracer, get_tracer_provider
from opentelemetry.util.types import AttributeValue
from pydantic import BaseModel

from ._utils import (
    Closure,
    call_safely,
    create_mirascope_middleware,
    get_qualified_name,
    inspect_arguments,
    load_config,
)
from .messages import Message
from .server.client import LilypadClient, LilypadNotFoundError
from .server.schemas import GenerationPublic
from .server.settings import get_settings
from .stream import Stream

_P = ParamSpec("_P")
_R = TypeVar("_R")
_R_CO = TypeVar("_R_CO", covariant=True)
T = TypeVar("T")


class GenerationMode(str, Enum):
    """Enum for generation return mode."""

    NO_WRAP = "no-wrap"
    WRAP = "wrap"


T_co = TypeVar("T_co", covariant=True)


class Generation(Generic[T]):
    """Container for a generation output, its metadata, and the associated trace/span ID."""

    def __init__(
        self,
        output: T,
        metadata: GenerationPublic,
        trace_id: int | None = None,
        span_id: int | None = None,
    ) -> None:
        """Initialize a Generation instance.

        Args:
            output: The generated output.
            metadata: The generation metadata.
            trace_id: Optional trace ID for this specific run.
            span_id: Optional span ID for this specific run
        """
        self.output = output
        self.metadata = metadata
        self.trace_id = trace_id
        self.span_id = span_id

        self.uuid: UUID = metadata.uuid
        self.name: str = metadata.name
        self.signature: str = metadata.signature
        self.version_num: int | None = metadata.version_num
        self.model: str | None = metadata.model
        self.provider: str | None = metadata.provider

    def __repr__(self) -> str:
        """String representation of Generation."""
        return (
            f"Generation(name='{self.name}', version={self.version_num}, "
            f"trace_id='{self.trace_id}', span_id='{self.span_id}' , output={self.output})"
        )


current_generation: ContextVar[GenerationPublic | None] = ContextVar(
    "current_generation", default=None
)


class SyncGenerationFunction(Protocol[_P, _R_CO]):
    """Protocol for the `generation` decorator return type."""

    def __call__(self, *args: _P.args, **kwargs: _P.kwargs) -> _R_CO:
        """Protocol for the `generation` decorator return type."""
        ...

    def version(self, forced_version: int) -> Callable[_P, _R_CO]:
        """Protocol for the `generation` decorator return type."""
        ...


class AsyncGenerationFunction(Protocol[_P, _R_CO]):
    """Protocol for the `generation` decorator return type."""

    def __call__(
        self, *args: _P.args, **kwargs: _P.kwargs
    ) -> Coroutine[Any, Any, _R_CO]:
        """Protocol for the `generation` decorator return type."""
        ...

    def version(
        self, forced_version: int
    ) -> Coroutine[Any, Any, Callable[_P, Coroutine[Any, Any, _R_CO]]]:
        """Protocol for the `generation` decorator return type."""
        ...


class SyncGenerationWrapFunction(Protocol[_P, _R]):
    """Protocol for the `generation` decorator return type with wrap mode."""

    def __call__(self, *args: _P.args, **kwargs: _P.kwargs) -> Generation[_R]:
        """Protocol for the `generation` decorator return type."""
        ...

    def version(self, forced_version: int) -> Callable[_P, Generation[_R]]:
        """Protocol for the `generation` decorator return type."""
        ...


class AsyncGenerationWrapFunction(Protocol[_P, _R]):
    """Protocol for the `generation` decorator return type with wrap mode."""

    def __call__(
        self, *args: _P.args, **kwargs: _P.kwargs
    ) -> Coroutine[Any, Any, Generation[_R]]:
        """Protocol for the `generation` decorator return type."""
        ...

    def version(
        self, forced_version: int
    ) -> Coroutine[Any, Any, Callable[_P, Coroutine[Any, Any, Generation[_R]]]]:
        """Protocol for the `generation` decorator return type."""
        ...


class GenerationVersioningDecorator(Protocol):
    """Protocol for the `generation` decorator return type."""

    @overload
    def __call__(  # pyright: ignore [reportOverlappingOverload]
        self, fn: Callable[_P, Coroutine[Any, Any, _R]]
    ) -> AsyncGenerationFunction[_P, _R]: ...

    @overload
    def __call__(self, fn: Callable[_P, _R]) -> SyncGenerationFunction[_P, _R]: ...

    def __call__(
        self, fn: Callable[_P, _R] | Callable[_P, Coroutine[Any, Any, _R]]
    ) -> SyncGenerationFunction[_P, _R] | AsyncGenerationFunction[_P, _R]:
        """Protocol `call` definition for `generation` decorator return type."""
        ...


class ManagedGenerationVersioningDecorator(Protocol):
    """Protocol for the `generation` decorator return type."""

    @overload
    def __call__(  # pyright: ignore [reportOverlappingOverload]
        self, fn: Callable[_P, Coroutine[Any, Any, _R]]
    ) -> AsyncGenerationFunction[_P, Message | Stream]: ...

    @overload
    def __call__(
        self, fn: Callable[_P, _R]
    ) -> SyncGenerationFunction[_P, Message | Stream]: ...

    def __call__(
        self, fn: Callable[_P, _R] | Callable[_P, Coroutine[Any, Any, _R]]
    ) -> (
        SyncGenerationFunction[_P, Message | Stream]
        | AsyncGenerationFunction[_P, Message | Stream]
    ):
        """Protocol `call` definition for `generation` decorator return type."""
        ...


class GenerationVersioningWrapDecorator(Protocol):
    """Protocol for the `generation` decorator return type with wrap mode."""

    @overload
    def __call__(  # pyright: ignore [reportOverlappingOverload]
        self, fn: Callable[_P, Coroutine[Any, Any, _R]]
    ) -> AsyncGenerationWrapFunction[_P, _R]: ...

    @overload
    def __call__(self, fn: Callable[_P, _R]) -> SyncGenerationWrapFunction[_P, _R]: ...

    def __call__(
        self, fn: Callable[_P, _R] | Callable[_P, Coroutine[Any, Any, _R]]
    ) -> SyncGenerationWrapFunction[_P, _R] | AsyncGenerationWrapFunction[_P, _R]:
        """Protocol `call` definition for `generation` decorator return type."""
        ...


class ManagedGenerationVersioningWrapDecorator(Protocol):
    """Protocol for the `generation` decorator return type with wrap mode."""

    @overload
    def __call__(  # pyright: ignore [reportOverlappingOverload]
        self, fn: Callable[_P, Coroutine[Any, Any, _R]]
    ) -> AsyncGenerationWrapFunction[_P, Message | Stream]: ...

    @overload
    def __call__(
        self, fn: Callable[_P, _R]
    ) -> SyncGenerationWrapFunction[_P, Message | Stream]: ...

    def __call__(
        self, fn: Callable[_P, _R] | Callable[_P, Coroutine[Any, Any, _R]]
    ) -> (
        SyncGenerationWrapFunction[_P, Message | Stream]
        | AsyncGenerationWrapFunction[_P, Message | Stream]
    ):
        """Protocol `call` definition for `generation` decorator return type."""
        ...


class GenerationDecorator(Protocol):
    """Protocol for the `generation` decorator return type."""

    @overload
    def __call__(
        self, fn: Callable[_P, Coroutine[Any, Any, _R]]
    ) -> Callable[_P, Coroutine[Any, Any, _R]]: ...

    @overload
    def __call__(self, fn: Callable[_P, _R]) -> Callable[_P, _R]: ...

    def __call__(
        self, fn: Callable[_P, _R] | Callable[_P, Coroutine[Any, Any, _R]]
    ) -> Callable[_P, _R] | Callable[_P, Coroutine[Any, Any, _R]]:
        """Protocol `call` definition for `generation` decorator return type."""
        ...


def _get_batch_span_processor() -> BatchSpanProcessor | None:
    """Get the BatchSpanProcessor from the current TracerProvider.

    Retrieve the BatchSpanProcessor from the current TracerProvider dynamically.
    This avoids using a global variable by inspecting the provider's _active_span_processors.
    """
    tracer_provider = get_tracer_provider()
    processor = getattr(tracer_provider, "_active_span_processor", None)
    if not processor:
        return None
    _span_processors = getattr(processor, "_span_processors", None)
    if _span_processors:
        for processor in _span_processors:
            if isinstance(processor, BatchSpanProcessor):
                return processor
    return None


@contextmanager
def outermost_lock_context(enable_lock: bool) -> Generator[None, None, None]:
    """Acquire the BatchSpanProcessor's condition lock if enable_lock is True.

    This context manager is intended for use in the outermost generation.
    When enable_lock is True, it retrieves the current BatchSpanProcessor and acquires its
    condition lock. This ensures that flush operations are synchronized and only executed
    at the outermost generation level.
    For inner generations (enable_lock is False), no lock is acquired.
    """
    if not enable_lock:
        yield
        return
    processor = _get_batch_span_processor()
    if not processor:
        yield
        return
    with processor.condition:
        yield


# Global counter and lock for span order.
_span_counter_lock = threading.Lock()
_span_counter = 0


@contextmanager
def span_order_context(span: Span) -> Generator[None, None, None]:
    """Assign an explicit order to a span using a global counter."""
    global _span_counter
    with _span_counter_lock:
        _span_counter += 1
        order = _span_counter
    span.set_attribute("lilypad.span.order", order)
    yield


def _construct_trace_attributes(
    generation: GenerationPublic,
    arg_types: dict[str, str],
    arg_values: dict[str, Any],
    prompt_template: str,
    is_async: bool,
) -> dict[str, AttributeValue]:
    jsonable_arg_values = {}
    settings = get_settings()
    for arg_name, arg_value in arg_values.items():
        try:
            serialized_arg_value = jsonable_encoder(arg_value)
        except ValueError:
            serialized_arg_value = "could not serialize"
        jsonable_arg_values[arg_name] = serialized_arg_value
    return {
        "lilypad.project_uuid": settings.project_id if settings.project_id else "",
        "lilypad.type": "generation",
        "lilypad.generation.uuid": str(generation.uuid),
        "lilypad.generation.name": generation.name,
        "lilypad.generation.signature": generation.signature,
        "lilypad.generation.code": generation.code,
        "lilypad.generation.arg_types": json.dumps(arg_types),
        "lilypad.generation.arg_values": json.dumps(jsonable_arg_values),
        "lilypad.generation.prompt_template": prompt_template,
        "lilypad.generation.version": generation.version_num
        if generation.version_num
        else -1,
        "lilypad.is_async": is_async,
    }


def _trace(
    generation: GenerationPublic,
    arg_types: dict[str, str],
    arg_values: dict[str, Any],
    prompt_template: str = "",
) -> GenerationDecorator:
    @overload
    def decorator(  # pyright: ignore [reportOverlappingOverload]
        fn: Callable[_P, Coroutine[Any, Any, _R]],
    ) -> Callable[_P, Coroutine[Any, Any, tuple[_R, int, int]]]: ...

    @overload
    def decorator(fn: Callable[_P, _R]) -> Callable[_P, tuple[_R, int, int]]: ...

    def decorator(
        fn: Callable[_P, _R] | Callable[_P, Coroutine[Any, Any, _R]],
    ) -> (
        Callable[_P, tuple[_R, int, int]]
        | Callable[_P, Coroutine[Any, Any, tuple[_R, int, int]]]
    ):
        if inspect.iscoroutinefunction(fn):

            @wraps(fn)
            async def inner_async(
                *args: _P.args, **kwargs: _P.kwargs
            ) -> tuple[_R, int, int]:
                with (
                    get_tracer("lilypad").start_as_current_span(
                        get_qualified_name(fn)
                    ) as span,
                    span_order_context(span),
                ):
                    attributes: dict[str, AttributeValue] = _construct_trace_attributes(
                        generation, arg_types, arg_values, prompt_template, True
                    )
                    span.set_attributes(attributes)
<<<<<<< HEAD
                    output = cast(_R, await fn(*args, **kwargs))
                    span.set_attribute(
                        "lilypad.generation.output",
                        str(
                            output.model_dump()
                            if isinstance(output, BaseModel)
                            else output
                        ),
                    )
                span_context = span.get_span_context()
                return (
                    output,
                    span_context.trace_id,
                    span_context.span_id,
                )
=======
                    original_output = await fn(*args, **kwargs)
                    output_for_span = (
                        original_output.model_dump()
                        if isinstance(original_output, BaseModel)
                        else original_output
                    )
                    span.set_attribute(
                        "lilypad.generation.output", str(output_for_span)
                    )
                return original_output  # pyright: ignore [reportReturnType]
>>>>>>> 56d78ab6

            return inner_async

        else:

            @wraps(fn)
            def inner(*args: _P.args, **kwargs: _P.kwargs) -> tuple[_R, int, int]:
                with (
                    get_tracer("lilypad").start_as_current_span(
                        get_qualified_name(fn)
                    ) as span,
                    span_order_context(span),
                ):
                    attributes: dict[str, AttributeValue] = _construct_trace_attributes(
                        generation, arg_types, arg_values, prompt_template, False
                    )
                    span.set_attributes(attributes)
<<<<<<< HEAD
                    output = cast(_R, fn(*args, **kwargs))
                    span.set_attribute(
                        "lilypad.generation.output",
                        str(
                            output.model_dump()
                            if isinstance(output, BaseModel)
                            else output
                        ),
                    )
                span_context = span.get_span_context()
                return (
                    output,
                    span_context.trace_id,
                    span_context.span_id,
                )
=======
                    original_output = fn(*args, **kwargs)
                    output_for_span = (
                        original_output.model_dump()
                        if isinstance(original_output, BaseModel)
                        else original_output
                    )
                    span.set_attribute(
                        "lilypad.generation.output", str(output_for_span)
                    )
                return original_output  # pyright: ignore [reportReturnType]
>>>>>>> 56d78ab6

            return inner

    return decorator  # pyright: ignore [reportReturnType]


@overload
def _build_mirascope_call(  # pyright: ignore [reportOverlappingOverload]
    generation_public: GenerationPublic, fn: Callable[_P, Coroutine[Any, Any, _R]]
) -> Callable[_P, Coroutine[Any, Any, Message | Stream]]: ...


@overload
def _build_mirascope_call(
    generation_public: GenerationPublic, fn: Callable[_P, _R]
) -> Callable[_P, Message | Stream]: ...


def _build_mirascope_call(
    generation_public: GenerationPublic,
    fn: Callable[_P, _R] | Callable[_P, Coroutine[Any, Any, _R]],
) -> (
    Callable[_P, Message | Stream] | Callable[_P, Coroutine[Any, Any, Message | Stream]]
):
    """Build a Mirascope call object."""
    mirascope_prompt = prompt_template(generation_public.prompt_template)(fn)  # pyright: ignore [reportCallIssue, reportArgumentType]

    if not generation_public.model:
        raise ValueError("Managed generation requires `model`")
    if not generation_public.provider:
        raise ValueError("Managed generation requires `provider`")
    mirascope_call = llm.call(
        provider=cast(Provider, generation_public.provider),
        model=generation_public.model,
        call_params=generation_public.call_params,
    )(mirascope_prompt)

    @wraps(mirascope_call)
    def inner(
        *args: _P.args, **kwargs: _P.kwargs
    ) -> Message | Coroutine[Any, Any, Message | Stream] | Stream:
        result = mirascope_call(*args, **kwargs)
        if fn_is_async(mirascope_call):

            async def async_wrapper() -> Message | Stream:
                final = await result
                if isinstance(final, CallResponse):
                    return Message(final)  # pyright: ignore [reportAbstractUsage]
                return Stream(stream=final)

            return async_wrapper()
        else:

            def sync_wrapper() -> Message | Stream:
                final = result
                if isinstance(final, CallResponse):
                    return Message(final)  # pyright: ignore [reportAbstractUsage]

                return Stream(stream=final)

            return sync_wrapper()

    return inner  # pyright: ignore [reportReturnType]


_ArgTypes: typing.TypeAlias = dict[str, str]


@overload
def generation(  # pyright: ignore [reportOverlappingOverload]
    custom_id: str | None = None,
    managed: Literal[True] = True,
    mode: Literal[GenerationMode.WRAP] = GenerationMode.WRAP,
) -> ManagedGenerationVersioningWrapDecorator: ...


@overload
def generation(  # pyright: ignore [reportOverlappingOverload]
    custom_id: str | None = None,
    managed: Literal[False] = False,
    mode: Literal[GenerationMode.WRAP] = GenerationMode.WRAP,
) -> GenerationVersioningWrapDecorator: ...


@overload
def generation(  # pyright: ignore [reportOverlappingOverload]
    custom_id: str | None = None,
    managed: Literal[True] = True,
    mode: Literal[GenerationMode.NO_WRAP] = GenerationMode.NO_WRAP,
) -> ManagedGenerationVersioningDecorator: ...


@overload
def generation(
    custom_id: str | None = None,
    managed: Literal[False] = False,
    mode: Literal[GenerationMode.NO_WRAP] = GenerationMode.NO_WRAP,
) -> GenerationVersioningDecorator: ...


def generation(
    custom_id: str | None = None,
    managed: bool = False,
    mode: GenerationMode = GenerationMode.NO_WRAP,
) -> (
    GenerationVersioningDecorator
    | ManagedGenerationVersioningDecorator
    | GenerationVersioningWrapDecorator
    | ManagedGenerationVersioningWrapDecorator
):
    """The `generation` decorator for versioning and tracing LLM generations.

    The decorated function will be versioned according to it's runnable lexical closure,
    and any call to the function will be traced and logged automatically.

    Args:
        custom_id: Optional custom identifier for the generation
        managed: If True, uses managed mode that retrieves generation info from server
        mode: Controls whether to return the original output or wrap it in a Generation object

    Returns:
        GenerationDecorator: The `generation` decorator return protocol.
    """

    @overload
    def decorator(
        fn: Callable[_P, Coroutine[Any, Any, _R]],
    ) -> Callable[_P, Coroutine[Any, Any, _R]]: ...

    @overload
    def decorator(fn: Callable[_P, _R]) -> Callable[_P, _R]: ...

    def decorator(
        fn: Callable[_P, _R] | Callable[_P, Coroutine[Any, Any, _R]],
    ) -> (
        Callable[_P, _R]
        | Callable[_P, Coroutine[Any, Any, _R]]
        | Callable[_P, Generation[_R]]
        | Callable[_P, Coroutine[Any, Any, Generation[_R]]]
    ):
        is_mirascope_call = hasattr(fn, "__mirascope_call__") or managed
        prompt_template_value = (
            fn._prompt_template if hasattr(fn, "_prompt_template") else ""  # pyright: ignore[reportFunctionMemberAccess]
        )
        config = load_config()
        lilypad_client = LilypadClient(
            token=config.get("token", None),
        )
        if inspect.iscoroutinefunction(fn):

            def _create_inner_async(
                get_generation: Callable[[_ArgTypes], GenerationPublic],
            ) -> (
                Callable[_P, Coroutine[Any, Any, _R]]
                | Callable[_P, Coroutine[Any, Any, Generation[_R]]]
            ):
                @call_safely(fn)
                async def _inner_async(
                    *args: _P.args, **kwargs: _P.kwargs
                ) -> _R | Generation[_R]:
                    arg_types, arg_values = inspect_arguments(fn, *args, **kwargs)
                    generation = get_generation(arg_types)
                    token = current_generation.set(generation)
                    try:
                        # Check if this is the outermost generation (no previous generation)
                        is_outermost = token.old_value == Token.MISSING
                        with outermost_lock_context(is_outermost):
                            if not is_mirascope_call:
                                decorator_inner = _trace(
                                    generation=generation,
                                    arg_types=arg_types,
                                    arg_values=arg_values,
                                    prompt_template="",
                                )
                                result = await decorator_inner(fn)(*args, **kwargs)
                                output, trace_id, span_id = (
                                    result
                                    if isinstance(result, tuple)
                                    else (result, None, None)
                                )
                            else:
                                decorator_inner = create_mirascope_middleware(
                                    generation,
                                    arg_types,
                                    arg_values,
                                    True,
                                    generation.prompt_template
                                    if managed
                                    else prompt_template_value,
                                )
                                output = await decorator_inner(  # pyright: ignore [reportReturnType]
                                    _build_mirascope_call(generation, fn)
                                    if managed
                                    else fn
                                )(*args, **kwargs)
                                trace_id = span_id = None
                            # Wrap output if in wrap mode
                            if mode == GenerationMode.WRAP:
                                return Generation(output, generation, trace_id, span_id)  # pyright: ignore [reportReturnType]
                            return output  # pyright: ignore [reportReturnType]
                    finally:
                        current_generation.reset(token)

                return _inner_async

            def _get_active_version(arg_types: _ArgTypes) -> GenerationPublic:
                if not managed:
                    return lilypad_client.get_or_create_generation_version(
                        fn,
                        arg_types,
                        custom_id=custom_id,
                    )
                try:
                    return lilypad_client.get_generation_by_signature(
                        fn,
                    )
                except LilypadNotFoundError:
                    ui_link = f"{get_settings().remote_client_url}/projects/{lilypad_client.project_uuid}"
                    raise ValueError(
                        f"No generation found for function '{Closure.from_fn(fn).name}'. "
                        f"Please create a new generation at: {ui_link}"
                    )

            inner_async = _create_inner_async(_get_active_version)

            async def version_async(
                forced_version: int,
            ) -> (
                Callable[_P, Coroutine[Any, Any, _R]]
                | Callable[_P, Coroutine[Any, Any, Generation[_R]]]
            ):
                specific_version_generation = lilypad_client.get_generation_by_version(
                    fn,
                    version=forced_version,
                )
                if not specific_version_generation:
                    raise ValueError(
                        f"Generation version {forced_version} not found for function: {fn.__name__}"
                    )

                def _get_specific_version(_: _ArgTypes) -> GenerationPublic:
                    return specific_version_generation

                return _create_inner_async(_get_specific_version)

            inner_async.version = version_async  # pyright: ignore [reportAttributeAccessIssue, reportFunctionMemberAccess]

            return inner_async

        else:

            def _create_inner_sync(
                get_generation: Callable[[_ArgTypes], GenerationPublic],
            ) -> Callable[_P, _R] | Callable[_P, Generation[_R]]:
                @call_safely(fn)  # pyright: ignore [reportArgumentType]
                def _inner(*args: _P.args, **kwargs: _P.kwargs) -> _R | Generation[_R]:
                    arg_types, arg_values = inspect_arguments(fn, *args, **kwargs)
                    generation = get_generation(arg_types)
                    token = current_generation.set(generation)
                    try:
                        is_outermost = token.old_value == Token.MISSING
                        with outermost_lock_context(is_outermost):
                            if not is_mirascope_call:
                                decorator_inner = _trace(
                                    generation=generation,
                                    arg_types=arg_types,
                                    arg_values=arg_values,
                                    prompt_template="",
                                )
                                result = decorator_inner(fn)(*args, **kwargs)
                                output, trace_id, span_id = (
                                    result
                                    if isinstance(result, tuple)
                                    else (result, None, None)
                                )
                            else:
                                decorator_inner = create_mirascope_middleware(
                                    generation,
                                    arg_types,
                                    arg_values,
                                    False,
                                    generation.prompt_template
                                    if managed
                                    else prompt_template_value,
                                )
                                output = decorator_inner(
                                    _build_mirascope_call(generation, fn)
                                    if managed
                                    else fn
                                )(*args, **kwargs)
                                trace_id = span_id = None
                            if mode == GenerationMode.WRAP:
                                return Generation(output, generation, trace_id, span_id)  # pyright: ignore [reportReturnType]
                            return output  # pyright: ignore [reportReturnType]
                    finally:
                        current_generation.reset(token)

                return _inner  # pyright: ignore [reportReturnType]

            def _get_active_version(arg_types: _ArgTypes) -> GenerationPublic:
                if not managed:
                    return lilypad_client.get_or_create_generation_version(
                        fn, arg_types, custom_id=custom_id
                    )
                try:
                    return lilypad_client.get_generation_by_signature(fn)
                except LilypadNotFoundError:
                    ui_link = f"{get_settings().remote_client_url}/projects/{lilypad_client.project_uuid}"
                    raise ValueError(
                        f"No generation found for function '{Closure.from_fn(fn).name}'. "
                        f"Please create a new generation at: {ui_link}"
                    )

            inner = _create_inner_sync(_get_active_version)

            def version_sync(
                forced_version: int,
            ) -> Callable[_P, _R] | Callable[_P, Generation[_R]]:
                specific_version_generation = lilypad_client.get_generation_by_version(
                    fn,
                    version=forced_version,
                )
                if not specific_version_generation:
                    raise ValueError(
                        f"Generation version {forced_version} not found for function: {fn.__name__}"
                    )

                def _get_specific_version(_: _ArgTypes) -> GenerationPublic:
                    return specific_version_generation

                return _create_inner_sync(_get_specific_version)

            inner.version = version_sync  # pyright: ignore [reportAttributeAccessIssue, reportFunctionMemberAccess]

            return inner

    return decorator  # pyright: ignore [reportReturnType]<|MERGE_RESOLUTION|>--- conflicted
+++ resolved
@@ -384,24 +384,7 @@
                         generation, arg_types, arg_values, prompt_template, True
                     )
                     span.set_attributes(attributes)
-<<<<<<< HEAD
-                    output = cast(_R, await fn(*args, **kwargs))
-                    span.set_attribute(
-                        "lilypad.generation.output",
-                        str(
-                            output.model_dump()
-                            if isinstance(output, BaseModel)
-                            else output
-                        ),
-                    )
-                span_context = span.get_span_context()
-                return (
-                    output,
-                    span_context.trace_id,
-                    span_context.span_id,
-                )
-=======
-                    original_output = await fn(*args, **kwargs)
+                    original_output = cast(_R, await fn(*args, **kwargs))
                     output_for_span = (
                         original_output.model_dump()
                         if isinstance(original_output, BaseModel)
@@ -410,8 +393,12 @@
                     span.set_attribute(
                         "lilypad.generation.output", str(output_for_span)
                     )
-                return original_output  # pyright: ignore [reportReturnType]
->>>>>>> 56d78ab6
+                span_context = span.get_span_context()
+                return (
+                    original_output,
+                    span_context.trace_id,
+                    span_context.span_id,
+                )
 
             return inner_async
 
@@ -429,24 +416,7 @@
                         generation, arg_types, arg_values, prompt_template, False
                     )
                     span.set_attributes(attributes)
-<<<<<<< HEAD
-                    output = cast(_R, fn(*args, **kwargs))
-                    span.set_attribute(
-                        "lilypad.generation.output",
-                        str(
-                            output.model_dump()
-                            if isinstance(output, BaseModel)
-                            else output
-                        ),
-                    )
-                span_context = span.get_span_context()
-                return (
-                    output,
-                    span_context.trace_id,
-                    span_context.span_id,
-                )
-=======
-                    original_output = fn(*args, **kwargs)
+                    original_output = cast(_R, fn(*args, **kwargs))
                     output_for_span = (
                         original_output.model_dump()
                         if isinstance(original_output, BaseModel)
@@ -455,8 +425,12 @@
                     span.set_attribute(
                         "lilypad.generation.output", str(output_for_span)
                     )
-                return original_output  # pyright: ignore [reportReturnType]
->>>>>>> 56d78ab6
+                span_context = span.get_span_context()
+                return (
+                    original_output,
+                    span_context.trace_id,
+                    span_context.span_id,
+                )
 
             return inner
 
